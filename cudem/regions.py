### regions.py
##
## Copyright (c) 2010 - 2025 CIRES Regents of the University of Colorado
##
## regions.py is part of CUDEM
##
## Permission is hereby granted, free of charge, to any person obtaining a copy 
## of this software and associated documentation files (the "Software"), to deal 
## in the Software without restriction, including without limitation the rights 
## to use, copy, modify, merge, publish, distribute, sublicense, and/or sell copies 
## of the Software, and to permit persons to whom the Software is furnished to do so, 
## subject to the following conditions:
##
## The above copyright notice and this permission notice shall be included in all
## copies or substantial portions of the Software.
##
## THE SOFTWARE IS PROVIDED "AS IS", WITHOUT WARRANTY OF ANY KIND, EXPRESS OR IMPLIED, 
## INCLUDING BUT NOT LIMITED TO THE WARRANTIES OF MERCHANTABILITY, FITNESS FOR A PARTICULAR 
## PURPOSE AND NONINFRINGEMENT. IN NO EVENT SHALL THE AUTHORS OR COPYRIGHT HOLDERS BE LIABLE 
## FOR ANY CLAIM, DAMAGES OR OTHER LIABILITY, WHETHER IN AN ACTION OF CONTRACT, TORT OR OTHERWISE, 
## ARISING FROM, OUT OF OR IN CONNECTION WITH THE SOFTWARE OR THE USE OR OTHER DEALINGS IN THE
## SOFTWARE.
##
###############################################################################
### Commentary:
##
## Regions are bounding boxes made up of corner coordinates
##
### Code:

import os
import sys

import warnings
import math
import pyproj
from osgeo import ogr

import cudem
from cudem import utils
from cudem import factory
from cudem import srsfun

ogr.DontUseExceptions()


## regions
## the region class and associated functions.
class Region:
    """Representing a geographic region.
    
    Attributes:
      xmin (float): the minimum x(long) value
      xmax (float): the maximum x(long) value
      ymin (float): the minimum x(lat) value
      ymax (float): the maximum x(lat) value
      zmin (float): the minimum z(elev) value
      zmax (float): the maximum z(elev) value
      wmin (float): the minimum w(weight) value
      wmax (float): the maximum w(weight) value
      wkt (str): the wkt representation of the region
      src_srs (str): the regions projection
    """

    full_region = lambda x: [x.xmin, x.xmax,
                             x.ymin, x.ymax,
                             x.zmin, x.zmax,
                             x.wmin, x.wmax,
                             x.umin, x.umax]
    xy_region = lambda x: [x.xmin, x.xmax, x.ymin, x.ymax]
    z_region = lambda x: [x.zmin, x.zmax]
    w_region = lambda x: [x.wmin, x.wmax]
    u_region = lambda x: [x.umin, x.umax]

    
    def __init__(self, xmin=None, xmax=None, ymin=None, ymax=None,
                 zmin=None, zmax=None, wmin=None, wmax=None,
                 umin=None, umax=None, src_srs='epsg:4326', wkt=None):        
        self.xmin = utils.float_or(xmin)
        self.xmax = utils.float_or(xmax)
        self.ymin = utils.float_or(ymin)
        self.ymax = utils.float_or(ymax)
        self.zmin = utils.float_or(zmin)
        self.zmax = utils.float_or(zmax)
        self.wmin = utils.float_or(wmin)
        self.wmax = utils.float_or(wmax)
        self.umin = utils.float_or(umin)
        self.umax = utils.float_or(umax)
        self.src_srs = src_srs
        self.wkt = wkt

        
    def __repr__(self):
        return(str(self.format('fstr')))

    
    def __str__(self):
        return(str(self.format('fstr')))

    
    def valid_p(self, check_xy=False):
        """check the validity of a region
    
        Returns:
          bool: True if region  appears to be valid else False
        """
        
        if check_xy:
            if self.xmin is None: return(False)
            if self.xmax is None: return(False)
            if self.ymin is None: return(False)
            if self.ymax is None: return(False)

        if self.xmin is not None and self.xmax is not None:
            if self.xmin > self.xmax:
                return(False)
            
        if self.ymin is not None and self.ymax is not None:
            if self.ymin > self.ymax:
                return(False)
            
        if self.zmin is not None and self.zmax is not None:
            if self.zmin > self.zmax:
                return(False)
            
        if self.wmin is not None and self.wmax is not None:
            if self.wmin > self.wmax:
                return(False)
            
        if self.umin is not None and self.umax is not None:
            if self.umin > self.umax:
                return(False)

        if not any(self.full_region()):
            return(False)

        return(True)

    
    def copy(self):
        """return a copy of the region."""

        return(Region(xmin=self.xmin, xmax=self.xmax,
                      ymin=self.ymin, ymax=self.ymax,
                      zmin=self.zmin, zmax=self.zmax,
                      wmin=self.wmin, wmax=self.wmax,
                      umin=self.umin, umax=self.umax,
                      src_srs=self.src_srs, wkt=self.wkt))

    
    def _wgs_extremes(self, just_below = False):
        """adjust the region to make sure it is within WGS extremes..."""
        
        if self.xmin <= -180:
            self.xmin = -180 if not just_below else -179.85
            
        if self.xmax >= 180:
            self.xmax = 180 if not just_below else 179.85
            
        if self.ymin <= -90:
            self.ymin = -90 if not just_below else -89.85
            
        if self.ymax >= 90:
            self.ymax = 90 if not just_below else 89.85            


    def from_user_input(self, region_like):
        if isinstance(region_like, list):
            return(self.from_list(region_like))
        elif isinstance(region_like, str):
            return(self.from_string(region_like))
        elif isinstance(region_like, Region):
            return(self.from_region(region_like))

        return(self)
        
    def from_list(self, region_list):
        """import a region from a region list 

        Args:
          region_list (list): [xmin, xmax, ymin, ymax[, zmin, zmax[, wmin, wmax]]]

        Returns:
          region-object: self
        """
        
        if len(region_list) >= 4:
            self.xmin = utils.float_or(region_list[0])
            self.xmax = utils.float_or(region_list[1])
            self.ymin = utils.float_or(region_list[2])
            self.ymax = utils.float_or(region_list[3])
            if len(region_list) >= 6:
                self.zmin = utils.float_or(region_list[4])
                self.zmax = utils.float_or(region_list[5])
                
                if len(region_list) >= 8:
                    self.wmin = utils.float_or(region_list[6])
                    self.wmax = utils.float_or(region_list[7])
                    
                    if len(region_list) >= 10:
                        self.umin = utils.float_or(region_list[8])
                        self.umax = utils.float_or(region_list[9])
                        
            if self.wkt is None:
                if self.valid_p(check_xy = True):
                    self.wkt = self.export_as_wkt()
                    
                else:
                    self.wkt = None
                    
        return(self)

    
    def from_string(self, region_str):
        """import a region from a region string 

        Args:
          region_str (str): <-R>xmin/xmax/ymin/ymax/zmin/zmax

        Returns:
          region-object: self
        """

        region_str = utils.str_or(region_str)
        if region_str is None:
            return(self)
        
        if region_str[:2] == '-R':
            region_str = region_str[2:]
            
        str_list = region_str.strip().split('/')
        if len(str_list) >= 4:
            r_list = [utils.float_or(x) for x in str_list]
            self.from_list(r_list)
        elif region_str.split()[0] == "POLYGON" \
             or region_str.split()[0] == "MULTIPOLYGON":
            self.wkt = region_str
            self.from_list(ogr.CreateGeometryFromWkt(region_str).GetEnvelope())

        return(self)

    
    def from_geo_transform(self, geo_transform=None, x_count=None, y_count=None):
        """import a region from a region string 

        Args:
          geoT (list): a geo transform list
          x_count (int): length of x axis
          y_count (int): length of y axis

        Returns:
          region-object: self
        """
        
        if geo_transform is not None \
           and x_count is not None \
           and y_count is not None:            
            self.xmin = geo_transform[0]
            self.xmax = geo_transform[0] + geo_transform[1] * x_count
            self.ymin = geo_transform[3] + geo_transform[5] * y_count
            self.ymax = geo_transform[3]
            
        if self.wkt is None:
            self.wkt = self.export_as_wkt()
            
        return(self)

    
    def from_region(self, input_region):
        """import a region from another region"""

        return(input_region.copy())

    
    def format(self, t='gmt'):
        """format region to string, defined by `t`

        Args:
          t (str): output mode
            t = 'str': xmin/xmax/ymin/ymax
            t = 'fstr': xmin/xmax/ymin/ymax/zmin/zmax/wmin/wmax/umin/umax
            t = 'sstr': xmin xmax ymin ymax
            t = 'gmt': -Rxmin/xmax/ymin/ymax
            t = 'waffles': -Rxmin/xmax/ymin/ymax/zmin/zmax/wmin/wmax/umin/umax
            t = 'bbox': xmin,ymin,xmax,ymax
            t = 'osm_bbox': ymin,xmin,ymax,xmax
            t = 'te': xmin ymin xmax ymax
            t = 'ul_lr': xmin ymax xmax ymin
            t = 'fn': ymax_xmin
            t = 'polygon': xmin,ymin,xmin,ymax,xmax,ymax,xmax,ymin,xmin,ymin

        Returns:
          str: the formatted region as str or None if region is invalid
        """

        if self.valid_p():
            if t == 'str': return(
                    '/'.join([str(self.xmin), str(self.xmax),
                              str(self.ymin), str(self.ymax)])
            )
            elif t == 'sstr': return(
                    ' '.join([str(self.xmin), str(self.xmax),
                              str(self.ymin), str(self.ymax)])
            )
            elif t == 'fstr': return(
                    ' '.join([str(self.xmin), str(self.xmax),
                              str(self.ymin), str(self.ymax),
                              str(self.zmin), str(self.zmax),
                              str(self.wmin), str(self.wmax),
                              str(self.umin), str(self.umax),])
            )
            elif t == 'gmt': return(
                    '-R{:.16f}/{:.16f}/{:.16f}/{:.16f}'.format(
                        self.xmin, self.xmax,
                        self.ymin, self.ymax)
            )
            elif t == 'cudem': return(
                    '-R{:.16f}/{:.16f}/{:.16f}/{:.16f}/{}/{}/{}/{}'.format(
                        self.xmin, self.xmax,
                        self.ymin, self.ymax,
                        utils.float_or(self.wmin, '-'), utils.float_or(self.wmax, '-'),
                        utils.float_or(self.umin, '-'), utils.float_or(self.umax, '-'))
            )
            elif t == 'bbox': return(
                    ','.join([str(self.xmin), str(self.ymin),
                              str(self.xmax), str(self.ymax)])
            )
            elif t == 'osm_bbox': return(
                    ','.join([str(self.ymin), str(self.xmin),
                              str(self.ymax), str(self.xmax)])
            )
            elif t == 'te': return(
                    ' '.join([str(self.xmin), str(self.ymin),
                              str(self.xmax), str(self.ymax)])
            )
            elif t == 'ul_lr': return(
                    ' '.join([str(self.xmin), str(self.ymax),
                              str(self.xmax), str(self.ymin)])
            )
            elif t == 'fn':
                ns = 's' if self.ymax < 0 else 'n'
                ew = 'e' if self.xmin > 0 else 'w'
                return(
                    '{}{:02d}x{:02d}_{}{:03d}x{:02d}'.format(
                        ns, abs(int(self.ymax)), abs(int(self.ymax * 100)) % 100, 
                        ew, abs(int(self.xmin)), abs(int(self.xmin * 100)) % 100)
                )
            elif t == 'fn_full':
                ns_mx = 's' if self.ymax < 0 else 'n'
                ns_mn = 's' if self.ymin < 0 else 'n'
                ew_mx = 'e' if self.xmax > 0 else 'w'
                ew_mn = 'e' if self.xmin > 0 else 'w'
                return(
                    '{}{:02d}x{:6f}_{}{:03d}x{:6f}_{}{:02d}x{:6f}_{}{:03d}x{:6f}'.format(
                        ns_mx, abs(int(self.ymax)), abs(self.ymax * 100) % 100, 
                        ew_mn, abs(int(self.xmin)), abs(self.xmin * 100) % 100,
                        ns_mn, abs(int(self.ymin)), abs(self.ymin * 100) % 100,
                        ew_mx, abs(int(self.xmax)), abs(self.xmax * 100) % 100)
                )
            elif t == 'polygon': return(
                    '{xmin},{ymin},{xmax},{ymin},{xmax},{ymax},{xmin},{ymax},{xmin},{ymin}'.format(
                        xmin=self.xmin, ymin=self.ymin, xmax=self.xmax, ymax=self.ymax
                    )
            )
            elif t == 'inf':
                return(' '.join([str(x) for x in self.region]))
            else:
                return('/'.join([str(x) for x in self.region[:4]]))
            
        else:
            return(None)

        
    def geo_transform(self, x_inc=0, y_inc=None, node='grid'):
        """return a count info and a geotransform based on the region 
        and a cellsize

        Args:
          x_inc (float): a x-axis gridding increment
          y_inc (float): a y-axis gridding increment

        Returns:
          list: [xcount, ycount, geot]
        """

        if y_inc is None:
            y_inc = x_inc * -1.
        elif y_inc > 0:
            y_inc = y_inc * -1.

        ## geo_transform is considered in grid-node to properly capture the region
        dst_gt = (self.xmin, x_inc, 0, self.ymax, 0, y_inc)
        this_origin = utils._geo2pixel(self.xmin, self.ymax, dst_gt, node=node)
        this_end = utils._geo2pixel(self.xmax, self.ymin, dst_gt, node=node)
        this_size = (this_end[0] - this_origin[0], this_end[1] - this_origin[1])
        
        return(this_end[0] - this_origin[0], this_end[1] - this_origin[1], dst_gt)

    
    def geo_transform_from_count(self, x_count=0, y_count=0):
        x_inc = (self.xmax - self.xmin) / x_count
        y_inc = (self.ymin - self.ymax) / y_count

        dst_gt = (self.xmin, x_inc, 0, self.ymax, 0, y_inc)
        return(dst_gt)

    
    def export_as_list(self, include_z=False, include_w=False, include_u=False):
        """export region as a list

        Args:
          include_z: include the z-region in the output
          include_w: include the w-region in the output

        Returns:
          list: the region values in a list
        """
        
        region_list = [self.xmin, self.xmax, self.ymin, self.ymax]
        if include_z:
            region_list.append(self.zmin)
            region_list.append(self.zmax)
            
        if include_w:
            region_list.append(self.wmin)
            region_list.append(self.wmax)
            
        if include_u:
            region_list.append(self.umin)
            region_list.append(self.umax)
            
        return(region_list)

    
    def export_as_gdal_extent(self):
        """export region as a list

        Returns:
          tuple: the region values in a list
        """

        region_list = [self.xmin, self.ymin, self.xmax, self.ymax]
        return(tuple(region_list))

    
    def export_as_polygon(self):
        """convert a region to a polygon list

        REturns:
          list: the region as a 2d polygon
        """
        
        eg = [[self.xmin, self.ymin],
              [self.xmin, self.ymax],
              [self.xmax, self.ymax],
              [self.xmax, self.ymin],
              [self.xmin, self.ymin]]

        return(eg)

    
    def export_as_wkt(self, flatten=True):
        """convert a region to wkt

        Returns:
          wkt: a wkt polygon geometry
        """

        eg = [[self.ymin, self.xmin],
              [self.ymin, self.xmax],
              [self.ymax, self.xmax],
              [self.ymax, self.xmin],
              [self.ymin, self.xmin]]

        return(create_wkt_polygon(eg, flatten=flatten))

    
    def export_as_geom(self, flatten=True):
        """convert a region to an OGR geometry

        Returns:
          ogr-geom: an ogr polygon geometry
        """

        if self.wkt is None:
            self.wkt = self.export_as_wkt(flatten=flatten)
            
        if self.wkt is not None:
            return(ogr.CreateGeometryFromWkt(self.wkt))
        else: return(None)

        
    def export_as_ogr(self, dst_ogr, dst_fmt='ESRI Shapefile', append=False):
        """convert a region string to an OGR vector

        Args:
          dst_ogr (str): destination ogr dataset pathname
          append (bool): Append to existing dataset
        """
        
        wkt = self.export_as_wkt()
        driver = ogr.GetDriverByName(dst_fmt)
        if os.path.exists(dst_ogr):
            driver.DeleteDataSource(dst_ogr)

        if self.src_srs is not None:
            srs = srsfun.osr_srs(srsfun.osr_wkt(self.src_srs))
        else:
            srs = None
            
        dst_ds = driver.CreateDataSource(dst_ogr)

        dst_lyr = dst_ds.CreateLayer(dst_ogr, srs, geom_type = ogr.wkbPolygon)
        dst_lyr.CreateField(ogr.FieldDefn('id', ogr.OFTInteger))
        dst_feat = ogr.Feature(dst_lyr.GetLayerDefn())
        dst_feat.SetGeometryDirectly(ogr.CreateGeometryFromWkt(wkt))
        dst_feat.SetField('id', 1)
        dst_lyr.CreateFeature(dst_feat)
        dst_feat = None
        dst_ds = None

        
    def increments(self, x_count, y_count):
        """returns x_inc, y_inc"""
        
        x_inc = float((self.xmax - self.xmin) / x_count)
        y_inc = float((self.ymax - self.ymin) / y_count)
        
        return(x_inc, y_inc)

    
    def srcwin(self, geo_transform, x_count, y_count, node='grid'):
        """output the appropriate gdal srcwin for the region 
        based on the geo_transform and x/y count.

        Returns:
            tuple: the gdal srcwin (xoff, yoff, xsize, ysize)
        """

        ## geo_transform is considered in grid-node to properly capture the region
        this_origin = [0 if x < 0 else x for x in utils._geo2pixel(
            self.xmin, self.ymax, geo_transform, node=node
        )]
        this_end = [0 if x < 0 else x for x in utils._geo2pixel(
            self.xmax, self.ymin, geo_transform, node=node
        )]
        this_size = [0 if x < 0 else x for x in (
            (this_end[0] - this_origin[0]), (this_end[1] - this_origin[1])
        )]
        if this_size[0] > x_count - this_origin[0]:
            this_size[0] = x_count - this_origin[0]
            
        if this_size[1] > y_count - this_origin[1]:
            this_size[1] = y_count - this_origin[1]
            
        if this_size[0] < 0:
            this_size[0] = 0
            
        if this_size[1] < 0:
            this_size[1] = 0
            
        return(this_origin[0], this_origin[1], this_size[0], this_size[1])

    
    def cut(self, cut_region=None, x_inc=None, y_inc=None):
        """ cut the region based on `cut_region` while accounting for
        x_inc and y_inc so as to align to a potential grid

        Returns:
          region-object: self
        """
        
        if self.valid_p():
            if cut_region is not None and cut_region.valid_p():

                if not regions_intersect_ogr_p(cut_region, self):
                    return(self)
                
                if regions_within_ogr_p(cut_region, self):
                    return(self)
                
                if x_inc is not None and y_inc is not None:
                    x_max_count = int((self.xmax - cut_region.xmax) / x_inc)
                    y_max_count = int((self.ymax - cut_region.ymax) / y_inc)                
                    x_min_count = int((self.xmin - cut_region.xmin) / x_inc)
                    y_min_count = int((self.ymin - cut_region.ymin) / y_inc)
                    
                    self.xmax -= (x_max_count*x_inc)
                    self.ymax -= (y_max_count*y_inc)
                    self.xmin -= (x_min_count*x_inc)
                    self.ymin -= (y_min_count*y_inc)
                else:
                    return(regions_reduce(self, cut_region))
                
                return(self)
            
        return(self)

    
    def buffer(self, x_bv=0, y_bv=0, pct=None, x_inc=None, y_inc=None):
        """return the region buffered by buffer-value `bv`

        Args:
          x_bv (float): the x-direction buffer value
          y_bv (float): the y-direction buffer value
          pct (float): attain the buffer-value via percentage

        Returns:
          region-object: self
        """
        
        if self.valid_p():
            if pct is not None:
                ewp = (self.xmax - self.xmin) * (pct * .01)
                nsp = (self.ymax - self.ymin) * (pct * .01)
                x_bv = (ewp + nsp) / 2.
                y_bv = (ewp + nsp) / 2.

            if x_inc is not None:
                if y_inc is None:
                    y_inc = x_inc
                        
                tmp_x_bv = int(x_bv/x_inc) * float(x_inc)
                tmp_y_bv = int(y_bv/y_inc) * float(y_inc)
                if tmp_x_bv != 0:
                    x_bv = tmp_x_bv
                if tmp_y_bv != 0:
                    y_bv = tmp_y_bv

            self.xmin -= x_bv
            self.xmax += x_bv
            self.ymin -= y_bv
            self.ymax += y_bv

            self.wkt = self.export_as_wkt()
            
        return(self)

    
    def round(self, round_val=5):
        self.xmin = round(self.xmin, round_val)
        self.xmax = round(self.xmax, round_val)
        self.ymin = round(self.ymin, round_val)
        self.ymax = round(self.ymax, round_val)

        
    def center(self):
        """find the center point of the xy region

        Returns:
          list: the center point [xc, yc]
        """

        # if self.valid_p():
        #     return([self.xmin + ((self.xmax-self.xmin)/2),
        #             self.ymax + ((self.ymax-self.ymin)/2)])
        
        # else:
        #     return(None)        

        if self.valid_p():
            return([(self.xmax+self.xmin)/2,
                    (self.ymax+self.ymin)/2])
        
        else:
            return(None)        

        
        
    def chunk(self, inc, n_chunk=10):
        """chunk the xy region [xmin, xmax, ymin, ymax] into 
        n_chunk by n_chunk cell regions, given inc.

        Args:
          inc (float): the chunking increment
          n_chunk (int): number of cells

        Returns:
          list: a list of chunked regions [<regions.region>, ...]
        """

        if n_chunk is None:
            return([self])
        
        i_chunk = 0
        x_i_chunk = 0
        x_chunk = n_chunk
        o_chunks = []
        xcount, ycount, dst_gt = self.geo_transform(x_inc = inc)

        while True:
            y_chunk = n_chunk
            while True:
                this_x_origin = x_chunk - n_chunk
                this_y_origin = y_chunk - n_chunk
                this_x_size = x_chunk - this_x_origin
                this_y_size = y_chunk - this_y_origin

                c_region = Region()
                
                c_region.xmin = self.xmin + this_x_origin * inc
                c_region.xmax = c_region.xmin + this_x_size * inc
                c_region.ymin = self.ymin + this_y_origin * inc
                c_region.ymax = c_region.ymin + this_y_size * inc

                if c_region.ymax > self.ymax:
                    c_region.ymax = self.ymax
                    
                if c_region.ymin < self.ymin:
                    c_region.ymin = self.ymin
                    
                if c_region.xmax > self.xmax:
                    c_region.xmax = self.xmax
                    
                if c_region.xmin < self.xmin:
                    c_region.xmin = self.xmin
                    
                o_chunks.append(c_region)

                if y_chunk < ycount:
                    y_chunk += n_chunk
                    i_chunk += 1
                else:
                    break
                
            if x_chunk < xcount:
                x_chunk += n_chunk
                x_i_chunk += 1
            else:
                break

        return(o_chunks)

    
    def warp(self, dst_crs='epsg:4326', include_z=True):
        ## horizontal only for region
        if utils.str_or(self.src_srs) is None:
            utils.echo_warning_msg(
                f'region has no valid associated srs: {self.src_srs}'
            )
            return(self)

        with warnings.catch_warnings():
            warnings.simplefilter('ignore')
            transform = srsfun.parse_srs(src_srs = self.src_srs, dst_srs = dst_crs)

            if transform['src_horz_crs'] is not None \
               and transform['dst_horz_crs'] is not None:        
                ## horizontal Transformation
                transform['horz_pipeline'] = '+proj=pipeline +step {} +inv +step {}'.format(
                    transform['src_horz_crs'].to_proj4(), transform['dst_horz_crs'].to_proj4()
                )
                #transform['trans_region'] = region.copy()
                #transform['trans_region'].src_srs = transform['dst_horz_crs'].to_proj4()
                #transform['trans_region'].warp(transform['src_horz_crs'].to_proj4())
                transformer = pyproj.Transformer.from_pipeline(transform['horz_pipeline'])

                self.src_srs = dst_crs
                self.wkt = None
            
                return(self.transform(transformer, include_z=include_z))
            else:
                return(self)
        
    def transform(self, transformer=None, include_z=True):
        if transformer is None or not self.valid_p():
            utils.echo_error_msg(
                f'could not perform region transformation; {self}'
            )
            return(self)

        if include_z and (self.zmin is not None and self.zmax is not None):
            self.xmin, self.ymin, self.zmin \
                = transformer.transform(self.xmin, self.ymin, self.zmin)
            self.xmax, self.ymax, self.zmax \
                = transformer.transform(self.xmax, self.ymax, self.zmax)
        else:
            self.xmin, self.ymin = transformer.transform(self.xmin, self.ymin)
            self.xmax, self.ymax = transformer.transform(self.xmax, self.ymax)

        return(self)

    
## do things to and with regions...
## various region related functions
def regions_reduce(region_a, region_b):
    """combine two regions and find their minimum combined region.

    if the regions don't overlap, will return an invalid region.
    check the result with valid_p()
    
    Args:
      region_a (region): a region object
      region_b (region): a region object

    Returns:
      region: the minimum region when combining `region_a` and `region_b`
    """
    
    region_c = Region()
    if region_a.valid_p() and region_b.valid_p():
        if region_a.xmin is not None and region_b.xmin is not None:
            region_c.xmin = region_a.xmin if region_a.xmin > region_b.xmin else region_b.xmin
            
        if region_a.xmax is not None and region_b.xmax is not None:
            region_c.xmax = region_a.xmax if region_a.xmax < region_b.xmax else region_b.xmax
            
        if region_a.ymin is not None and region_b.ymin is not None:
            region_c.ymin = region_a.ymin if region_a.ymin > region_b.ymin else region_b.ymin
            
        if region_a.ymax is not None and region_b.ymax is not None:
            region_c.ymax = region_a.ymax if region_a.ymax < region_b.ymax else region_b.ymax
            
        if region_a.zmin is not None and region_b.zmin is not None:
            region_c.zmin = region_a.zmin if region_a.zmin > region_b.zmin else region_b.zmin
        else:
            if region_a.zmin is not None:
                region_c.zmin = region_a.zmin
            if region_b.zmin is not None:
                region_c.zmin = region_b.zmin
                
        if region_a.zmax is not None and region_b.zmax is not None:
            region_c.zmax = region_a.zmax if region_a.zmax < region_b.zmax else region_b.zmax
        else:
            if region_a.zmax is not None:
                region_c.zmax = region_a.zmax
                
            if region_b.zmax is not None:
                region_c.zmax = region_b.zmax
                
        if region_a.wmin is not None and region_b.wmin is not None:
            region_c.wmin = region_a.wmin if region_a.wmin > region_b.wmin else region_b.wmin
        else:
            if region_a.wmin is not None:
                region_c.wmin = region_a.wmin
                
            if region_b.wmin is not None:
                region_c.wmin = region_b.wmin
                
        if region_a.wmax is not None and region_b.wmax is not None:
            region_c.wmax = region_a.wmax if region_a.wmax < region_b.wmax else region_b.wmax
        else:
            if region_a.wmax is not None:
                region_c.wmax = region_a.wmax
                
            if region_b.wmax is not None:
                region_c.wmax = region_b.wmax

        if region_a.umin is not None and region_b.umin is not None:
            region_c.umin = region_a.umin if region_a.umin > region_b.umin else region_b.umin
        else:
            if region_a.umin is not None:
                region_c.umin = region_a.umin
                
            if region_b.umin is not None:
                region_c.umin = region_b.umin
                
        if region_a.umax is not None and region_b.umax is not None:
            region_c.umax = region_a.umax if region_a.umax < region_b.umax else region_b.umax
        else:
            if region_a.umax is not None:
                region_c.umax = region_a.umax
                
            if region_b.umax is not None:
                region_c.umax = region_b.umax
                
    return(region_c)


def regions_merge(region_a, region_b):
    """combine two regions and find their maximum combined region.
    
    Args:
      region_a (region): a region object
      region_b (region): a region object

    Returns:
      region: the maximum region [xmin, xmax, ymin, ymax] when 
      combining `region_a` `and region_b`
    """
    
    region_c = Region()
    if region_a.valid_p() and region_b.valid_p():
        region_c.xmin = region_a.xmin if region_a.xmin < region_b.xmin else region_b.xmin
        region_c.xmax = region_a.xmax if region_a.xmax > region_b.xmax else region_b.xmax
        region_c.ymin = region_a.ymin if region_a.ymin < region_b.ymin else region_b.ymin
        region_c.ymax = region_a.ymax if region_a.ymax > region_b.ymax else region_b.ymax
        if region_a.zmin is not None and region_b.zmin is not None:
            region_c.zmin = region_a.zmin if region_a.zmin < region_b.zmin else region_b.zmin
            
        if region_a.zmax is not None and region_b.zmax is not None:
            region_c.zmax = region_a.zmax if region_a.zmax > region_b.zmax else region_b.zmax
    ## add w and u
            
    return(region_c)


def regions_intersect_p(region_a, region_b):
    """check if two regions intersect.

    region.valid_p(regions_reduce(region_a, region_b))

    Args:
      region_a (region): a region object
      region_b (region): a region object

    Returns:
      bool: True if `region_a` and `region_b` intersect else False
    """

    if region_a.valid_p() and region_b.valid_p():
        reduced_region = regions_reduce(region_a, region_b)
        if any(reduced_region.full_region()):
            if not reduced_region.valid_p():
                return(False)
            
        if not regions_intersect_ogr_p(region_a, region_b):
            return(False)
        
    return(True)


def regions_intersect_ogr_p(region_a, region_b):
    """check if two regions intersect using ogr

    region_a_ogr_geom.Intersects(region_b_ogr_geom)
    
    Args:
      region_a (region): a region 
      region_b (region): a region 

    Returns:
      bool: True if `region_a` and `region_b` intersect else False.
    """

    if region_a.valid_p() and region_b.valid_p():
        if region_a.export_as_geom().Intersects(region_b.export_as_geom()):
            return(True)
        
    return(False)


def regions_within_ogr_p(region_a, region_b):
    """check if region_b is within region_a using ogr

    Args:
      region_a (region): a region 
      region_b (region): a region 

    Returns:
      bool: True if `region_b` is within `region_a` else False.
    """

    if region_a.valid_p() and region_b.valid_p():
        if region_b.export_as_geom().Within(region_a.export_as_geom()):
            return(True)
        
    return(False)


def z_region_pass(region, upper_limit = None, lower_limit = None):
    """return True if extended region [xmin, xmax, ymin, ymax, zmin, zmax] is 
    within upper and lower z limits
    
    Args:
      region (list): a long-region [xmin, xmax, ymin, ymax, zmin, zmax]
      upper_limit (float): the z-max
      lower_limit (float): the z-min
    
    Returns:
      bool: True if region z values are within upper and lower limit
    """
    
    if region is not None:
        z_region = region[4:]
        if z_region is not None and len(z_region) >= 2:
            if upper_limit is not None:
                if z_region[0] >= upper_limit:
                    return(False)
                
            if lower_limit is not None:
                if z_region[1] <= lower_limit:
                    return(False)

    # add w and u
    return(True)


def xyz_in_region_p(xyz, this_region):
    """check if xyz point in inside the given region

    Args:
      xyz (xyz): an xyz data object
      this_region (region): a region object

    Returns:
      bool: True if xyz point inside region else False
    """

    pass_d = True
    xyz_wkt = xyz.export_as_wkt()
    p_geom = ogr.CreateGeometryFromWkt(xyz_wkt)
    r_geom = this_region.export_as_geom()

    if r_geom is not None:
        pass_d = p_geom.Within(r_geom)

    if pass_d:
        if this_region.zmin is not None:
            if xyz.z < this_region.zmin:
                pass_d = False
                return(pass_d)
            
        if this_region.zmax is not None:
            if xyz.z > this_region.zmax:
                pass_d = False
                return(pass_d)
            
        if this_region.wmin is not None:
            if xyz.w < this_region.wmin:
                pass_d = False
                return(pass_d)
            
        if this_region.wmax is not None:
            if xyz.w > this_region.wmax:
                pass_d = False
                return(pass_d)
            
        if this_region.umin is not None:
            if xyz.u < this_region.umin:
                pass_d = False
                return(pass_d)
            
        if this_region.umax is not None:
            if xyz.u > this_region.umax:
                pass_d = False
                return(pass_d)

    return(pass_d)


def gdal_ogr_regions(src_ds):
    """return the region(s) of the ogr dataset
    
    Args:
      src_ds (str): source ogr dataset pathname

    Returns:
      list: list of regions
    """
    
    these_regions = []
    if os.path.exists(src_ds):
        poly = ogr.Open(src_ds)
        if poly is not None:
            p_layer = poly.GetLayer(0)
            for pf in p_layer:
                this_region = Region()
                pgeom = pf.GetGeometryRef()
                pwkt = pgeom.ExportToWkt()
                this_region.from_list(ogr.CreateGeometryFromWkt(pwkt).GetEnvelope())
                these_regions.append(this_region)
                
        poly = None
        
    return(these_regions)


def create_wkt_polygon(coords, xpos=1, ypos=0, flatten=True):
    """convert coords to Wkt

    Args:
      coords (list): x/y geographic coords
      xpos (int): the position of the x value in coords
      ypos (int): the position of the y value in corrds

    Returns:
      wkt: polygon as wkt
    """

    ring = ogr.Geometry(ogr.wkbLinearRing)
    for coord in coords: ring.AddPoint(coord[xpos], coord[ypos])
    poly = ogr.Geometry(ogr.wkbPolygon)
    poly.AddGeometry(ring)
    if flatten:
        poly.FlattenTo2D()
        
    poly_wkt = poly.ExportToWkt()
    poly = None
    
    return(poly_wkt)


def write_shapefile(geom, out_shp):
    driver = ogr.GetDriverByName('Esri Shapefile')
    ds = driver.CreateDataSource(out_shp)
    layer = ds.CreateLayer('', None, ogr.wkbPolygon)
    
    # Add one attribute
    layer.CreateField(ogr.FieldDefn('id', ogr.OFTInteger))
    defn = layer.GetLayerDefn()

    # Create a new feature (attribute and geometry)
    feat = ogr.Feature(defn)
    feat.SetField('id', 123)

    # Make a geometry, from Shapely object
    #geom = ogr.CreateGeometryFromWkb(poly.wkb)
    feat.SetGeometry(geom)

    layer.CreateFeature(feat)
    feat = geom = None  # destroy these

    # Save and close everything
    ds = layer = feat = geom = None

    
def ogr_wkts(src_ds):
    """return the wkt(s) of the ogr dataset"""
    
    these_regions = []
    f_no_geom = 0
    src_s = src_ds.split(':')
    if os.path.exists(src_s[0]):
        poly = ogr.Open(src_s[0])
        if poly is not None:
            p_layer = poly.GetLayer(0)
            for pf in p_layer:
                pgeom = pf.GetGeometryRef()
                if pgeom is not None:
                    pwkt = pgeom.ExportToWkt()
                    r = Region().from_string(pwkt)
                    if len(src_s) > 1:
                        src_r = src_s[1].split('/')
                        if len(src_r) > 0: r.zmin = utils.float_or(src_r[0])
                        if len(src_r) > 1: r.zmax = utils.float_or(src_r[1])
                        if len(src_r) > 2: r.wmin = utils.float_or(src_r[2])
                        if len(src_r) > 3:  r.wmax = utils.float_or(src_r[3])

                    these_regions.append(r)
<<<<<<< HEAD
                else:
                    f_no_geom += 1
=======
>>>>>>> 535fdc6d

        poly = None

    if f_no_geom > 0:
        utils.echo_warning_msg(f'{f_no_geom} features had no geometry')
        
    return(these_regions)


def parse_cli_region(region_list, verbose=True, pct_buffer=None):
    """parse a region list into region(s).

    for use in clis

    region_list is a list of regions, where each region is either:
    bbox str ( 'xmin/xmax/ymin/ymax' ),
    tile_set (with options of 'in_region' and 'inc' to define the tiles)
    path to an ogr dataset.

    returns a list of region objects.
    """

    these_regions = []
    for i_region in region_list:
        if i_region is None:
            these_regions.append(None)
            continue
        
        i_region_s = i_region.split(':')
        tmp_region = Region().from_string(i_region_s[0])
        args = utils.args2dict(i_region_s[1:], {})
        kwargs = factory.args2dict(i_region_s[1:], {})
        if tmp_region.valid_p(check_xy=True):
            if 'pct_buffer' in args.keys():
                tmp_region.buffer(pct=utils.float_or(args['pct_buffer']))
                
            these_regions.append(tmp_region)
        elif str(i_region_s[0]) == 'tile_set':
            these_regions = generate_tile_set(**args)
        elif str(i_region_s[0]) == 'coordinates':
            tmp_region = quarter_tile_from_coordinates(**kwargs)
            these_regions.append(tmp_region)
        elif str(i_region_s[0]) == 'q':
            coords = fetch_gps_coordinates(i_region_s[1])
            tmp_region = quarter_tile_from_coordinates(x=coords[0], y=coords[1])
            these_regions.append(tmp_region)
        else:
            tmp_region = ogr_wkts(i_region_s[0])
            for i in tmp_region:
                if i.valid_p():
                    if len(i_region_s) > 1:
                        region_extender = ''
                        for opts in i_region_s[1:]:
                            if '=' not in opts:
                                region_extender = opts
                                
                        this_region = Region().from_string(
                            '/'.join([i.format('str'), region_extender])
                        )
                        if 'pct_buffer' in args.keys():
                            this_region.buffer(pct=utils.float_or(args['pct_buffer']))
                            
                        these_regions.append(this_region)
                    else:
                        these_regions.append(i)

    if verbose:
        if len(these_regions) > 4:
            utils.echo_msg(
                'parsed {} region(s): {}...{}'.format(
                    len(these_regions), these_regions[:2], these_regions[-2:]
                )
            )
        elif len(these_regions) > 0:
            utils.echo_msg(
                'parsed {} region(s): {}'.format(
                    len(these_regions), these_regions
                )
            )
        else:
            utils.echo_warning_msg(
                'failed to parse region(s), {}'.format(region_list)
            )
            
    return(these_regions)


def fetch_gps_coordinates(q):
    from cudem import fetches

    fetches.GPSCoordinates(q)
    gpsc_api_url = "http://www.gps-coordinates.net/api/"
    if utils.str_or(q) is not None:
        q_url = f'{gpsc_api_url}{q}'
        _req = fetches.Fetch(
            q_url,
            verbose=True
        ).fetch_req()
        if _req is not None:
            results = _req.json()
            if results["responseCode"] == '200':
                x = utils.float_or(results["longitude"])
                y = utils.float_or(results["latitude"])

                return(x, y)

    return(None)


def quarter_tile_from_coordinates(x=None, y=None):
    x = utils.float_or(x)
    y = utils.float_or(y)
    if x is not None and y is not None:
        tile_regions = []
        x_min = math.floor(x*4)/4
        x_max = math.ceil(x*4)/4
        y_min = math.floor(y*4)/4
        y_max = math.ceil(y*4)/4

        this_region = Region(xmin=x_min, xmax=x_max, ymin=y_min, ymax=y_max)
        return(this_region)
    else:
        return(None)
    
    
def generate_tile_set(in_region=None, inc=.25, pct_buffer=None):
    """Generate a tile-set based on `in_region` and `inc`.

    returns a list of regions
    """
    
    tile_regions = []
    if in_region is not None:
        tmp_region = Region().from_string(in_region)
        if not tmp_region.valid_p(check_xy=True):
            tmp_region = Region(xmin=-180, xmax=180, ymin=-90, ymax=90)
    else:
        tmp_region = Region(xmin=-180, xmax=180, ymin=-90, ymax=90)
        
    inc = utils.float_or(inc, .25)
    this_xmin = tmp_region.xmin
    this_xmax = tmp_region.xmin+inc
    this_ymin = tmp_region.ymin
    this_ymax = tmp_region.ymin+inc
    while this_xmax <= tmp_region.xmax:
        while this_ymax <= tmp_region.ymax: 
            this_region = Region(
                xmin=this_xmin,
                xmax=this_xmax,
                ymin=this_ymin,
                ymax=this_ymax
            )
            if pct_buffer is not None:
                this_region.buffer(pct=utils.float_or(pct_buffer))
                
            tile_regions.append(this_region)
            this_ymin = this_ymax
            this_ymax += inc
            
        this_ymin = tmp_region.ymin
        this_ymax = this_ymin + inc
        this_xmin = this_xmax
        this_xmax += inc
            
    return(tile_regions)


def region_list_to_ogr(region_list, dst_ogr, dst_fmt='ESRI Shapefile'):
    """convert a region list to an OGR vector
    """

    driver = ogr.GetDriverByName(dst_fmt)
    if os.path.exists(dst_ogr):
        driver.DeleteDataSource(dst_ogr)

    dst_ds = driver.CreateDataSource(dst_ogr)
    dst_lyr = dst_ds.CreateLayer(dst_ogr, geom_type = ogr.wkbPolygon)
    dst_lyr.CreateField(ogr.FieldDefn('id', ogr.OFTInteger))
        
    wkts = []
    for this_id, this_region in enumerate(region_list):
        eg = [[this_region.ymin, this_region.xmin],
              [this_region.ymin, this_region.xmax],
              [this_region.ymax, this_region.xmax],
              [this_region.ymax, this_region.xmin],
              [this_region.ymin, this_region.xmin]]
    
        wkt = create_wkt_polygon(eg)    
        dst_feat = ogr.Feature(dst_lyr.GetLayerDefn())
        dst_feat.SetGeometryDirectly(ogr.CreateGeometryFromWkt(wkt))
        dst_feat.SetField('id', this_id)
        dst_lyr.CreateFeature(dst_feat)
        dst_feat = None
        
    dst_ds = None

    
## ==============================================
## Command-line Interface (CLI)
## $regions
##
## regions cli
## ==============================================
regions_usage = '''{cmd} ({version}): regions; Process and generate regions

usage: {cmd} [ -hqJPRT [ args ] ]...

Options:
  -R, --region\t\tThe desired REGION 
\t\t\tWhere a REGION is xmin/xmax/ymin/ymax[/zmin/zmax[/wmin/wmax/umin/umax]]
\t\t\tUse '-' to indicate no bounding range; e.g. -R -/-/-/-/-10/10/1/-/-/-
\t\t\tOR an OGR-compatible vector file with regional polygons. 
\t\t\tWhere the REGION is /path/to/vector[:zmin/zmax[/wmin/wmax/umin/umax]].
\t\t\tIf a vector file is supplied, will use each region found therein.
\t\t\tOptionally, append `:pct_buffer=<value>` to buffer the region(s) by a percentage.
  -J, --s_srs\t\tSet the SOURCE projection.
  -P, --t_srs\t\tSet the TARGET projection.
  -T, --tile_set\tGenerate a TILESET from the input region. (set incrememnt here)
  -B, --buffer\t\tBUFFER the region with a buffer-value.
  -e, --echo\t\tECHO the <processed> region
  -n, --name\t\tPrint the region as a NAME
  -m, --merge\t\tMERGE all regions into a single region

  --quiet\t\tLower the verbosity to a quiet

  --help\t\tPrint the usage text
  --version\t\tPrint the version information

Examples:
  % {cmd} -R -90/-89/30/31

CIRES DEM home page: <http://ciresgroups.colorado.edu/coastalDEM>\
'''.format(cmd =  os.path.basename(sys.argv[0]), 
           version = cudem.__version__)

def regions_cli(argv = sys.argv):
    """run regions from command-line

    See `regions_usage` for full cli options.
    """

    src_srs = None
    dst_srs = None
    i_regions = []
    these_regions = []
    want_verbose = True
    tile_set = None
    echo = False
    echo_fn = False
    want_merge = False
    bv = None
    te = False
    
    ## parse command line arguments.
    i = 1
    while i < len(argv):
        arg = argv[i]
        if arg == '--region' or arg == '-R':
            i_regions.append(str(argv[i + 1]))
            i = i + 1
        elif arg[:2] == '-R':
            i_regions.append(str(arg[2:]))
        elif arg == '-s_srs' or arg == '--s_srs' or arg == '-J':
            src_srs = argv[i + 1]
            i = i + 1
        elif arg == '-t_srs' or arg == '--t_srs' or arg == '-P':
            dst_srs = argv[i + 1]
            i = i + 1
        elif arg == '-b' or arg == '-B' or arg == '--buffer':
            bv = utils.float_or(argv[i+1])
            i = i + 1
        elif arg == '-t' or arg == '-T' or arg == '--tile_set':
            tile_set = utils.float_or(argv[i+1])
            i = i + 1
        elif arg == '-e' or arg == '--echo' or arg == '-ee':
            echo = True
        elif arg == '-te':
            echo = True
            te = True
        elif arg == '-n' or arg == '--name':
            echo_fn = True
        elif arg == '-m' or arg == '--merge':
            want_merge = True
        elif arg == '--quiet' or arg == '-q':
            want_verbose = False
        elif arg == '--help' or arg == '-h':
            print(regions_usage)
            sys.exit(1)
        elif arg == '--version' or arg == '-v':
            print(
                '{}, version {}'.format(
                    os.path.basename(sys.argv[0]), cudem.__version__
                )
            )
            sys.exit(1)
        elif arg[0] == '-':
            print(regions_usage)
            sys.exit(0)
            
        i = i + 1

    ## parse the input region(s) to a list
    these_regions = parse_cli_region(i_regions)
    if not these_regions:
        print(regions_usage)
        utils.echo_error_msg('you must specify at least one region')
        sys.exit(-1)

    ## generate a tile-set from the input region(s)
    if tile_set is not None:
        for rn, this_region in enumerate(these_regions):
            these_tiles = generate_tile_set(this_region.format('gmt'), tile_set)
            region_list_to_ogr(these_tiles, 'regions_tile_set.shp')
            
        these_regions = []

    ## merge the input regions together before further processing,
    ## set the merged region as the default region
    if want_merge:
        region_cnt = len(these_regions)
        merged_region = these_regions[0].copy()
        for r in range(1, region_cnt):
            merged_region = regions_merge(merged_region, these_regions[r])

        these_regions = [merged_region]
        
    for rn, this_region in enumerate(these_regions):
        ## set the source srs if specified
        if src_srs is not None:
            this_region.src_srs = src_srs

        ## warp the region to dst_srs if specified
        if dst_srs is not None:
            this_region.warp(dst_srs)

        ## buffer the region to buffer-value `bv`
        if bv is not None:
            this_region.buffer(x_bv=bv, y_bv=bv)

        ## echo the region or file-name to stdout else export as a shapefile
        if echo:
            if te:
                print(this_region.format('te'))
            else:
                print(this_region.format('gmt'))

        elif echo_fn:
            print(this_region.format('fn'))
        else:
            this_region.export_as_ogr(
                'region_{}.shp'.format(this_region.format('fn'))
            )
### End<|MERGE_RESOLUTION|>--- conflicted
+++ resolved
@@ -1138,11 +1138,6 @@
                         if len(src_r) > 3:  r.wmax = utils.float_or(src_r[3])
 
                     these_regions.append(r)
-<<<<<<< HEAD
-                else:
-                    f_no_geom += 1
-=======
->>>>>>> 535fdc6d
 
         poly = None
 
