### dlim.py - DataLists IMproved
##
## Copyright (c) 2010 - 2025 Regents of the University of Colorado
##
## dlim.py is part of CUDEM
##
## Permission is hereby granted, free of charge, to any person obtaining a copy 
## of this software and associated documentation files (the "Software"), to deal 
## in the Software without restriction, including without limitation the rights 
## to use, copy, modify, merge, publish, distribute, sublicense, and/or sell copies 
## of the Software, and to permit persons to whom the Software is furnished to do so, 
## subject to the following conditions:
##
## The above copyright notice and this permission notice shall be included in all
## copies or substantial portions of the Software.
##
## THE SOFTWARE IS PROVIDED "AS IS", WITHOUT WARRANTY OF ANY KIND, EXPRESS OR IMPLIED, 
## INCLUDING BUT NOT LIMITED TO THE WARRANTIES OF MERCHANTABILITY, FITNESS FOR A PARTICULAR 
## PURPOSE AND NONINFRINGEMENT. IN NO EVENT SHALL THE AUTHORS OR COPYRIGHT HOLDERS BE LIABLE 
## FOR ANY CLAIM, DAMAGES OR OTHER LIABILITY, WHETHER IN AN ACTION OF CONTRACT, TORT OR OTHERWISE, 
## ARISING FROM, OUT OF OR IN CONNECTION WITH THE SOFTWARE OR THE USE OR OTHER DEALINGS IN THE
## SOFTWARE.
##
###############################################################################
### Commentary:
##
## A datalist is similar to an MBSystem datalist; it is a space-delineated file
## containing the following columns:
## data-path data-format data-weight data-uncertainty data-name data-source
## data-date data-resolution data-type data-horz data-vert data-url
## Minimally, data-path (column 1) is all that is needed.
##
## An associated inf and geojson file will be gerenated for each datalist
## only an associated inf file will be genereated for individual datasets
##
## Parse various dataset types by region/increments and yield data as xyz or
## array recursive data-structures which point to datasets (datalist, zip,
## fetches, etc) are negative format numbers, e.g. -1 for datalist
##
## supported datasets include: xyz, gdal, ogr, las/laz (laspy), mbs (MBSystem),
## fetches (see cudem.fetches)
##
## Initialize a datalist/dataset using init_data(list-of-datalist-entries)
## where the list of datalist entries can be any of the supported dataset
## formats. init_data will combine all the input datafiles into an internal
## scratch datalist and process that.
##
## If region, x_inc, and y_inc are set, all processing will go through
## Dataset._stacks() where the data will be combined
## either using the 'supercede', 'weighted-mean', 'min' or 'max' method.
## Dataset._stacks will output a multi-banded gdal file with the following
## bands: 1: z, 2: count, 3: weight, 4: uncerainty, 5: source-uncertainty
##
## If want_mask is set, _stacks() will also generate a multi-band gdal raster
## file where each mask band contains the mask (0/1) of a specific dataset/datalist,
## depending on the input data. For a datalist, each band will contain a mask for
## each of the top-level datasets. If want_sm is also set, the multi-band mask
## will be processed to an OGR supported vector, with a feature for each band and
## the metadata items (cols > 4 in the datalist entry) as fields.
##
## Transform data between horizontal/vertical projections/datums by setting src_srs
## and dst_srs as 'EPSG:<>'
## if src_srs is not set, but dst_srs is, dlim will attempt to obtain the source srs
## from the data file itself or its respective inf file; otherwise, it will be
## assumed the source data file is in the same srs as dst_srs
##
## A dataset module should have at least an `__init__` and a `yield_points` method.
## `yield_points` should yield a numpy rec array with at least
## 'x', 'y' and 'z' fields, and optionally 'w' and 'u' fields.
## Other methods that can be re-written include `parse` which yields dlim
## dataset module(s).
##
### Examples:
##
## my_data_list = ['nos_data.xy', 'my_grid.tif', 'gmrt', 'other_data.datalist'] 
## my_processed_datalist = init_data(my_data_list) # initialize the data
## my_processed_datalist.dump_xyz() # dump all the xyz data
##
## from cudem import regions
## my_region = regions.Region().from_list([-160, -150, 30, 40])
## my_data_list = ['nos_data.xy', 'my_grid.tif', 'gmrt', 'other_data.datalist'] 
## my_processed_datalist = init_data(my_data_list, src_region=my_region, x_inc=1s, y_inc=1s)
## my_stack = my_processed_datalist._stacks() # stack the data to the region/increments
## my_processed_datalist.archive_xyz() # archive the data to the region/increments
## my_mask = my_processed_datalist._mask() # mask the data to the region/increments
##
### TODO:
## mask to stacks for supercede
## fetch results class
## temp files
##
### Code:

import os
import sys
import re
import copy
import json
import glob
import math
from tqdm import tqdm
import warnings
import traceback

# import threading
# import multiprocessing as mp
# mp.set_start_method('spawn')
# try:
#    import Queue as queue
# except: import queue as queue
        
import numpy as np
# from scipy.spatial import ConvexHull
# import lxml.etree

import pyproj
import utm
import laspy as lp
from osgeo import gdal
from osgeo import ogr
#from osgeo import osr
import h5py as h5
import netCDF4 as nc

import cudem
from cudem import utils
from cudem import regions
from cudem import xyzfun
from cudem import gdalfun
from cudem import factory
from cudem import vdatums
from cudem import fetches
from cudem import grits
from cudem import vrbag
from cudem import srsfun
from cudem import pointz
#from cudem import datalists_factory
#from cudem.fetches import fetches

# cshelph
import pandas as pd
from cudem import cshelph

## Config info and setup
gc = utils.config_check()
gdal.DontUseExceptions()
ogr.DontUseExceptions()
gdal.SetConfigOption(
    'CPL_LOG', 'NUL' if gc['platform'] == 'win32' else '/dev/null'
) 

###############################################################################
## dataset masking and spatial metadata functions
###############################################################################
def num_strings_to_range(*args):
    """parse args to a number range.

    e.g. if args == ['1934', '1920-1980', '2001'] will return '1920-2001'
    """
    
    dates = []
    for arg in args:
        if utils.str_or(arg) is not None:
            dd = re.findall(r'[-+]?\d*\.?\d+', str(arg))
            for d in dd:
                dates.append(abs(float(d)))
            
    if len(dates) > 0:
        if min(dates) != max(dates):
            return('-'.join([str(min(dates)), str(max(dates))]))
        else:
            return(str(min(dates)))
    else:
        return(None)

    
def scan_mask_bands(
        src_ds, skip_band='Full Data Mask', mask_level=0, verbose=True
):
    mask_level = utils.int_or(mask_level, 0)
    src_infos = gdalfun.gdal_infos(src_ds)
    band_infos = {}    
    with tqdm(
            desc='scanning mask bands.',
            total=src_ds.RasterCount,
            leave=verbose
    ) as pbar:         
        for b in range(1, src_ds.RasterCount+1):
            pbar.update()
            this_band = src_ds.GetRasterBand(b)
            this_band_md = this_band.GetMetadata()
            this_band_name = this_band.GetDescription()
            if this_band_name == skip_band:
                continue

            if len(this_band_name.split('/')) > 1:
                this_band_name = this_band_name.split('/')[1]
                
            if not this_band_name in band_infos.keys():
                band_infos[this_band_name] = {'bands': [b],
                                              'metadata': this_band_md}
            else:
                band_infos[this_band_name]['bands'].append(b)
                
            band_md = band_infos[this_band_name]['metadata']
            for k in this_band_md.keys():
                if k not in band_md.keys() \
                   or band_md[k] is None \
                   or band_md[k] == 'None':
                    if this_band_md[k] != 'None':
                        band_md[k] = this_band_md[k]
                            
                if k == 'name':
                    band_md[k] = this_band_name                
                elif k == 'date' \
                     or k == 'weight' \
                     or k == 'uncertainty':
                    band_md[k] = num_strings_to_range(band_md[k], this_band_md[k])
                elif band_md[k] not in this_band_md[k].split('/') \
                     and band_md[k] != this_band_md[k]:
                    if str(this_band_md[k]) != 'None':
                        band_md[k] = ','.join([band_md[k], this_band_md[k]])
                    
            band_infos[this_band_name]['metadata'] = band_md
            
    return(band_infos)


def ogr_mask_footprints(
        src_ds, ogr_format='GPKG', dst_srs='epsg:4326',
        mask_level=0, verbose=True
):
    
    src_infos = scan_mask_bands(
        src_ds, mask_level=mask_level, verbose=verbose
    )
    ## initialize output vector
    dst_ogr_fn = (f'{utils.fn_basename2(src_ds.GetDescription())}_sm'
                  '.{gdalfun.ogr_fext(ogr_format)}')
    driver = ogr.GetDriverByName(ogr_format)
    ds = driver.CreateDataSource(dst_ogr_fn)
    srs = srsfun.osr_srs(src_ds.GetProjectionRef())
    if ds is not None: 
        layer = ds.CreateLayer('footprint', srs, ogr.wkbMultiPolygon)
    else:
        layer = None

    #layer.CreateField(ogr.FieldDefn('location', ogr.OFTString))
    field_names = [field.name for field in layer.schema]
    for key in src_infos.keys():
        for md in src_infos[key]['metadata'].keys():
            #if md[:10] not in field_names and md not in field_names:
            if md not in field_names:
                layer.CreateField(ogr.FieldDefn(md, ogr.OFTString))
                field_names = [field.name for field in layer.schema]

    [layer.SetFeature(feature) for feature in layer]
    ds = layer = None
    ## generate a footprint of each group of bands from src_infos
    with tqdm(
            desc='generating mask footprints',
            total=len(src_infos.keys()),
            leave=verbose
    ) as pbar:
        for i, key in enumerate(src_infos.keys()):
            footprint_cmd = 'gdal_footprint {} {} -combine_bands union -max_points unlimited {} -no_location'.format(
                src_ds.GetDescription(),
                dst_ogr_fn,
                ' '.join(['-b {}'.format(x) for x in  src_infos[key]['bands']]),
            )
            utils.run_cmd(footprint_cmd, verbose=False)
            pbar.update()
            
    with tqdm(
            desc='setting mask metadata',
            total=len(src_infos.keys()),
            leave=verbose
    ) as pbar:
        for i, key in enumerate(src_infos.keys()):
            ## update db using ogrinfo
            key_val = ', '.join(
                ["'{}' = '{}'".format(
                    x, src_infos[key]['metadata'][x]
                ) for x in src_infos[key]['metadata'].keys()]
            )
            sql = "UPDATE {name} SET {key_val} WHERE rowid = {f}".format(
                name='footprint',
                key_val=key_val,
                value=src_infos[key]['metadata'][md],
                f=i+1
            )
            utils.run_cmd(
                'ogrinfo {} -dialect SQLite -sql "{}"'.format(dst_ogr_fn, sql),
                verbose=False
            )
            pbar.update()
            
    return(glob.glob('{}.*'.format(utils.fn_basename2(dst_ogr_fn))), ogr_format)


def merge_mask_bands_by_name(
        src_ds, verbose=True, skip_band='Full Data Mask', mask_level=0
):
    """merge data mask raster bands based on the top-level datalist name"""

    band_infos = scan_mask_bands(
        src_ds, mask_level=mask_level, verbose=verbose
    )
    mask_level = utils.int_or(mask_level, 0)
    src_infos = gdalfun.gdal_infos(src_ds)
    ## create new mem gdal ds to hold new raster
    gdt = gdal.GDT_Byte
    driver = gdal.GetDriverByName('MEM')
    m_ds = driver.Create(
        utils.make_temp_fn('tmp'),
        src_infos['nx'],
        src_infos['ny'],
        len(band_infos.keys()),
        gdt
    )
    m_ds.SetGeoTransform(src_infos['geoT'])
    m_ds.SetProjection(gdalfun.osr_wkt(src_infos['proj']))
    m_ds.SetDescription(src_ds.GetDescription())

    with tqdm(
            desc='generating merged mask dataset.',
            total=len(band_infos.keys()),
            leave=verbose
    ) as pbar:    
        for i, m in enumerate(band_infos.keys()):
            m_band = m_ds.GetRasterBand(i+1)
            m_band.SetDescription(m)
            m_band.SetNoDataValue(0)
            m_band_array = m_band.ReadAsArray()

            try:
                m_band.SetMetadata(band_infos[m]['metadata'])
            except:
                try:
                    band_md = m_band.GetMetadata()
                    for key in band_infos[m]['metadata'].keys():
                        if band_md[key] is None:
                            del band_md[key]

                    m_band.SetMetadata(band_md)
                except Exception as e:
                    utils.echo_error_msg(
                        'could not set band metadata: {}; {}'.format(
                            band_md, e
                        )
                    )

            with tqdm(
                    desc='merging {} mask bands.'.format(m),
                    total=len(band_infos[m]['bands']),
                    leave=verbose
            ) as merge_pbar:                        
                for b in band_infos[m]['bands']:
                    this_band = src_ds.GetRasterBand(b)
                    this_band_array = this_band.ReadAsArray()
                    m_band_array[this_band_array > 0] = 1
                    this_band = this_band_array = None
                    merge_pbar.update()
                    
            m_band.WriteArray(m_band_array)
            m_ds.FlushCache()

            pbar.update()

    return(m_ds)


def polygonize_mask_multibands(
        src_ds,
        output = None,
        ogr_format = 'GPKG',
        mask_level = 0,
        verbose = True
):
    """polygonze a multi-band mask raster. 

    -----------
    Parameters:
    src_ds (GDALDataset): the source multi-band raster as a gdal 
                          dataset object
    dst_srs (str): the output srs
    ogr_format (str): the output OGR format
    verbose (bool): be verbose

    -----------
    Returns:
    tuple: (dst_layer, ogr_format)
    """

    mask_level = utils.int_or(mask_level, 0)
    src_ds = merge_mask_bands_by_name(
        src_ds, mask_level=mask_level, verbose=verbose
    )
    dst_layer = '{}_sm'.format(
        utils.fn_basename2(src_ds.GetDescription()) \
        if output is None \
        else os.path.basename(output)
    )
    dst_vector = os.path.join(
        os.path.dirname(output) if output is not None else '',
        f'{dst_layer}.{gdalfun.ogr_fext(ogr_format)}'
    )
    #dst_vector = dst_layer + '.{}'.format(gdalfun.ogr_fext(ogr_format))
    #utils.remove_glob('{}.*'.format(dst_layer))
    utils.remove_glob('{}.*'.format(utils.fn_basename2(dst_vector)))
    srs = srsfun.osr_srs(src_ds.GetProjectionRef())
    driver = ogr.GetDriverByName(ogr_format)
    ds = driver.CreateDataSource(dst_vector)
    if ds is not None: 
        layer = ds.CreateLayer(
            dst_layer, srs, ogr.wkbMultiPolygon
        )
        [layer.SetFeature(feature) for feature in layer]
    else:
        layer = None

    layer.CreateField(ogr.FieldDefn('DN', ogr.OFTInteger))
    layer.StartTransaction()
    defn = None

    #field_names_to_delete = ['DN', 'Name', 'Uncertainty']
    
    with tqdm(
            desc='polygonizing mask bands.',
            total=src_ds.RasterCount,
            leave=verbose
    ) as pbar:
        for b in range(1, src_ds.RasterCount+1):
            pbar.update()
            this_band = src_ds.GetRasterBand(b)
            this_band_md = this_band.GetMetadata()
            this_band_name = this_band.GetDescription()
            b_infos = gdalfun.gdal_infos(src_ds, scan=True, band=b)
            field_names = [field.name for field in layer.schema]
            this_band_md = {k.title():v for k,v in this_band_md.items()}            
            for k in this_band_md.keys():
                if k not in field_names:
                    layer.CreateField(ogr.FieldDefn(k, ogr.OFTString))

            if 'Title' not in this_band_md.keys():
                if 'Title' not in field_names:
                    layer.CreateField(ogr.FieldDefn('Title', ogr.OFTString))

            if b_infos['zr'][1] == 1:
                tmp_ds = ogr.GetDriverByName('Memory').CreateDataSource(
                    '{}_poly'.format(this_band_name)
                )
                if tmp_ds is not None:
                    tmp_layer = tmp_ds.CreateLayer(
                        '{}_poly'.format(this_band_name), srs, ogr.wkbMultiPolygon
                    )
                    tmp_layer.CreateField(ogr.FieldDefn('DN', ogr.OFTInteger))
                    tmp_name = str(this_band_name)                                    
                    for k in this_band_md.keys():
                        tmp_layer.CreateField(ogr.FieldDefn(k, ogr.OFTString))

                    if 'Title' not in this_band_md.keys():
                        tmp_layer.CreateField(ogr.FieldDefn('Title', ogr.OFTString))

                    ## fill tmp_layer with all associated bands in band_infos...
                    status = gdal.Polygonize(
                        this_band,
                        None,
                        tmp_layer,
                        tmp_layer.GetLayerDefn().GetFieldIndex('DN'),
                        [],
                        #callback = gdal.TermProgress if verbose else None
                        callback = None
                    )

                    if len(tmp_layer) > 0:
                        if defn is None:
                            defn = layer.GetLayerDefn()

                        out_feat = gdalfun.ogr_mask_union(tmp_layer, 'DN', defn)
                        with tqdm(
                                desc='creating feature {}...'.format(this_band_name),
                                total=len(this_band_md.keys()),
                                leave=verbose
                        ) as feat_pbar:
                            for k in this_band_md.keys():
                                feat_pbar.update()
                                out_feat.SetField(k, this_band_md[k])

                            if 'Title' not in this_band_md.keys():
                                out_feat.SetField('Title', tmp_name)

                            out_feat.SetField('DN', b)
                            status = layer.CreateFeature(out_feat)
                            #layer.SetFeature(out_feat)
                
                # if verbose:
                #     utils.echo_msg('polygonized {}'.format(this_band_name))
                tmp_ds = tmp_layer = None
                
    layer.CommitTransaction()
    ds = src_ds = None
    
    ds = ogr.Open(dst_vector, 1)
    field_names_to_delete = ['DN', 'Name', 'Uncertainty']
    for fnd in field_names_to_delete:
        ds.ExecuteSQL(f'ALTER TABLE {dst_layer} DROP COLUMN {fnd}')

    ds = None

    return(dst_layer, ogr_format)


def polygonize_mask_multibands2(
        src_ds,
        output = None,
        ogr_format = 'GPKG',
        mask_level = 0,
        verbose = True
):
    """polygonze a multi-band mask raster. 

    -----------
    Parameters:
    src_ds (GDALDataset): the source multi-band raster as a gdal dataset object
    dst_srs (str): the output srs
    ogr_format (str): the output OGR format
    verbose (bool): be verbose

    -----------
    Returns:
    tuple: (dst_layer, ogr_format)
    """

    mask_level = utils.int_or(mask_level, 0)
    band_infos = scan_mask_bands(src_ds, mask_level=mask_level, verbose=verbose)
    dst_layer = '{}_sm'.format(
        utils.fn_basename2(src_ds.GetDescription()) if output is None else output
    )
    dst_vector = dst_layer + '.{}'.format(gdalfun.ogr_fext(ogr_format))
    utils.remove_glob('{}.*'.format(dst_layer))
    srs = srsfun.osr_srs(src_ds.GetProjectionRef())
    driver = ogr.GetDriverByName(ogr_format)
    ds = driver.CreateDataSource(dst_vector)
    if ds is not None: 
        layer = ds.CreateLayer(
            'footprints', srs, ogr.wkbMultiPolygon
        )
        [layer.SetFeature(feature) for feature in layer]
    else:
        layer = None

    layer.CreateField(ogr.FieldDefn('DN', ogr.OFTInteger))
    #layer.StartTransaction()
    defn = None
    
    with tqdm(
            desc='polygonizing mask bands.',
            total=len(band_infos.keys()),
            leave=verbose
    ) as pbar:
        for i, m in enumerate(band_infos.keys()):
            field_names = [field.name for field in layer.schema]
            this_md = {k.title():v for k,v in band_infos[m]['metadata'].items()}            
            for k in this_md.keys():
                if k not in field_names:
                    layer.CreateField(ogr.FieldDefn(k, ogr.OFTString))

            if 'Title' not in this_md.keys():
                if 'Title' not in field_names:
                    layer.CreateField(ogr.FieldDefn('Title', ogr.OFTString))

            tmp_ds = ogr.GetDriverByName('Memory').CreateDataSource(
                '{}_poly'.format(m)
            )
            if tmp_ds is not None:
                tmp_layer = tmp_ds.CreateLayer(
                    '{}_poly'.format(m), srs, ogr.wkbMultiPolygon
                )
                tmp_layer.CreateField(ogr.FieldDefn('DN', ogr.OFTInteger))
                tmp_name = str(m)                                    
                for k in this_md.keys():
                    tmp_layer.CreateField(ogr.FieldDefn(k, ogr.OFTString))

                if 'Title' not in this_md.keys():
                    tmp_layer.CreateField(ogr.FieldDefn('Title', ogr.OFTString))

                with tqdm(
                        desc='polygonizing {} mask bands from {}.'.format(
                            len(band_infos[m]['bands']), m,
                        ),
                        total=len(band_infos[m]['bands']),
                        leave=verbose
                ) as poly_pbar:                                            
                    for b in band_infos[m]['bands']:
                        this_band = src_ds.GetRasterBand(b)
                        status = gdal.Polygonize(
                            this_band,
                            None,
                            tmp_layer,
                            tmp_layer.GetLayerDefn().GetFieldIndex('DN'),
                            [],
                            #callback = gdal.TermProgress if verbose else None
                            callback = None
                        )
                        poly_pbar.update()

                if len(tmp_layer) > 0:
                    if defn is None:
                        defn = layer.GetLayerDefn()

                    out_feat = gdalfun.ogr_mask_union(tmp_layer, 'DN', defn)
                    with tqdm(
                            desc='creating feature {}...'.format(m),
                            total=len(this_md.keys()),
                            leave=verbose
                    ) as feat_pbar:
                        for k in this_md.keys():
                            feat_pbar.update()
                            out_feat.SetField(k, this_md[k])

                        if 'Title' not in this_md.keys():
                            out_feat.SetField('Title', tmp_name)

                        out_feat.SetField('DN', b)
                        status = layer.CreateFeature(out_feat)
                        layer.SetFeature(out_feat)
                                    
            tmp_ds = tmp_layer = None
            pbar.update()    
    #layer.CommitTransaction()            
    ds = src_ds = None
    return(dst_layer, ogr_format)


###############################################################################
## Datalist convenience functions
## data_list is a list of dlim supported datasets
###############################################################################
def make_datalist(data_list, want_weight, want_uncertainty, region,
                  src_srs, dst_srs, x_inc, y_inc, sample_alg,
                  verbose):
    """Make a datalist object from a list of supported datasets"""

    ## Make the datalist object
    xdl = Datalist(
        fn='scratch',
        data_format=-1,
        weight=None if not want_weight else 1,
        uncertainty=None if not want_uncertainty else 0,
        src_region=region,
        verbose=verbose,
        parent=None,
        src_srs=src_srs,
        dst_srs=dst_srs,
        x_inc=x_inc,
        y_inc=y_inc,
        sample_alg=sample_alg
    )

    ## add the datasets from data_list to the datalist object
    xdl.data_entries = [DatasetFactory(
        fn=" ".join(['-' if x == "" else x for x in dl.split(",")]),
        weight=None if not want_weight else 1,
        uncertainty=None if not want_uncertainty else 0,
        src_region=region,
        verbose=verbose,
        src_srs=src_srs,
        dst_srs=dst_srs,
        x_inc=x_inc,
        y_inc=y_inc,
        sample_alg=sample_alg,
        parent=xdl,
        cache_dir=self.cache_dir
    )._acquire_module() for dl in data_list]
    return(xdl)


def write_datalist(data_list, outname=None):
    """write a datalist file from a datalist object"""
    
    if outname is None:
        outname = '{}_{}'.format(self.metadata['name'], utils.this_year())
    
    if os.path.exists('{}.datalist'.format(outname)):
        utils.remove_glob('{}.datalist*'.format(outname))
        
    with open('{}.datalist'.format(outname), 'w') as tmp_dl:
        [tmp_dl.write('{}\n'.format(x.format_entry())) for x in data_list]

    return('{}.datalist'.format(outname))


def h5_get_datasets_from_grp(grp, count = 0, out_keys = []):
    if isinstance(grp, h5.Dataset):
        count += 1
        out_keys.append(grp.name)

    elif isinstance(grp, h5.Group):
        for key in grp.keys():
            if isinstance(grp[key], h5.Dataset):
                count += 1
                out_keys.append(grp[key].name)
            elif isinstance(grp[key], h5.Group):
                for sub_key in grp[key].keys():
                    count, out_keys = h5_get_datasets_from_grp(
                        grp[key][sub_key], count, out_keys
                    )

    return(count, out_keys)


## initialize a list of datasets into a dataset object
def init_data(data_list,
              region=None,
              src_srs=None,
              dst_srs=None,
              src_geoid=None,
              dst_geoid='g2018',
              xy_inc=(None, None),
              sample_alg='auto',
              want_weight=False,
              want_uncertainty=False,
              want_verbose=True,
              want_mask=False,
              want_sm=False,
              invert_region=False,
              cache_dir=None,
              dump_precision=4,
              pnt_fltrs=None,
              stack_fltrs=None,
              stack_node=True,
              stack_mode='mean',
              upper_limit=None,
              lower_limit=None,
              mask=None):
    """initialize a datalist object from a list of supported dataset entries"""

    try:
        #utils.echo_msg(data_list[0])
        xdls = []
        for dl in data_list:
            if isinstance(dl, str):
                xdls.append(
                    DatasetFactory(
                        mod=" ".join(['-' if x == "" else x for x in dl.split(",")]),
                        data_format = None,
                        weight=None if not want_weight else 1,
                        uncertainty=None if not want_uncertainty else 0,
                        src_srs=src_srs,
                        dst_srs=dst_srs,
                        src_geoid=src_geoid,
                        dst_geoid=dst_geoid,
                        x_inc=xy_inc[0],
                        y_inc=xy_inc[1],
                        sample_alg=sample_alg,
                        parent=None,
                        src_region=region,
                        invert_region=invert_region,
                        cache_dir=cache_dir,
                        want_mask=want_mask,
                        want_sm=want_sm,
                        verbose=want_verbose,
                        dump_precision=dump_precision,
                        pnt_fltrs=pnt_fltrs,
                        stack_fltrs=stack_fltrs,
                        stack_node=stack_node,
                        stack_mode=stack_mode,
                        upper_limit=None,
                        lower_limit=None,
                        mask=mask
                    )._acquire_module()
                )
            elif isinstance(dl, dict):

                if dl['kwargs']['src_region'] is not None:
                    dl['kwargs']['src_region'] = regions.Region().from_list(
                        dl['kwargs']['src_region']
                )
                dl['kwargs']['xinc'] = xy_inc[0]
                dl['kwargs']['yinc'] = xy_inc[1]
                xdls.append(
                    DatasetFactory(
                        mod_name=dl['mod_name'], mod_args=dl['mod_args'], **dl['kwargs']
                    )._acquire_module()
                )

        #utils.echo_msg(region)

        if len(xdls) > 1:
            this_datalist = Scratch(
                fn=xdls,
                data_format=-3,
                weight=None if not want_weight else 1,
                uncertainty=None if not want_uncertainty else 0,
                src_srs=src_srs,
                dst_srs=dst_srs,
                src_geoid=src_geoid,
                dst_geoid=dst_geoid,
                x_inc=xy_inc[0],
                y_inc=xy_inc[1],
                sample_alg=sample_alg,
                parent=None,
                src_region=region,
                invert_region=invert_region,
                cache_dir=cache_dir,
                want_mask=want_mask,
                want_sm=want_sm,
                verbose=want_verbose,
                dump_precision=dump_precision,
                pnt_fltrs=pnt_fltrs,
                stack_fltrs=stack_fltrs,
                stack_node=stack_node,
                stack_mode=stack_mode,
                upper_limit=None,
                lower_limit=None,
                mask=mask
            )

        elif len(xdls) > 0:
            this_datalist = xdls[0]
        else:
            this_datalist = None

        return(this_datalist)
    
    except Exception as e:
        #utils.echo_warning_msg('failed to parse datalist obs')
        utils.echo_error_msg(
            f'could not initialize data, {data_list}: {e}'
        )
        return(None)
    
        
###############################################################################
## INF files and processing
###############################################################################
class INF:
    """INF Files contain information about datasets"""
    
    def __init__(self,
                 name=None,
                 file_hash=None,
                 numpts=0,
                 minmax=[],
                 wkt=None,
                 fmt=None,
                 src_srs=None):
        self.name = name
        self.file_hash = file_hash
        self.hash = file_hash
        self.numpts = numpts
        self.minmax = minmax
        self.wkt = wkt
        self.fmt = fmt
        self.format = fmt
        self.src_srs = src_srs

        
    def __str__(self):
        return('<Dataset Info: {}>'.format(self.__dict__))

    
    def __repr__(self):
        return('<Dataset Info: {}>'.format(self.__dict__))

    
    def generate_hash(self, fn=None, sha1=False):
        """generate a hash of the xyz-dataset source file"""

        import hashlib
        fn = self.name if fn is None else fn
        BUF_SIZE = 65536
        if sha1:
            this_hash = hashlib.sha1()
        else:
            this_hash = hashlib.md5()
            
        try:
            with open(fn, 'rb') as f:
                while True:
                    data = f.read(BUF_SIZE)
                    if not data:
                        break

                    this_hash.update(data)

            self.file_hash = this_hash.hexdigest()
        
        except:
            self.file_hash = '0'

        return(self.file_hash)

    
    def generate_mini_grid(self, x_size=10, y_size=10):
        """generate a 'mini-grid' of the data in about a 10x10 grid.
        this will help us determine the location of data before processing.
        """
        
        raise(NotImplementedError)

    
    def generate(self):
        if self.name is None:
            return(self)

        this_ds = DatasetFactory(mod=self.name)
        this_ds_mod = this_ds._acquire_module()        
        self.fmt = this_ds.mod_name            

        
    def load_inf_file(self, inf_fn = None):
        valid_data = False
        data = {}
        if inf_fn is None:
            return(self)
        
        if os.path.exists(inf_fn):
            try:
                with open(inf_fn, 'r') as inf_ob:
                    data = json.load(inf_ob)
            except ValueError:
                try:
                    data = MBSParser(fn=inf_fn).inf_parse().infos.__dict__
                    #self.check_hash = False
                    mb_inf = True
                except Exception as e:
                    raise ValueError(
                        (f'CUDEMFactory: Unable to read data from {inf_fn} '
                         f'as mb-system inf, {e}')
                    )
            except:
                raise ValueError(
                    f'CUDEMFactory: Unable to read data from {inf_fn} as json'
                )

        for ky, val in data.items():
            if ky in self.__dict__:
                self.__setattr__(ky, val)
                valid_data = True

        return(self)

    
    def write_inf_file(self, inf_fn = None):
        if inf_fn is None:
            if self.name is not None:
                inf_fn = '{}.inf'.format(self.name)
        try:
            with open(inf_fn, 'w') as outfile:
               json.dump(self.__dict__, outfile)
        except:
            pass

        
###############################################################################
## ElevationDataset and sub-modules
###############################################################################
class ElevationDataset:
    """representing an Elevation Dataset
    
    This is the super class for all datalist (dlim) datasets .    
    Each dataset sub-class should define a dataset-specific    
    data parser <self.parse> and a <self.generate_inf> function to generate
    inf files. 

    Specifically, each sub-dataset should minimally define the following 
    functions:

    sub_ds.__init__
    sub_ds.yield_points

    -----------
    Where:

    generate_inf generates a dlim compatible inf file,
    parse yields the dlim dataset module
    yield_points yields the data as a numpy rec-array with 'x', 'y', 'z' 
    and optionally 'w' and 'u'

    -----------
    Parameters:

    fn: dataset filename or fetches module
    data_format: dataset format
    weight: dataset weight
    uncertainty: dataset uncertainty
    mask: mask the dataset
    src_srs: dataset source srs
    dst_srs: dataset target srs
    src_geoid: dataset source geoid (if applicable)
    dst_geoid: dataset target geoid
    x_inc: target dataset x/lat increment
    y_inc: target dataset y/lon increment
    want_mask: generate a mask of the data
    want_sm: generate spatial metadata vector
    sample_alg: the gdal resample algorithm
    parent: dataset parent obj
    region: ROI
    invert_region: invert the region
    stack_node: output x/y data as mean of input x/y instead of cell center
    stack_mode: 'min', 'max', 'supercede', 'mean'
    cache_dir: cache_directory
    verbose: be verbose
    remote: dataset is remote
    dump_precision: specify the float precision of the dumped xyz data
    params: the factory parameters
    metadata: dataset metadata
    """

    gdal_sample_methods = [
        'near', 'bilinear', 'cubic', 'cubicspline', 'lanczos',
        'average', 'mode',  'max', 'min', 'med', 'Q1', 'Q3', 'sum',
        'auto'
    ]

    stack_modes = [
        'min', 'max', 'mean', 'supercede', 'mixed'
    ]

    ## todo: add transformation grid option
    ## (stacks += transformation_grid), geoids
    def __init__(self,
                 fn=None,
                 data_format=None,
                 weight=1,
                 uncertainty=0,
                 src_srs=None,
                 mask=None,
                 dst_srs='epsg:4326',
                 src_geoid=None,
                 dst_geoid='g2018',
                 x_inc=None,
                 y_inc=None,
                 want_mask=False,
                 want_sm=False,
                 sample_alg='auto',
                 parent=None,
                 src_region=None,
                 invert_region=False,
                 pnt_fltrs=[],
                 stack_fltrs=[],
                 stack_node=True,
                 stack_mode='mean',
                 cache_dir=None,
                 verbose=False,
                 remote=False,
                 dump_precision=6,
                 upper_limit=None,
                 lower_limit=None,
                 params={},
                 metadata={
                     'name':None, 'title':None, 'source':None, 'date':None,
                     'data_type':None, 'resolution':None, 'hdatum':None,
                     'vdatum':None, 'url':None
                 },
                 **kwargs):
        self.fn = fn # dataset filename or fetches module
        self.data_format = data_format # dataset format
        self.weight = weight # dataset weight
        self.uncertainty = uncertainty # dataset uncertainty
        self.mask = mask #{'mask': mask, 'invert': False}#mask # dataset mask
        self.src_srs = src_srs # dataset source srs
        self.dst_srs = dst_srs # dataset target srs
        self.src_geoid = src_geoid # dataset source geoid
        self.dst_geoid = dst_geoid # dataset target geoid
        self.x_inc = utils.str2inc(x_inc) # target dataset x/lat increment
        self.y_inc = utils.str2inc(y_inc) # target dataset y/lon increment
        self.stack_fltrs = stack_fltrs # pass the stack, if generated, through grits filters
        self.pnt_fltrs = pnt_fltrs # pass the points through filters
        self.want_mask = want_mask # mask the data
        self.want_sm = want_sm # generate spatial metadata vector
        if self.want_sm:
            self.want_mask = True
            
        self.sample_alg = sample_alg # the gdal resample algorithm
        self.metadata = copy.deepcopy(metadata) # dataset metadata
        self.parent = parent # dataset parent obj
        self.region = src_region # ROI
        if self.region is not None:
            self.region = regions.Region().from_user_input(self.region)
            
        self.invert_region = invert_region # invert the region
        self.cache_dir = cache_dir # cache_directory
        self.verbose = verbose # be verbose
        self.remote = remote # dataset is remote
        self.dump_precision = dump_precision # the precision of the dumped xyz data
        self.stack_node = stack_node # yield avg x/y data instead of center
        self.stack_mode = stack_mode # 'mean', 'min', 'max', 'supercede'
        self._init_stack_mode()
        # self.mask_keys = ['mask', 'invert_mask', 'ogr_or_gdal'] # options for input data mask
        # if self.mask is not None:
        #     if isinstance(self.mask, str):
        #         self.mask = {'mask': self.mask}
                
        #     for kpam, kval in kwargs.items():
        #         if kpam not in self.__dict__:
        #             if kpam in self.mask_keys:
        #                 self.mask[kpam] = kval

        #     for kpam, kval in self.mask.items():
        #         if kpam in kwargs:
        #             del kwargs[kpam]

        #     self.mask['ogr_or_gdal'] \
        #         = gdalfun.ogr_or_gdal(self.mask['mask'])
        #     for key in self.mask_keys:
        #         if key not in self.mask.keys():
        #             self.mask[key] = None

        self.upper_limit = utils.float_or(upper_limit)
        self.lower_limit = utils.float_or(lower_limit)

        self.infos = INF(
            name=self.fn, file_hash='0', numpts=0, fmt=self.data_format
        ) # infos blob

        # for kwarg in kwargs:
        #     if kwarg not in self.__dict__.keys():
        #         utils.echo_warning_msg('{} is not a valid parameter'.format(kwarg))
        
        self.params = params # the factory parameters
        if not self.params:
            self.params['kwargs'] = self.__dict__.copy()
            self.params['mod'] = self.fn
            self.params['mod_name'] = self.data_format
            self.params['mod_args'] = {}

            
    def __str__(self):
        return(f'<Dataset: {self.metadata["name"]} - {self.fn}>')

    
    def __repr__(self):
        return(f'<Dataset: {self.metadata["name"]} - {self.fn}>')

    
    def __call__(self):
        self.initialize()

        
    def _init_stack_mode(self):
        opts, self.stack_mode_name, self.stack_mode_args \
            = factory.parse_fmod(self.stack_mode)

        if self.stack_mode_name not in self.stack_modes:
            utils.echo_warning_msg(
                f'{self.stack_mode_name} is not a valid stack mode'
            )
            self.stack_mode_name = 'mean'
        
        if 'mask_level' not in self.stack_mode_args.keys():
            self.stack_mode_args['mask_level'] = -1

            
    def _init_mask(self, mask):
        opts = factory.fmod2dict(mask, {})
        if 'mask_fn' not in opts.keys():
            if '_module' in opts.keys():
                opts['mask_fn'] = opts['_module']
            else:
                utils.echo_error_msg(f'could not parse mask {self.mask}')
                return(None)

        if 'invert' not in opts.keys():
            opts['invert'] = False
            
        if 'verbose' not in opts.keys():
            opts['verbose'] = False

        if 'min_z' not in opts.keys():
            opts['min_z'] = None
        else:
            opts['min_z'] = utils.float_or(opts['min_z'])

        if 'max_z' not in opts.keys():
            opts['max_z'] = None
        else:
            opts['max_z'] = utils.float_or(opts['max_z'])
            
        # mask is ogr, rasterize it
        opts['ogr_or_gdal'] = gdalfun.ogr_or_gdal(opts['mask_fn'])
        if opts['ogr_or_gdal'] == 1: 
            if self.region is not None \
               and self.x_inc is not None \
               and self.y_inc is not None:
                data_mask = gdalfun.ogr2gdal_mask(
                    opts['mask_fn'],
                    region=self.region,
                    x_inc=self.x_inc,
                    y_inc=self.y_inc,
                    dst_srs=self.dst_srs,
                    invert=True,
                    verbose=True,
                    temp_dir=self.cache_dir,
                )
                opts['ogr_or_gdal'] = 0
            else:    
                data_mask = opts['mask_fn']
        else:
            data_mask = opts['mask_fn']

        opts['data_mask'] = data_mask
        return(opts)
        
                    
    def _set_params(self, **kwargs):
        metadata = copy.deepcopy(self.metadata)
        #metadata['name'] = self.fn
        _params = {
            'parent': self,
            'weight': self.weight,
            'uncertainty': self.uncertainty,
            'src_region': self.region,
            'invert_region': self.invert_region,
            'x_inc': self.x_inc,
            'y_inc': self.y_inc,
            'mask': self.mask,            
            'src_srs': self.src_srs,
            'dst_srs': self.dst_srs,
            'stack_fltrs': self.stack_fltrs,
            'pnt_fltrs': self.pnt_fltrs,
            'cache_dir': self.cache_dir,
            'upper_limit': self.upper_limit,
            'lower_limit': self.lower_limit,
            'verbose': self.verbose,
            'metadata': metadata,
            'stack_mode': self.stack_mode,
        }
        for kw in kwargs.keys():
            _params[kw] = kwargs[kw]

        return(_params)

    
    def _copy_params(self, **kwargs):
        _params = {i:self.params['kwargs'][i] for i in self.params['kwargs'] if i!='params'}
        for kw in kwargs.keys():
            _params[kw] = kwargs[kw]

        return(_params)


    def _sub_init(self):
        pass
        
    
    def initialize(self):
        self._sub_init()
        self._fn = None # temp filename holder
        self.data_region = None # self.region and inf.region reduced
        self.inf_region = None # inf region
        self.archive_datalist = None # the datalist of the archived data
        self.data_entries = [] # 
        self.data_lists = {} #
        self.cache_dir = utils.cudem_cache() \
            if self.cache_dir is None \
               else self.cache_dir # cache directory
        if self.sample_alg not in self.gdal_sample_methods: # gdal_warp resmaple algorithm 
            utils.echo_warning_msg(
                (f'{self.sample_alg} is not a valid gdal warp resample algorithm, '
                 'falling back to `auto`')
            )
            self.sample_alg = 'auto'

        if utils.fn_url_p(self.fn):
            self.remote = True

        ## initialize transform
        self.transform = {
            'src_horz_crs': None,
            'dst_horz_crs': None,
            'src_vert_crs': None,
            'dst_vert_crs': None,
            'src_vert_epsg': None,
            'dst_vert_epsg': None,
            'pipeline': None,
            'trans_fn': None,
            'trans_fn_unc': None,
            'trans_region': None,
            'transformer': None,
            'vert_transformer': None,
            'want_vertical': False,
        } # pyproj transformation info


        if self.valid_p():
            try:
                self.infos = self.inf(
                    check_hash=True if self.data_format == -1 else False
                )
            except:
               utils.echo_error_msg(
                   f'could not parse dataset {self.fn}'
               )
               return(self)
             
            with warnings.catch_warnings():
                warnings.simplefilter('ignore')
                try:
                    self.set_transform()
                except Exception as e:
                    utils.echo_error_msg(
                        f'could not set transformation on {self.fn}, {e}'
                    )

            self.set_yield()

        # ## initialize filters
        # if isinstance(self.stack_fltrs, str):
        #     self.stack_fltrs = [':'.join(self.stack_fltrs.split('/'))]

        # if self.stack_fltrs is not None:
        #     self.stack_fltrs = [x for y in self.stack_fltrs for x in y.split('::')]

        if self.pnt_fltrs is not None and isinstance(self.pnt_fltrs, str):
            self.pnt_fltrs = [self.pnt_fltrs]

        if self.mask is not None and isinstance(self.mask, str):
            self.mask = [self.mask]
            
        return(self)

    
    def fetch(self):
        """fetch remote data from self.data_entries"""
        
        for entry in self.data_entries:
            if entry.remote:
                if entry._fn is None:
                    entry._fn = os.path.basename(self.fn)
                    
                f = utils.Fetch(
                    url=entry.fn, verbose=entry.verbose
                )
                if f.fetch_file(entry._fn) == 0:
                    entry.fn = entry._fn
            else:
                utils.echo_warning_msg('nothing to fetch')

                
    def valid_p(self, fmts=['scratch']):
        """check if self appears to be a valid dataset entry"""

        if self.fn is None:
            return(False)

        if self.data_format is None:
            return(False)

        #check_path=True
        # if self.fn.startswith('http') \
        #    or self.fn.startswith('/vsicurl/') \
        #    or self.fn.startswith('BAG'):
        #     check_path = False
            
        #if check_path:
        if self.fn is not None:
            if not isinstance(self.fn, list) and \
               not isinstance(self.fn, np.ndarray) and \
               not isinstance(self.fn, np.core.records.recarray):
                if self.fn not in fmts:
                    if not self.fn.startswith('http') \
                       and not self.fn.startswith('/vsicurl/') \
                       and not self.fn.startswith('BAG') \
                       and not ':' in self.fn:
                        if not utils.fn_url_p(self.fn):
                            if self.data_format > -10:
                                if not os.path.exists(self.fn):
                                    utils.echo_warning_msg(f'{self.fn} does not exist')
                                    return (False)

                                if os.stat(self.fn).st_size == 0:
                                    utils.echo_warning_msg(f'{self.fn} is 0 bytes')
                                    return(False)
                        
        return(True)

    
    def echo_(self, sep=' ', **kwargs):
        """print self as a datalist entry string"""

        out = []
        for key in self.metadata.keys():
            if key != 'name':
                out.append(str(self.metadata[key]))

        return(sep.join(['"{}"'.format(str(x)) for x in out]))

    
    def echo(self, sep=' ', **kwargs):
        """print self.data_entries as a datalist entries."""

        out = []
        for entry in self.parse():
            entry_path = os.path.abspath(entry.fn) if not self.remote else entry.fn
            l = [entry_path, entry.data_format]
            if entry.weight is not None:
                l.append(entry.weight)

            entry_string = '{}'.format(sep.join([str(x) for x in l]))
            out.append(entry_string)
            print(entry_string)

        return(out)


    def format_data(self, sep=' '):
        out = []        
        for entry in self.parse():
            out.append(entry.format_entry(sep=sep))

        return(out)

    
    def format_entry(self, sep=' '):
        """format the dataset information as a `sep` separated string."""

        dl_entry = sep.join(
            [str(x) for x in [
                self.fn,
                f'{self.data_format}:{factory.dict2args(self.params["mod_args"])}',
                self.weight,
                self.uncertainty
            ]]
        )
        metadata = self.echo_()
        return(sep.join([dl_entry, metadata]))

            
    def format_metadata(self, **kwargs):
        """format metadata from self, for use as a datalist entry."""

        return(self.echo_())

    
    def set_yield(self, use_blocks=False):
        """set the yield strategy, either default (all points) or mask or stacks

        This sets both `self.array_yeild` and `self.xyz_yield`.
        
        if region, x_inc and y_inc are set, data will yield through _stacks,
        otherwise, data will yield directly from `self.yield_xyz` and `self.yield_array`
        """

        #self.array_yield = self.yield_array()
        #self.xyz_yield = self.yield_xyz()    
        self.array_yield = self.mask_and_yield_array()
        self.xyz_yield = self.mask_and_yield_xyz()
        #if self.want_archive: # archive only works when yielding xyz data.
        #    self.xyz_yield = self.archive_xyz()
        # if (self.region is None \
        #     and self.transform['trans_region'] is None) \
        #     and self.x_inc is not None:
        if self.region is None and self.x_inc is not None:
            utils.echo_warning_msg(
                'must enter a region to output in increment blocks...'
            )

        if self.region is not None and self.x_inc is not None:
            self.x_inc = utils.str2inc(self.x_inc)
            if self.y_inc is None:
                self.y_inc = self.x_inc
            else:
                self.y_inc = utils.str2inc(self.y_inc)

            #out_name = utils.make_temp_fn('dlim_stacks', temp_dir=self.cache_dir)
            # out_name = utils.make_temp_fn(
            #     utils.append_fn(
            #         'dlim_stacks', self.region, self.x_inc
            #     ), temp_dir=self.cache_dir
            # )
            
            out_name = os.path.join(self.cache_dir, utils.append_fn('globato', self.region, self.x_inc))
            if not use_blocks:
                self.xyz_yield = self.stacks_yield_xyz(out_name=out_name)
            else:
                self.xyz_yield = self.blocks_yield_xyz(out_name=out_name)

            
    ## initialize transfom
    def parse_srs(self):
        if self.src_srs is not None and self.dst_srs is not None:
            want_vertical = True
            src_geoid = None
            dst_geoid = 'g2018' # dst_geoid is g2018 by default.
            in_vertical_epsg = in_vertical_crs = None
            out_vertical_epsg = out_vertical_crs = None
            
            ## parse out the source geoid, which is not standard in proj,
            ## reset `self.src_srs` without it.
            tmp_src_srs = self.src_srs.split('+geoid:')
            src_srs = tmp_src_srs[0]
            self.src_srs = src_srs
            if len(tmp_src_srs) > 1:
                src_geoid = tmp_src_srs[1]

            ## parse out the destination geoid, which is not standard in proj
            ## reset `self.dst_srs` without it.
            tmp_dst_srs = self.dst_srs.split('+geoid:')
            dst_srs = tmp_dst_srs[0]
            self.dst_srs = dst_srs
            if len(tmp_dst_srs) > 1:
                dst_geoid = tmp_dst_srs[1]

            ## check if this is an ESRI epsg code
            is_esri = False
            in_vertical_epsg_esri = None
            if 'ESRI' in src_srs.upper():
                is_esri = True
                srs_split = src_srs.split('+')
                src_srs = srs_split[0]
                if len(srs_split) > 1:
                    in_vertical_epsg_esri = srs_split[1]

            ## check if the vertical epsg is tidal, fix the epsg code if so
            if utils.int_or(src_srs.split('+')[-1]) in vdatums._tidal_frames.keys():
                src_srs = '{}+{}'.format(
                    src_srs.split('+')[0],
                    vdatums._tidal_frames[utils.int_or(src_srs.split('+')[-1])]['epsg']
                )
                
            ## set the proj crs from the src and dst srs input
            try:
                in_crs = pyproj.CRS.from_user_input(src_srs)
                out_crs = pyproj.CRS.from_user_input(dst_srs)
            except:
                utils.echo_error_msg([src_srs, dst_srs])

            ## if the crs has vertical (compound), parse out the vertical crs
            ## and set the horizontal and vertical crs
            if in_crs.is_compound:
                in_crs_list = in_crs.sub_crs_list
                in_horizontal_crs = in_crs_list[0]
                in_vertical_crs = in_crs_list[1]
                in_vertical_name = in_vertical_crs.name
                in_vertical_epsg = in_vertical_crs.to_epsg()
                if in_vertical_epsg is None:
                    in_vertical_epsg = in_vertical_name.split(' ')[0]
            else:
                in_horizontal_crs = in_crs
                want_vertical=False

            if out_crs.is_compound:            
                out_crs_list = out_crs.sub_crs_list
                out_horizontal_crs = out_crs_list[0]
                out_vertical_crs = out_crs_list[1]
                out_vertical_epsg = out_vertical_crs.to_epsg()
            else:
                out_horizontal_crs = out_crs
                want_vertical=False
                out_vertical_epsg=None

            ## check if esri vertical
            if (in_vertical_epsg_esri is not None and is_esri):
                in_vertical_epsg = in_vertical_epsg_esri
                if out_vertical_epsg is not None:
                    want_vertical = True

            ## make sure the input and output vertical epsg is different
            if want_vertical:
                if (in_vertical_epsg == out_vertical_epsg) and self.src_geoid is None:
                    want_vertical = False

            ## set `self.transform` with the parsed srs info
            self.transform['src_horz_crs'] = in_horizontal_crs
            self.transform['dst_horz_crs'] = out_horizontal_crs
            self.transform['src_vert_crs'] = in_vertical_crs
            self.transform['dst_vert_crs'] = out_vertical_crs
            self.transform['src_vert_epsg'] = in_vertical_epsg
            self.transform['dst_vert_epsg'] = out_vertical_epsg
            self.transform['src_geoid'] = src_geoid
            self.transform['dst_geoid'] = dst_geoid
            self.transform['want_vertical'] = want_vertical        

            
    def set_vertical_transform(self):
        ## set the region for the vdatum transformation grid.
        ## this is either from the input `self.region` or from the input
        ## data's bounding box. Transform it to WGS84.
        if self.region is None:
            vd_region = regions.Region().from_list(self.infos.minmax)
            vd_region.src_srs = self.transform['src_horz_crs'].to_proj4()
        else:
            vd_region = self.region.copy()
            vd_region.src_srs = self.transform['dst_horz_crs'].to_proj4()

        vd_region.zmin = None
        vd_region.zmax = None
        vd_region.warp('epsg:4326')
        vd_region.buffer(pct=10)
        if not vd_region.valid_p():
            utils.echo_warning_msg('failed to generate transformation')
            return
        # else:
        #     utils.echo_msg('generating vertical transformation to region {}'.format(vd_region))

        ## set `self.transform.trans_fn`, which is the transformation grid
        self.transform['trans_fn'] = os.path.join(
            self.cache_dir, '_vdatum_trans_{}_{}_{}.tif'.format(
                self.transform['src_vert_epsg'],
                self.transform['dst_vert_epsg'],
                vd_region.format('fn')
            )
        )
        
        ## if the transformation grid already exists, skip making a new one,
        ## otherwise, make the new one here with `vdatums.VerticalTransform()`
        if not os.path.exists(self.transform['trans_fn']):
            with tqdm(
                    desc='generating vertical transformation grid {} from {} to {}'.format(
                        self.transform['trans_fn'], self.transform['src_vert_epsg'],
                        self.transform['dst_vert_epsg']
                    ),
                    leave=self.verbose
            ) as pbar:
                ## set the vertical transformation grid to be 3 arc-seconds. This
                ## is pretty arbitrary, maybe it's too small...
                vd_x_inc = vd_y_inc = utils.str2inc('3s')
                xcount, ycount, dst_gt = vd_region.geo_transform(
                    x_inc=vd_x_inc, y_inc=vd_y_inc, node='grid'
                )

                ## if the input region is so small it creates a tiny grid,
                ## keep increasing the increments until we are at least to
                ## a 10x10 grid.
                while (xcount <=10 or ycount <=10):
                    vd_x_inc /= 2
                    vd_y_inc /= 2
                    xcount, ycount, dst_gt = vd_region.geo_transform(
                        x_inc=vd_x_inc, y_inc=vd_y_inc, node='grid'
                    )

                ## run `vdatums.VerticalTransform()`, grid using `nearest`
                self.transform['trans_fn'], self.transform['trans_fn_unc'] \
                    = vdatums.VerticalTransform(
                        'IDW',
                        vd_region,
                        vd_x_inc,
                        vd_y_inc,
                        self.transform['src_vert_epsg'],
                        self.transform['dst_vert_epsg'],
                        geoid_in=self.transform['src_geoid'],
                        geoid_out=self.transform['dst_geoid'],
                        cache_dir=self.cache_dir,
                        verbose=False
                    ).run(outfile=self.transform['trans_fn'])

        ## set the pyproj.Transformer for both horz+vert and vert only
        ## hack for navd88 datums in feet (6360 is us-feet, 8228 is international-feet
        if utils.str_or(self.transform['src_vert_epsg']) == '6360':
            # or 'us-ft' in utils.str_or(src_vert, ''):
            #out_src_srs = out_src_srs + ' +vto_meter=0.3048006096012192'
            uc = ' +step +proj=unitconvert +z_in=us-ft +z_out=m'
        elif utils.str_or(self.transform['src_vert_epsg']) == '8228':
            uc = ' +step +proj=unitconvert +z_in=ft +z_out=m'
        else:
            uc = ''
            
        if self.transform['trans_fn'] is not None \
           and os.path.exists(self.transform['trans_fn']):
            self.transform['pipeline'] \
                = (f'+proj=pipeline{uc} +step '
                   f'{self.transform["src_horz_crs"].to_proj4()} '
                   '+inv +step +proj=vgridshift '
                   f'+grids={os.path.abspath(self.transform["trans_fn"])} '
                   f'+inv +step {self.transform["dst_horz_crs"].to_proj4()}')
            self.transform['vert_transformer'] = pyproj.Transformer.from_pipeline(
                (f'+proj=pipeline{uc} +step +proj=vgridshift '
                 f'+grids={os.path.abspath(self.transform["trans_fn"])} +inv')
            )
        else:
            utils.echo_error_msg(
                ('failed to generate vertical transformation grid between '
                 f'{self.transform["src_vert_epsg"]} and '
                 f'{os.path.abspath(self.transform["dst_vert_epsg"])} '
                 'for this region!')
            )

            
    def set_transform(self):
        """Set the pyproj horizontal and vertical transformations 
        for the dataset
        """

        self.parse_srs()
        if self.transform['src_horz_crs'] is not None \
           and self.transform['dst_horz_crs'] is not None:        
            ## horizontal Transformation
            self.transform['horz_pipeline'] \
                = ('+proj=pipeline +step '
                   f'{self.transform["src_horz_crs"].to_proj4()} '
                   f'+inv +step {self.transform["dst_horz_crs"].to_proj4()}')
            if self.region is not None:
                self.transform['trans_region'] = self.region.copy()
                self.transform['trans_region'].src_srs \
                    = self.transform['dst_horz_crs'].to_proj4()
                self.transform['trans_region'].warp(
                    self.transform['src_horz_crs'].to_proj4()
                )
            else:
                self.transform['trans_region'] \
                    = regions.Region().from_list(self.infos.minmax)
                self.transform['trans_region'].src_srs \
                    = self.infos.src_srs
                self.transform['trans_region'].warp(
                    self.transform['dst_horz_crs'].to_proj4()
                )

            ## vertical Transformation
            if self.transform['want_vertical']:
                self.set_vertical_transform()
            else:
                self.transform['pipeline'] = self.transform['horz_pipeline']

            try:
                self.transform['transformer'] \
                    = pyproj.Transformer.from_pipeline(
                        self.transform['pipeline']
                    )
            except Exception as e:
                utils.echo_warning_msg(
                    ('could not set transformation in: '
                     f'{self.transform["src_horz_crs"].name}, out: '
                     f'{self.transform["dst_horz_crs"].name}, {e}')
                    )

                return

        ## dataset region
        ## mrl: moved out of if block 
        if self.region is not None and self.region.valid_p():
            self.data_region = self.region.copy() \
                if self.transform['trans_region'] is None \
                   else self.transform['trans_region'].copy()
            #inf_region = regions.Region().from_list(self.infos.minmax)
            self.data_region = regions.regions_reduce(
                self.data_region, self.inf_region
            )
            self.data_region.src_srs = self.infos.src_srs

            if not self.data_region.valid_p():
                self.data_region = self.region.copy() \
                    if self.transform['trans_region'] is None \
                       else self.transform['trans_region'].copy()
        else:
            self.data_region = regions.Region().from_list(
                self.infos.minmax
            )
            self.data_region.src_srs = self.infos.src_srs
        #     self.region = self.data_region.copy()
        # self.region.zmax=self.upper_limit
        # self.region.zmin=self.lower_limit

        
    ## INF file reading/writing
    def generate_inf(self):
        """generate an inf file for the data source. this is generic and
        will parse through all the data via yield_xyz to get point count
        and region. if the datasource has a better way to do this, such as
        with las/gdal files, re-define this function in its respective
        dataset sub-class.

        todo: hull for wkt
        ## todo: put qhull in a yield and perform while scanning for min/max
        # try:
        #     out_hull = [pts[i] for i in ConvexHull(
        #         pts, qhull_options='Qt'
        #     ).vertices]
        #     out_hull.append(out_hull[0])
        #     self.infos['wkt'] = regions.create_wkt_polygon(out_hull, xpos=0, ypos=1)
        # except:
        #     ...
        """

        _region = None
        if self.region is not None:
            _region = self.region.copy()
            self.region = None

        _x_inc = None
        if self.x_inc is not None:
            _x_inc = self.x_inc
            self.x_inc = None
            
        this_region = regions.Region()
        point_count = 0

        for points in self.transform_and_yield_points():
            if point_count == 0:
                this_region.from_list(
                    [
                        points['x'].min(), points['x'].max(),
                        points['y'].min(), points['y'].max(),
                        points['z'].min(), points['z'].max()
                    ]
                )
            else:
                if points['x'].min() < this_region.xmin:
                    this_region.xmin = points['x'].min()
                elif points['x'].max() > this_region.xmax:
                    this_region.xmax = points['x'].max()
                    
                if points['y'].min() < this_region.ymin:
                    this_region.ymin = points['y'].min()
                elif points['y'].max() > this_region.ymax:
                    this_region.ymax = points['y'].max()
                    
                if points['z'].min() < this_region.zmin:
                    this_region.zmin = points['z'].min()
                elif points['z'].min() > this_region.zmax:
                    this_region.zmax = points['z'].min()
                
            point_count += len(points)

        self.infos.numpts = point_count
        if point_count > 0:
            self.infos.minmax = this_region.export_as_list(
                include_z=True
            )
            self.infos.wkt = this_region.export_as_wkt()
            
        self.infos.src_srs = self.src_srs
        if _region is not None:
            self.region = _region.copy()

        if _x_inc is not None:
            self.x_inc = _x_inc
            
        return(self.infos)

    
    def inf(self, check_hash=False, recursive_check=False,
            write_inf=True, **kwargs):
        """read/write an inf file

        If the inf file is not found, will attempt to generate one.
        The function `generate_inf` should be defined for each specific
        dataset sub-class.
        """

        inf_path = '{}.inf'.format(self.fn)
        generate_inf = False

        ## try to parse the existing inf file as either a native
        ## inf json file
        if os.path.exists(inf_path):
            try:
                self.infos.load_inf_file(inf_path)
                
            except ValueError as e:
                generate_inf = True
                utils.remove_glob(inf_path)
                if self.verbose:
                    utils.echo_warning_msg(
                        'failed to parse inf {}, {}'.format(inf_path, e)
                    )
        else:
            generate_inf = True        

        ## check hash from inf file vs generated hash,
        ## if hashes are different, then generate a new
        ## inf file...only do this if check_hash is set
        ## to True, as this can be time consuming and not
        ## always necessary...
        if check_hash:
            generate_inf = self.infos.generate_hash() != self.infos.file_hash

        ## this being set can break some modules (bags esp)
        # if self.remote:
        #     generate_inf = False

        if self.src_srs is not None:
            self.infos.src_srs = self.src_srs
        else:                            
            self.src_srs = self.infos.src_srs
        
        if generate_inf:
            self.infos = self.generate_inf()
            
            ## update this
            if self.data_format >= -2 and write_inf:
                self.infos.write_inf_file()

            if recursive_check and self.parent is not None:
                self.parent.inf(check_hash=True)

        try:
            self.inf_region = regions.Region().from_string(self.infos.wkt)
        except:
            try:
                self.inf_region = regions.Region().from_list(
                    self.infos.minmax
                )
            except:
                if self.region is not None:
                    self.inf_region = self.region.copy()
                else:
                    self.inf_region = None

        #self.transform['trans_region'] = self.inf_region.copy()
        if self.transform['transformer'] is not None \
           and self.transform['trans_region'] is None:
            ## trans_region is the inf_region reprojected to dst_srs
            ## self.region should be supplied in the same srs as dst_srs
            self.transform['trans_region'] = self.inf_region.copy()
            self.transform['trans_region'].src_srs = self.infos.src_srs
            self.transform['trans_region'].warp(self.dst_srs)

        # if self.region is None:
        #     if self.transform['trans_region'] is not None:
        #         self.region = self.transform['trans_region'].copy()
        #     else:
        #         self.region = self.inf_region.copy()

        return(self.infos)

    
    ## Datalist/Dataset parsing, reset in sub-dataset if needed
    def parse(self):
        """parse the datasets from the dataset.
        
        Re-define this method when defining a dataset sub-class
        that represents recursive data structures (datalists, zip, etc).

        This will fill self.data_entries

        -------
        Yields:

        dataset object
        """

        if self.region is not None and self.inf_region is not None:
            # try:
            #     inf_region = regions.Region().from_string(self.infos.wkt)
            # except:
            #     try:
            #         inf_region = regions.Region().from_list(self.infos.minmax)
            #     except:
            #         inf_region = self.region.copy()

            if regions.regions_intersect_p(
                    self.inf_region,
                    self.region \
                    if self.transform['trans_region'] is None \
                    else self.transform['trans_region']
            ):
                self.data_entries.append(self)
                yield(self)
                
        else:
            self.data_entries.append(self)
            yield(self)

            
    def parse_data_lists(self, gather_data=True):
        """parse the data into a datalist dictionary"""
        
        for e in self.parse():
            if e.parent is not None:
                if e.parent.metadata['name'] in self.data_lists.keys():
                    self.data_lists[e.parent.metadata['name']]['data'].append(e)
                else:
                    self.data_lists[e.parent.metadata['name']] = {
                        'data': [e], 'parent': e.parent
                    }
                    
            else:
                self.data_lists[e.metadata['name']] \
                    = {'data': [e], 'parent': e}
                
        return(self)

    
    ###########################################################################
    ## todo: 'separate mode': multi-band z?
    ## todo: cleanup masking
    ## todo: binary_stack
    ## mask_level (int): the granularity of the mask, 0 is every file
    ###########################################################################
    def _stacks(self, out_name=None, ndv=-9999, fmt='GTiff'):
        """stack and mask incoming arrays (from `array_yield`) together

        -----------
        Parameters:
        out_name (str): the output stacked raster basename
        ndv (float): the desired no data value
        fmt (str): the output GDAL file format

        --------
        Returns:
        output-file-name{_msk} of a multi-band raster with a band for each 
        dataset.
        output-file-name of a multi-band raster with the following bands:
          x
          y
          z
          weights
          count
          uncertainty
          src uncertainty
          binary_mask
          binary_stack
        """
        
        #######################################################################
        ## add a new mask band to m_ds.
        ## mask_level of 0 will make a band for each data file,
        ## while a mask_level of -1 will only create a band
        ## for the top-level of the dataset
        #######################################################################
        def add_mask_band(m_ds, this_entry, mask_level=0):
            m_bands = {m_ds.GetRasterBand(i).GetDescription():
                       i for i in range(2, m_ds.RasterCount + 1)}
            entry_name = this_entry.metadata['name']
            if mask_level > 0:
                if mask_level > len(entry_name.split('/')):
                    mask_level = len(entry_name.split('/')) - 2

                entry_name = '/'.join(entry_name.split('/')[:-mask_level])
            elif mask_level < 0:
                entry_name = '/'.join(entry_name.split('/')[:2])

            if not entry_name in m_bands.keys():
                m_ds.AddBand()
                m_band = m_ds.GetRasterBand(m_ds.RasterCount)
                m_band.SetNoDataValue(0)
                m_band.SetDescription(entry_name)
            else:
                m_band = m_ds.GetRasterBand(m_bands[entry_name])

            band_md = m_band.GetMetadata()
            for k in this_entry.metadata.keys():
                if k not in band_md.keys() or band_md[k] is None:
                    band_md[k] = this_entry.metadata[k]
                ## mrl commented out for no_wa.datalist
                #else:
                #    band_md[k] = None

            band_md['weight'] = this_entry.weight if this_entry.weight is not None else 1
            band_md['uncertainty'] = this_entry.uncertainty \
                if this_entry.uncertainty is not None \
                   else 0
            try:
                m_band.SetMetadata(band_md)
            except:
                try:
                    for key in band_md.keys():
                        if band_md[key] is None:
                            del band_md[key]

                    m_band.SetMetadata(band_md)
                except Exception as e:
                    utils.echo_error_msg(
                        'could not set band metadata: {}; {}'.format(
                            band_md, e
                        )
                    )

            m_band.FlushCache()
                        
            return(m_band)

        #######################################################################
        ## reset the mask bands to accomidate superceding data
        ## this will null out and data in srcwin from m_ds that
        ## other than except_band_name band.
        #######################################################################
        def reset_mask_bands(
                m_ds, srcwin, except_band_name=None, mask=None
        ):
            for b in range(1, m_ds.RasterCount+1):
                this_band = m_ds.GetRasterBand(b)
                this_band_name = this_band.GetDescription()
                if this_band_name != except_band_name:
                    this_band_array = this_band.ReadAsArray(
                        srcwin[0], srcwin[1], srcwin[2], srcwin[3]
                    )
                    if mask is None:
                        mask = ~np.isnan(this_band_array)

                    masked = this_band_array[(mask)] == 1
                    if np.any(masked):
                        this_band_array[(mask)][(masked)] = 0                        
                        this_band.WriteArray(
                            this_band_array, srcwin[0], srcwin[1]
                        )
                        m_ds.FlushCache()
                        
                    this_band_array = None
                    
                this_band = None
                
        #######################################################################        
        ## this is a bit convoluted, we're writing the mem mask to disk, then
        ## creating a VRT with the `good_bands` and re-writing that to a final
        ## mask raster...This is all to remove bands that have no data...other
        ## methods are either too slow or take up too much memory...
        ## this is only used if we add a mask band for every parsed entry
        #######################################################################
        def remove_empty_mask_bands(m_ds):
            if m_ds.RasterCount > 0:
                good_bands = []
                with tqdm(
                        total=m_ds.RasterCount,
                        desc='checking mask bands',
                        leave=self.verbose
                ) as pbar:
                    for band_num in range(1, m_ds.RasterCount+1):
                        pbar.update()
                        band_infos = gdalfun.gdal_infos(m_ds, scan=True, band=band_num)
                        if not np.isnan(band_infos['zr'][0]) \
                           and not np.isnan(band_infos['zr'][1]):
                            good_bands.append(band_num)

                pbar = tqdm(desc='writing mask to vrt', total=100, leave=self.verbose)
                pbar_update = lambda a,b,c: pbar.update((a*100)-pbar.n)        
                band_count = len(good_bands)
                msk_ds = gdal.GetDriverByName(fmt).CreateCopy(
                    mask_tmp_fn, m_ds, 0, options=msk_opts, callback=pbar_update
                )
                pbar.close()
                msk_ds = None
                vrt_options_specific_bands = gdal.BuildVRTOptions(bandList=good_bands)
                vrt_ds = gdal.BuildVRT(
                    mask_vrt_fn, mask_tmp_fn, options=vrt_options_specific_bands
                )
                for i, b in enumerate(good_bands):                
                    v_band = vrt_ds.GetRasterBand(i+1)
                    m_band = m_ds.GetRasterBand(b)
                    v_band.SetDescription(m_band.GetDescription())
                    v_band.SetMetadata(m_band.GetMetadata())

                pbar = tqdm(desc='writing vrt to disk', total=100, leave=self.verbose)
                pbar_update = lambda a,b,c: pbar.update((a*100)-pbar.n)        
                msk_ds = gdal.GetDriverByName(fmt).CreateCopy(
                    mask_fn, vrt_ds, 0, options=msk_opts, callback=pbar_update
                )
                pbar.close()
                vrt_ds = None
                utils.remove_glob(mask_tmp_fn, mask_vrt_fn)
            else:
                msk_ds = m_ds
                if self.verbose:
                    utils.echo_msg(f'no bands found for {mask_fn}')

            return(msk_ds)

        ## average and supercede funcs are for 'mixed mode'
        def average(weight_above, stacked_data, arrs):
            ## average of incoming data with existing data above weight_threshold
            stacked_data['count'][weight_above] += arrs['count'][weight_above]
            stacked_data['z'][weight_above] \
                += arrs['z'][weight_above]# * arrs['weight'][weight_above])
            stacked_data['x'][weight_above] \
                += arrs['x'][weight_above]# * arrs['weight'][weight_above])
            stacked_data['y'][weight_above] \
                += arrs['y'][weight_above]# * arrs['weight'][weight_above])
            stacked_data['src_uncertainty'][weight_above] \
                = np.sqrt(np.power(stacked_data['src_uncertainty'][weight_above], 2) \
                          + np.power(arrs['uncertainty'][weight_above], 2))
            stacked_data['weights'][weight_above] \
                += arrs['weight'][weight_above]
            ## accumulate variance * weight
            stacked_data['uncertainty'][weight_above] \
                += arrs['weight'][weight_above] \
                * np.power(
                    (((arrs['z'][weight_above] / arrs['weight'][weight_above]) \
                      / arrs['count'][weight_above])\
                     - ((stacked_data['z'][weight_above] / stacked_data['weights'][weight_above]) \
                        / stacked_data['count'][weight_above])), 2)

            return(stacked_data)

        
        def supercede(weight_above_sup, stacked_data, arrs, sup=True):
            stacked_data['count'][weight_above_sup] = arrs['count'][weight_above_sup]
            stacked_data['z'][weight_above_sup] \
                = arrs['z'][weight_above_sup]# * arrs['weight'][weight_above_sup])
            stacked_data['x'][weight_above_sup] \
                = arrs['x'][weight_above_sup]# * arrs['weight'][weight_above_sup])
            stacked_data['y'][weight_above_sup] \
                = arrs['y'][weight_above_sup]# * arrs['weight'][weight_above_sup])
            stacked_data['src_uncertainty'][weight_above_sup] \
                = arrs['uncertainty'][weight_above_sup]
            stacked_data['weights'][weight_above_sup] \
                = arrs['weight'][weight_above_sup]
            stacked_data['uncertainty'][weight_above_sup] \
                = np.array(stacked_data['src_uncertainty'][weight_above_sup])

                    
            return(stacked_data)


        utils.set_cache(self.cache_dir)
        mode = self.stack_mode_name
        if 'mask_level' in self.stack_mode_args.keys():
            mask_level = utils.int_or(self.stack_mode_args['mask_level'], 0)
        else:
            mask_level = 0

        if self.verbose:
            utils.echo_msg(
                f'stacking using {self.stack_mode_name} with {self.stack_mode_args}'
            )
        
        ## initialize the output rasters
        if out_name is None:
            tmp_fn = utils.append_fn('dlim_stacks', self.region, self.x_inc)
            out_name = os.path.join(self.cache_dir, f'{tmp_fn}')

        xcount, ycount, dst_gt = self.region.geo_transform(
            x_inc=self.x_inc, y_inc=self.y_inc, node='grid'
        )
        if xcount <= 0 or ycount <=0:
            utils.echo_error_msg(
                (f'could not create grid of {xcount}x{ycount} '
                 f'cells with {self.x_inc}/{self.y_inc} increments '
                 f'on region: {self.region}')
            )
            sys.exit(-1)

        ## initialize stack grid
        out_file = '{}.{}'.format(out_name, gdalfun.gdal_fext(fmt))
        driver = gdal.GetDriverByName(fmt)
        if os.path.exists(out_file):
            status = driver.Delete(out_file)
            if status != 0:
                utils.remove_glob('{}*'.format(out_file))

        if not os.path.exists(os.path.dirname(out_file)):
            os.makedirs(os.path.dirname(out_file))
                
        gdt = gdal.GDT_Float32
        c_gdt = gdal.GDT_Int32
        stack_opts = ['COMPRESS=LZW', 'PREDICTOR=2', 'TILED=YES']
        if fmt == 'GTiff':
            stack_opts.append('BIGTIFF=YES')
        elif fmt == 'MEM':
            stack_opts = []
        
        dst_ds = driver.Create(
            out_file,
            xcount,
            ycount,
            7,
            gdt,
            options=stack_opts
        )
        if dst_ds is None:
            utils.echo_error_msg(
                'failed to create stack grid {out_file} {xcount} {ycount} {gdt} {fmt}...'
            )
            sys.exit(-1)

        dst_ds.SetGeoTransform(dst_gt)
        if self.dst_srs is not None:
            dst_ds.SetProjection(gdalfun.osr_wkt(self.dst_srs))

        ## the stack keys are the output bands in the stack grid
        ## stacked_data holds tempory data from incoming entries
        ## stacked_bands holds the gdal_ds band for each of the stakc keys
        stack_keys = ['z', 'count', 'weights', 'uncertainty',
                      'src_uncertainty', 'x', 'y']
        stacked_data = {x: None for x in stack_keys}            
        stacked_bands = {x: dst_ds.GetRasterBand(i+1) for i, x in enumerate(stack_keys)}
        for key in stack_keys:
            stacked_bands[key].SetNoDataValue(np.nan)
            stacked_bands[key].SetDescription(key)

        ## initialize data mask grid
        if self.want_mask:
            mask_ext = gdalfun.gdal_fext(fmt)
            mask_fn = f'{out_name}_msk.{mask_ext}'
            mask_tmp_fn = f'{out_name}_tmpmsk.{mask_ext}'
            mask_vrt_fn = f'{out_name}_msk.vrt'
            if os.path.exists(mask_fn):
                status = driver.Delete(mask_fn)
                if status != 0:
                    utils.remove_glob(f'{mask_Fn}*')

            if not os.path.exists(os.path.dirname(mask_fn)):
                os.makedirs(os.path.dirname(mask_fn))

            m_gdt = gdal.GDT_Byte
            msk_opts = ['COMPRESS=LZW']
            if fmt == 'GTiff':
                msk_opts.append('BIGTIFF=YES')
            elif fmt == 'MEM':
                msk_opts = []

            driver = gdal.GetDriverByName('MEM')
            m_ds = driver.Create('', xcount, ycount, 1, m_gdt)
            m_ds.SetDescription(f'{out_name}_msk')
            m_ds.SetGeoTransform(dst_gt)
            if self.dst_srs is not None:
                m_ds.SetProjection(gdalfun.osr_wkt(self.dst_srs))

            ## set first band to hold the data mask for all the data
            m_band_all = m_ds.GetRasterBand(1)
            m_band_all.SetNoDataValue(0)
            m_band_all.SetDescription('Full Data Mask')

        #######################################################################            
        ## parse each entry and process it
        ## only check to add a new band per entry
        ## yield entry arrays for stacks
        ##
        ## incoming arrays arrs['z'], arrs['weight'] arrs['uncertainty'],
        ## and arrs['count']
        ##
        ## srcwin is the srcwin of the waffle, represented by the gt,
        ## relative to the incoming arrays
        #######################################################################
        for this_entry in self.parse():
            for arrs, srcwin, gt in this_entry.array_yield:
                ## update the mask
                if np.all(arrs['count'] == 0):
                    continue

                if self.want_mask:
                    ## check to add a new band if the arrs has data
                    m_all_array = m_band_all.ReadAsArray(
                        srcwin[0], srcwin[1], srcwin[2], srcwin[3]
                    )
                    m_band = add_mask_band(
                        m_ds, this_entry, mask_level=mask_level
                    )
                    if m_band is not None:
                        m_array = m_band.ReadAsArray(
                            srcwin[0], srcwin[1], srcwin[2], srcwin[3]
                        )
                    
                ## Read the saved accumulated rasters at the incoming srcwin
                ## and set ndv to zero
                for key in stack_keys:
                    stacked_data[key] = stacked_bands[key].ReadAsArray(
                        srcwin[0], srcwin[1], srcwin[2], srcwin[3]
                    )
                    if mode != 'min' and mode != 'max':
                        stacked_data[key][np.isnan(stacked_data[key])] = 0

                    if key == 'count':
                        stacked_data[key][np.isnan(stacked_data[key])] = 0
                    
                ## set incoming np.nans to zero and mask to non-nan count
                arrs['count'][np.isnan(arrs['count'])] = 0
                arrs['weight'][np.isnan(arrs['z'])] = 0
                arrs['uncertainty'][np.isnan(arrs['z'])] = 0
                if mode != 'min' and mode != 'max':
                    arrs['x'][np.isnan(arrs['x'])] = 0
                    arrs['y'][np.isnan(arrs['y'])] = 0
                    arrs['z'][np.isnan(arrs['z'])] = 0
                    for arr_key in arrs:
                        if arrs[arr_key] is not None:
                            arrs[arr_key][np.isnan(arrs[arr_key])] = 0

                ## add the count to the accumulated rasters
                if mode != 'mixed' and mode != 'supercede':
                    stacked_data['count'] += arrs['count']
                    
                #arrs['weight'] = arrs['weight'] / arrs['count']
                tmp_arrs_weight = arrs['weight'] / arrs['count']
                tmp_arrs_weight[np.isnan(tmp_arrs_weight)] = 0
                
                if mode == 'supercede':
                    ###############################################################
                    ## supercede based on weights, else do weighted mean
                    ## todo: do (weighted) mean on cells with same weight
                    ###############################################################
                    #stacked_data['count'] = arrs['count']
                    #tmp_stacked_weight = (stacked_data['weights'] / stacked_data['count'])
                    
                    tmp_stacked_weight = stacked_data['weights'].copy()
                    tmp_stacked_weight[np.isnan(tmp_stacked_weight)] = 0
                    #sup_mask = (tmp_arrs_weight > tmp_stacked_weight)
                    sup_mask = (tmp_arrs_weight > tmp_stacked_weight)
                    
                    if self.want_mask:
                        # remove the mask from superceded bands
                        reset_mask_bands(
                            m_ds, srcwin,
                            except_band_name=m_band.GetDescription(),
                            mask=sup_mask
                        )
                        m_array[(sup_mask) & (arrs['count'] != 0)] = 1
                        m_all_array[(sup_mask) & (arrs['count'] != 0)] = 1
                    
                    ## higher weight supercedes lower weight
                    ## (first come first served atm)
                    stacked_data['count'][(sup_mask)] = arrs['count'][(sup_mask)]
                    stacked_data['z'][(sup_mask)] = arrs['z'][(sup_mask)]
                    stacked_data['weights'][(sup_mask)] = tmp_arrs_weight[(sup_mask)]
                    stacked_data['x'][(sup_mask)] = arrs['x'][(sup_mask)]
                    stacked_data['y'][(sup_mask)] = arrs['y'][(sup_mask)]
                    stacked_data['src_uncertainty'][(sup_mask)] \
                        = arrs['uncertainty'][(sup_mask)]
                    ## uncertainty is src_uncertainty, as only one point goes into a cell
                    stacked_data['uncertainty'][(sup_mask)] \
                        = np.array(stacked_data['src_uncertainty'][(sup_mask)])

                elif mode == 'mixed':
                    ###############################################################
                    ## mixed mode will mean data above and below the
                    ## weight_threshold and then the higher weighted meaned data
                    ## will supercede the lower weighted meaned data
                    ##
                    ## weights above threshold supercede weights below threshold,
                    ## otherwise meaned...
                    ###############################################################
                    wt = 1
                    if 'weight_threshold' in self.stack_mode_args.keys():
                        wts = [utils.float_or(x) \
                               for x in self.stack_mode_args['weight_threshold'].split('/')]
                    else:
                        wts = [wt]
                    
                    wts.sort()
                    wt_masks = []

                    wt_pairs = utils.range_pairs(wts)
                    wt_pairs.reverse()
                    # reset tmp_stacked_weight
                    tmp_stacked_weight = (stacked_data['weights'] / stacked_data['count'])
                    #tmp_stacked_weight = stacked_data['weights'].copy()
                    tmp_stacked_weight[np.isnan(tmp_stacked_weight)] = 0

                    ## ABOVE
                    ## all weights above max(wts) will supercede all weights below
                    ## data in each weight range will be averaged
                    ## mask is above max(wts)
                    #utils.echo_msg_bold(arrs['weight'])
                    weight_above_sup = (tmp_arrs_weight >= max(wts)) & \
                        (tmp_stacked_weight < max(wts))
                    if self.want_mask:
                        # remove the mask from superceded bands
                        reset_mask_bands(
                            m_ds, srcwin,
                            except_band_name=m_band.GetDescription(),
                            mask=weight_above_sup
                        )
                        m_array[(weight_above_sup) & (arrs['count'] != 0)] = 1
                        m_all_array[(weight_above_sup) & (arrs['count'] != 0)] = 1

                    stacked_data = supercede(weight_above_sup, stacked_data, arrs)

                    # reset tmp_stacked_weight
                    tmp_stacked_weight = (stacked_data['weights'] / stacked_data['count'])
                    tmp_stacked_weight[np.isnan(tmp_stacked_weight)] = 0
                    
                    weight_above = (tmp_arrs_weight >= max(wts)) \
                        & (tmp_arrs_weight >= tmp_stacked_weight) \
                        & (~weight_above_sup)
                    
                    if self.want_mask:
                        m_array[(weight_above) & (arrs['count'] != 0)] = 1
                        m_all_array[(weight_above) & (arrs['count'] != 0)] = 1
                    
                    ## average
                    stacked_data = average(weight_above, stacked_data, arrs)

                    ## mask is between wt_pair
                    for wt_pair in wt_pairs:
                        ## reset tmp_stacked_weight
                        tmp_stacked_weight = (stacked_data['weights'] / stacked_data['count'])
                        tmp_stacked_weight[np.isnan(tmp_stacked_weight)] = 0

                        arrs_mask_sup = (tmp_arrs_weight >= min(wt_pair)) & \
                            (tmp_arrs_weight < max(wt_pair))
                        #tsw_mask_sup = (tmp_stacked_weight < max(wt_pair)) & \
                        #    (tmp_stacked_weight > min(wt_pair))
                        tsw_mask_sup = tmp_stacked_weight < min(wt_pair)
                        weight_between_sup = (arrs_mask_sup) & (tsw_mask_sup)
                        if self.want_mask:
                            # remove the mask from superceded bands
                            reset_mask_bands(
                                m_ds, srcwin,
                                except_band_name=m_band.GetDescription(),
                                mask=weight_between_sup
                            )
                            m_array[(weight_between_sup) & (arrs['count'] != 0)] = 1
                            m_all_array[(weight_between_sup) & (arrs['count'] != 0)] = 1
                            
                        stacked_data = supercede(weight_between_sup, stacked_data, arrs)

                        ## reset tmp_stacked_weight
                        tmp_stacked_weight = (stacked_data['weights'] / stacked_data['count'])
                        tmp_stacked_weight[np.isnan(tmp_stacked_weight)] = 0

                        arrs_weight_between = (tmp_arrs_weight >= min(wt_pair)) & \
                            (tmp_arrs_weight < max(wt_pair)) & \
                            (tmp_arrs_weight >= tmp_stacked_weight)
                        #tsw_mask = (tmp_stacked_weight > min(wt_pair)) & \
                        #    (tmp_stacked_weight < max(wt_pair))
                        #tsw_mask = (arrs['weight'] >= tmp_stacked_weight)
                        #weight_below = (arrs['weight'] <= min(wt_pair)) & \
                        #    (tmp_stacked_weight < min(wt_pair))
                        weight_between = (arrs_weight_between) & (~weight_between_sup)

                        if self.want_mask:
                            m_array[(weight_between) & (arrs['count'] != 0)] = 1
                            m_all_array[(weight_between) & (arrs['count'] != 0)] = 1
                        
                        ## average
                        stacked_data = average(weight_between, stacked_data, arrs)

                    ## reset tmp_stacked_weight
                    tmp_stacked_weight = (stacked_data['weights'] / stacked_data['count'])
                    tmp_stacked_weight[np.isnan(tmp_stacked_weight)] = 0
                    
                    ## BELOW
                    # mask is below max(wts)
                    weight_below = (tmp_arrs_weight <= min(wts)) & (tmp_stacked_weight < min(wts))
                    if self.want_mask:
                        m_array[(weight_below) & (arrs['count'] != 0)] = 1
                        m_all_array[(weight_below) & (arrs['count'] != 0)] = 1

                    stacked_data = average(weight_below, stacked_data, arrs)                    
                    
                elif mode == 'min' or mode == 'max':
                    ###############################################################
                    ## min/max mode will stack each cell with the minimum or
                    ## maximum value we encounter
                    ###############################################################

                    ## set nodata values in stacked_data to whatever the
                    ## value is in arrs
                    if self.want_mask:
                        m_array[arrs['count'] != 0] = 1
                        m_all_array[arrs['count'] != 0] = 1

                    mask = np.isnan(stacked_data['z'])
                    stacked_data['x'][mask] = arrs['x'][mask]
                    stacked_data['y'][mask] = arrs['y'][mask]
                    stacked_data['src_uncertainty'][mask] = arrs['uncertainty'][mask]
                    stacked_data['uncertainty'][mask] = arrs['uncertainty'][mask]
                    stacked_data['weights'][mask] = arrs['weight'][mask]
                    stacked_data['z'][mask] = arrs['z'][mask]

                    ## mask the min or max and apply it to stacked_data 
                    if mode == 'min':
                        mask = arrs['z'] <= stacked_data['z']
                    else:
                        mask = arrs['z'] >= stacked_data['z']
                        
                    stacked_data['x'][mask] = arrs['x'][mask]
                    stacked_data['y'][mask] = arrs['y'][mask]

                    ## accumulate uncertainty and weight
                    stacked_data['src_uncertainty'][mask] \
                        += (arrs['uncertainty'][mask] * arrs['weight'][mask])
                    ## accumulate incoming weights (weight*weight?) and set
                    ## results to np.nan for calcs
                    stacked_data['weights'][mask] += arrs['weight'][mask]
                    stacked_data['weights'][mask][stacked_data['weights'][mask] == 0] \
                        = np.nan
                    
                    ## accumulate variance * weight
                    stacked_data['uncertainty'][mask] \
                        += arrs['weight'][mask] * np.power(
                            (arrs['z'][mask] \
                             - (stacked_data['z'][mask] \
                                / stacked_data['weights'][mask])),
                            2
                        )
                    stacked_data['z'][mask] = arrs['z'][mask]

                elif mode == 'mean':
                    ###############################################################
                    ## mean mode will fill each cell with the accumulated
                    ## weighted-mean value of the incoming data
                    ###############################################################
                    if self.want_mask:
                        m_array[arrs['count'] != 0] = 1
                        m_all_array[arrs['count'] != 0] = 1
                    
                    ## accumulate incoming z*weight and uu*weight
                    # stacked_data['z'] += (arrs['z'] * arrs['weight'])
                    # stacked_data['x'] += (arrs['x'] * arrs['weight'])
                    # stacked_data['y'] += (arrs['y'] * arrs['weight'])
                    stacked_data['z'] += arrs['z']
                    stacked_data['x'] += arrs['x']
                    stacked_data['y'] += arrs['y']
                    stacked_data['src_uncertainty'] \
                        = np.sqrt(np.power(stacked_data['src_uncertainty'], 2) \
                                  + np.power(arrs['uncertainty'], 2))
                    
                    ## accumulate incoming weights and set
                    ## results to np.nan for calcs
                    stacked_data['weights'] += arrs['weight']
                    stacked_data['weights'][stacked_data['weights'] == 0] = np.nan
                    
                    ## accumulate variance * weight
                    stacked_data['uncertainty'] += arrs['weight'] \
                        * np.power(
                            ((arrs['z'] \
                              / arrs['weight'] \
                              / arrs['count']) \
                             - (stacked_data['z'] \
                                / stacked_data['weights'] \
                                / stacked_data['count'])),
                            2
                        )

                if self.want_mask:
                    m_band.WriteArray(m_array, srcwin[0], srcwin[1])            
                    m_band_all.WriteArray(m_all_array, srcwin[0], srcwin[1])
                    m_ds.FlushCache()
                    m_array = m_all_array = None
                    
                ## write out results to accumulated rasters
                stacked_data['count'][stacked_data['count'] == 0] = np.nan
                for key in stack_keys:
                    stacked_data[key][np.isnan(stacked_data['count'])] = np.nan
                    stacked_bands[key].WriteArray(stacked_data[key], srcwin[0], srcwin[1])

        #######################################################################
        ## Finalize weighted mean rasters and close datasets
        ##
        ## incoming arrays have all been processed, if weighted mean the
        ## "z" is the sum of z*weight, "weights" is the sum of weights
        ## "uncertainty" is the sum of variance*weight
        #######################################################################
        if self.verbose:
            utils.echo_msg('finalizing stacked raster bands...')

        if self.want_mask:
            ## output the mask raster to disk
            pbar = tqdm(desc='writing mask to disk', total=100, leave=self.verbose)
            pbar_update = lambda a,b,c: pbar.update((a*100)-pbar.n)        
            msk_ds = gdal.GetDriverByName(fmt).CreateCopy(
                mask_fn, m_ds, 0, options=msk_opts, callback=pbar_update
            )
            pbar.close()

            ###################################################################
            ## if we added a band per entry, we have to go through and remove
            ## empty bands
            ## mask data will be checked for bands with nodata and those
            ## will be omitted from the final mask raster
            #msk_ds = remove_empty_mask_bands(m_ds)
            ###################################################################
            m_ds = None

        #######################################################################
        ## finalize the stacked_data weighted sums
        #######################################################################
        ## by scan-line
        srcwin = (0, 0, dst_ds.RasterXSize, dst_ds.RasterYSize)
        for y in range(
                srcwin[1], srcwin[1] + srcwin[3], 1
        ):
            for key in stack_keys:
                stacked_data[key] = stacked_bands[key].ReadAsArray(
                    srcwin[0], y, srcwin[2], 1
                )
                stacked_data[key][stacked_data[key] == ndv] = np.nan

            stacked_data['weights'][stacked_data['weights'] == 0] = 1
            #if mode != 'supercede':
            stacked_data['weights'] = stacked_data['weights'] / stacked_data['count']
            #if mode == 'mean' or mode == 'mixed':
            ## average the accumulated arrays for finalization
            ## x, y, z and u are weighted sums, so divide by weights
            stacked_data['x'] = (stacked_data['x'] / stacked_data['weights']) \
                / stacked_data['count']
            stacked_data['y'] = (stacked_data['y'] / stacked_data['weights']) \
                / stacked_data['count']
            stacked_data['z'] = (stacked_data['z'] / stacked_data['weights']) \
                / stacked_data['count']

            ## apply the source uncertainty with the sub-cell variance uncertainty
            ## caclulate the standard error (sqrt( uncertainty / count))
            stacked_data['uncertainty'] = np.sqrt(
                (stacked_data['uncertainty'] / stacked_data['weights']) \
                / stacked_data['count']
            )
            stacked_data['uncertainty'] = np.sqrt(
                np.power(stacked_data['src_uncertainty'], 2) \
                + np.power(stacked_data['uncertainty'], 2)
            )

            ## write out final rasters
            for key in stack_keys:
                stacked_data[key][np.isnan(stacked_data[key])] = ndv
                stacked_bands[key].WriteArray(
                    stacked_data[key], srcwin[0], y
                )

        ## set the final output nodatavalue
        for key in stack_keys:
            stacked_bands[key].DeleteNoDataValue()

        for key in stack_keys:
            stacked_bands[key].SetNoDataValue(ndv)

        ## create a vector of the masks (spatial-metadata)
        if self.want_mask and self.want_sm:
            polygonize_mask_multibands(
                msk_ds, output=os.path.basename(out_name),
                verbose=False, mask_level=0
            )
            # ogr_mask_footprints(                
            #     msk_ds, output=os.path.basename(out_name),
            #     verbose=False, mask_level=mask_level
            # )
            
        msk_ds = dst_ds = None
        if self.want_mask:
            #os.replace(mask_fn, os.path.basename(mask_fn))
            out_mask_fn = os.path.join(
                os.path.dirname(out_file),
                os.path.basename(mask_fn)
            )
            os.replace(mask_fn, out_mask_fn)

        ## apply any grits filters to the stack
        ## todo: move this out of here, so we have original stack saved, maybe a new band of 'bin_mask'
        for f in self.stack_fltrs:
            utils.echo_msg(f'filtering stacks module with {f}')
            grits_filter = grits.grits_factory.GritsFactory(
                mod=f,
                src_dem=out_file,
                uncertainty_mask=4,
                weight_mask=3,
                count_mask=2,
                cache_dir=self.cache_dir,
                verbose=True
            )._acquire_module()
            if grits_filter is not None:
                grits_filter()
                os.replace(grits_filter.dst_dem, out_file)
                #filtered_array = gdalfun.gdal_get_array(grits_filter.dst_dem)

                # out_ds = gdal.Open(out_file, update=True)
                # out_ds_config = gdalfun.gdal_infos(out_ds)
                # out_band = out_ds.GetRasterBand(1)
                # bm_band = out_ds.GetRasterBand(8)
                # srcwin = (0, 0, out_ds.RasterXSize, out_ds.RasterYSize)
                # with tqdm(
                #         total=srcwin[1] + srcwin[3],
                #         desc=f'applying filtered results to binary mask',
                #         leave=self.verbose
                # ) as pbar:
                #     for y in range(
                #             srcwin[1], srcwin[1] + srcwin[3], 1
                #     ):
                #         pbar.update()
                #         out_arr = out_band.ReadAsArray(srcwin[0], y, srcwin[2], 1)
                #         out_arr = out_arr[out_arr == out_ds_config['ndv']]
                #         bm_band.WriteArray(out_arr, srcwin[0], y)
                #         out_arr = None

                # out_ds = out_band = bm_band = None
                
                
        if self.want_mask:
            ## apply removed data from grits filter to mask
            out_ds = gdal.Open(out_file)
            out_ds_config = gdalfun.gdal_infos(out_ds)
            out_band = out_ds.GetRasterBand(1)
            srcwin = (0, 0, out_ds.RasterXSize, out_ds.RasterYSize)
            msk_ds = gdal.Open(out_mask_fn, 1)
            with tqdm(
                    total=srcwin[1] + srcwin[3],
                    desc=f'applying filtered results to data mask',
                    leave=self.verbose
            ) as pbar:
                for y in range(
                        srcwin[1], srcwin[1] + srcwin[3], 1
                ):
                    pbar.update()
                    out_arr = out_band.ReadAsArray(srcwin[0], y, srcwin[2], 1)
                    mask = out_arr == out_ds_config['ndv']
                    for b in range(1, msk_ds.RasterCount+1):
                        this_band = msk_ds.GetRasterBand(b)
                        this_arr = this_band.ReadAsArray(srcwin[0], y, srcwin[2], 1)
                        this_arr[mask] = 0
                        this_band.WriteArray(this_arr, srcwin[0], y)
                        this_band.FlushCache()
                        this_band = this_arr = None
                        
                    out_arr = None

                out_ds = out_band = mask_ds = None
            
        if self.verbose:
            utils.echo_msg(
                f'generated stack: {os.path.basename(out_file)}'
            )
            if self.want_mask:

                utils.echo_msg(
                    f'generated mask: {os.path.basename(mask_fn)}'
                )
                           
        return(out_file)

    
    ## todo: mixed mode
    def _blocks(self, out_name=None, ndv=-9999):
        """block and mask incoming arrays (from `self.array_yield`) 
        together

        -----------
        Parameters:
        out_name (str): the output stacked raster basename
        ndv (float): the desired no data value

        --------
        Returns:
        out_name.csg - an hdf5 file containing the stack, sums and mask, with datasets:
        blocks:
          \dtm: 
            \\x
            \\y
            \\z
            \\weight
            \\count
            \\uncertainty
            \\src uncertainty
          \sums:
            \\x
            \\y
            \\z
            \\weight

        data_sets:
          \...<dataset>...:
            \\x
            \\y
            \\z
            \\weight
            \\count
            \\uncertainty
            \\src_uncertainty

        masks:
          \coast_mask
          \full_dataset_mask
          \...<dataset mask>...

        vertical_dataums:
          \tidal
          \global
        """

        def load_globato(fn):
            stack_ds = h5.File(fn, 'a', rdcc_nbytes=(1024**2)*12000)
            if 'short_name' in stack_ds.attrs.keys():                
                if stack_ds.attrs['short_name'] != 'globato':
                    utils.echo_warning_msg(f'{fn} is not a globato file')
                    return(None)
            else:
                return(None)

            return(stack_ds)

        def create_globato(out_file):
            if not os.path.exists(os.path.dirname(out_file)):
                os.makedirs(os.path.dirname(out_file))
            
            xcount, ycount, dst_gt = self.region.geo_transform(
                x_inc=self.x_inc, y_inc=self.y_inc, node='grid'
            )
            if xcount <= 0 or ycount <=0:
                utils.echo_error_msg(
                    (f'could not create grid of {xcount}x{ycount} '
                     f'cells with {self.x_inc}/{self.y_inc} increments on '
                     f'region: {self.region}')
                )
                sys.exit(-1)

            if self.verbose:
                utils.echo_msg(
                    (f'stacking using {self.stack_mode_name} '
                     f'with {self.stack_mode_args} '
                     f'to {out_file}')
                )

            lon_start = dst_gt[0] + (dst_gt[1] / 2)
            lat_start = dst_gt[3] + (dst_gt[5] / 2)
            lon_end = dst_gt[0] + (dst_gt[1] * xcount)
            lat_end = dst_gt[3] + (dst_gt[5] * ycount)
            lon_inc = dst_gt[1]
            lat_inc = dst_gt[5]
            stack_ds = h5.File(out_file, 'w', rdcc_nbytes=(1024**2)*12000)
            stack_ds.attrs['short_name'] = 'globato'
            #, rdcc_nslots=1e7)

            #######################################################################
            ## Grid Mapping 
            #######################################################################
            crs_dset = stack_ds.create_dataset('crs', dtype=h5.string_dtype())
            crs_dset.attrs['GeoTransform'] = ' '.join([str(x) for x in dst_gt])
            if self.dst_srs is not None:
                crs_dset.attrs['crs_wkt'] = srsfun.osr_wkt(self.dst_srs)

            #######################################################################
            ## LATITUDE
            #######################################################################
            lat_array = np.arange(lat_start, lat_end, lat_inc)
            lat_dset = stack_ds.create_dataset ('lat', data=lat_array)
            lat_dset.make_scale('latitude')
            lat_dset.attrs["long_name"] = "latitude"
            lat_dset.attrs["units"] = "degrees_north"
            lat_dset.attrs["standard_name"] = "latitude"
            lat_dset.attrs["actual_range"] = [lat_end, lat_start]
            #lat_dset.attrs[''] = ''

            #######################################################################
            ## LONGITUDE
            #######################################################################
            lon_array = np.arange(lon_start, lon_end, lon_inc)
            lon_dset = stack_ds.create_dataset ('lon', data=lon_array)
            lon_dset.make_scale('longitude')
            lon_dset.attrs["long_name"] = "longitude"
            lon_dset.attrs["units"] = "degrees_east" 
            lon_dset.attrs["standard_name"]= "longitude"
            lon_dset.attrs["actual_range"] = [lon_start, lon_end]

            #######################################################################
            ## STACK
            #######################################################################
            stack_grp = stack_ds.create_group('stack')
            stacked_data = {
                'z': None,
                'count': None,
                'weights': None,
                'uncertainty': None,
                'src_uncertainty': None,
                'x': None,
                'y': None
            }

            for key in stacked_data.keys():
                stack_dset = stack_grp.create_dataset(
                    key, data=np.full((ycount, xcount), np.nan),
                    compression='lzf', maxshape=(ycount, xcount),
                    chunks=(min(100, ycount), xcount), rdcc_nbytes=1024*xcount*400,
                    dtype=np.float32
                )
                stack_dset.dims[0].attach_scale(lat_dset)
                stack_dset.dims[1].attach_scale(lon_dset)
                stack_dset.attrs['grid_mapping'] = "crs"

            #######################################################################
            ## SUMS
            #######################################################################
            sums_grp = stack_ds.create_group('sums')
            sums_data = {
                'z': None,
                'count': None,
                'weights': None,
                'uncertainty': None,
                'src_uncertainty': None,
                'x': None,
                'y': None
            }
                
            for key in sums_data.keys():
                sums_dset = sums_grp.create_dataset(
                    key, data=np.full((ycount, xcount), np.nan),
                    compression='lzf', maxshape=(ycount, xcount),
                    chunks=(min(100, ycount), xcount), rdcc_nbytes=1024*xcount*400,
                    dtype=np.float32
                )
                sums_dset.dims[0].attach_scale(lat_dset)
                sums_dset.dims[1].attach_scale(lon_dset)
                sums_dset.attrs['grid_mapping'] = "crs"            

            #######################################################################
            ## MASK
            #######################################################################
            mask_grp = stack_ds.create_group('mask')

            ## mask the coastline 1 = water; 0 = land
            mask_coast_dset = mask_grp.create_dataset(
                'coast_mask', data=np.zeros((ycount,xcount)),
                compression='lzf', maxshape=(ycount, xcount),
                chunks=(min(100, ycount), xcount), rdcc_nbytes=1024*xcount*(min(100, ycount)),
                dtype=np.uint8
            )
            mask_coast_dset.dims[0].attach_scale(lat_dset)
            mask_coast_dset.dims[1].attach_scale(lon_dset)
            mask_coast_dset.attrs['grid_mapping'] = "crs"

            ## set first dataset to hold the data mask for all the data
            mask_all_dset = mask_grp.create_dataset(
                'full_dataset_mask', data=np.zeros((ycount,xcount)),
                compression='lzf', maxshape=(ycount, xcount),
                chunks=(min(100, ycount), xcount), rdcc_nbytes=1024*xcount*(min(100, ycount)),
                dtype=np.uint8
            )
            mask_all_dset.dims[0].attach_scale(lat_dset)
            mask_all_dset.dims[1].attach_scale(lon_dset)
            mask_all_dset.attrs['grid_mapping'] = "crs"

            #######################################################################
            ## datasets
            #######################################################################
            datasets_grp = stack_ds.create_group('datasets')                
            
            return(stack_ds)
        
        ## average and supercede funcs are for 'mixed mode'
        def average(weight_above, stacked_data, arrs):
            ## average of incoming data with existing data above weight_threshold
            stacked_data['count'][weight_above] += arrs['count'][weight_above]
            stacked_data['z'][weight_above] \
                += arrs['z'][weight_above]# * arrs['weight'][weight_above])
            stacked_data['x'][weight_above] \
                += arrs['x'][weight_above]# * arrs['weight'][weight_above])
            stacked_data['y'][weight_above] \
                += arrs['y'][weight_above]# * arrs['weight'][weight_above])
            stacked_data['src_uncertainty'][weight_above] \
                = np.sqrt(np.power(stacked_data['src_uncertainty'][weight_above], 2) \
                          + np.power(arrs['uncertainty'][weight_above], 2))
            stacked_data['weights'][weight_above] \
                += arrs['weight'][weight_above]
            ## accumulate variance * weight
            stacked_data['uncertainty'][weight_above] \
                += arrs['weight'][weight_above] \
                * np.power(
                    (((arrs['z'][weight_above] / arrs['weight'][weight_above]) \
                      / arrs['count'][weight_above])\
                     - ((stacked_data['z'][weight_above] / stacked_data['weights'][weight_above])\
                        / stacked_data['count'][weight_above])), 2)

            return(stacked_data)

        
        def supercede(weight_above_sup, stacked_data, arrs, sup=True):
            stacked_data['count'][weight_above_sup] = arrs['count'][weight_above_sup]
            stacked_data['z'][weight_above_sup] \
                = arrs['z'][weight_above_sup]# * arrs['weight'][weight_above_sup])
            stacked_data['x'][weight_above_sup] \
                = arrs['x'][weight_above_sup]# * arrs['weight'][weight_above_sup])
            stacked_data['y'][weight_above_sup] \
                = arrs['y'][weight_above_sup]# * arrs['weight'][weight_above_sup])
            stacked_data['src_uncertainty'][weight_above_sup] \
                = arrs['uncertainty'][weight_above_sup]
            stacked_data['weights'][weight_above_sup] \
                = arrs['weight'][weight_above_sup]
            stacked_data['uncertainty'][weight_above_sup] \
                = np.array(stacked_data['src_uncertainty'][weight_above_sup])

                    
            return(stacked_data)
        
        utils.set_cache(self.cache_dir)
        mode = self.stack_mode_name
        if 'mask_level' in self.stack_mode_args.keys():
            mask_level = utils.int_or(
                self.stack_mode_args['mask_level'], 0
            )
        else:
            mask_level = 0
        
        ## initialize the output rasters
        # if out_name is None:
        #     out_name = os.path.join(self.cache_dir, '{}'.format(
        #         utils.append_fn('dlim_stacks', self.region, self.x_inc)
        #     ))
        if out_name is None:
            out_name = os.path.join(self.cache_dir, '{}'.format(
                utils.append_fn('globato_blocks', self.region, self.x_inc)
            ))
            
        ## .csg is h5 Cudem Stack Grid
        ## make option to append to existing file
        out_file = '{}.h5'.format(out_name)
        
        if os.path.exists(out_file):
            stack_ds = load_globato(out_file)
            if stack_ds is None:
                utils.remove_glob('{}.*'.format(out_file))
                stack_ds = create_globato(out_file)
        else:
            stack_ds = create_globato(out_file)        

        crs_dset = stack_ds['crs']
        dst_gt = crs_dset.attrs['GeoTransform']
        lat_dset = stack_ds['lat']
        lon_dset = stack_ds['lon']
                
        stack_grp = stack_ds['stack']
        sums_grp = stack_ds['sums']
        mask_grp = stack_ds['mask']
        datasets_grp = stack_ds['datasets']

        utils.echo_msg(mask_grp.keys())
        utils.echo_msg(datasets_grp.keys())
        mask_all_dset = mask_grp['full_dataset_mask']
        
        stacked_data = {}
        for key in stack_grp.keys():
            stacked_data[key] = stack_grp[key][...,]

        sums_data = {}
        for key in sums_grp.keys():
            sums_data[key] = sums_grp[key][...,]

        datasets_data = {
            'z': None,
            'count': None,
            'weight': None,
            'uncertainty': None,
            'x': None,
            'y': None
        }
        # datasets_data = {}
        # for key in datasets_grp.keys():
        #     datasets_data[key] = datasets_grp[key][...,]

        ycount, xcount = stack_grp['z'].shape
            
        #######################################################################
        ## parse each entry and process it
        #######################################################################
        for this_entry in self.parse():
            ###################################################################
            ## MASK
            ###################################################################
            # if mask_level < 0:
            #     mask_dset = None
            # else:
            entry_name = this_entry.metadata['name']
            if mask_level > 0:
                if mask_level > len(entry_name.split('/')):
                    mask_level = len(entry_name.split('/')) - 2

                entry_name = '/'.join(entry_name.split('/')[:-mask_level])

            if not entry_name in mask_grp.keys():
                #utils.echo_msg_bold('ook')
                mask_dset = mask_grp.create_dataset(
                    entry_name, data=np.zeros((ycount,xcount)),
                    compression='lzf', maxshape=(ycount, xcount),
                    chunks=(1, xcount), rdcc_nbytes=1024*xcount,
                    dtype=np.uint8
                )

                mask_dset.dims[0].attach_scale(lat_dset)
                mask_dset.dims[1].attach_scale(lon_dset)
                mask_dset.attrs['grid_mapping'] = "crs"
            else:
                #utils.echo_msg(entry_name)
                #utils.echo_msg(mask_grp.keys())
                mask_dset = mask_grp[entry_name]

            for k in this_entry.metadata.keys():
                if k not in mask_dset.attrs.keys() or mask_dset.attrs[k] == 'null':
                    try:
                        mask_dset.attrs[k] = str(this_entry.metadata[k])
                    except:
                        utils.echo_warning_msg(k)
                        utils.echo_warning_msg(this_entry.metadata[k])
                        mask_dset.attrs[k] = 'null'
                else:
                    mask_dset.attrs[k] = 'null'

            mask_dset.attrs['weight'] = (this_entry.weight
                                         if this_entry.weight is not None
                                         else 1)
            mask_dset.attrs['uncertainty'] = (this_entry.uncertainty
                                              if this_entry.uncertainty is not None
                                              else 0)

            if not entry_name in datasets_grp.keys():
                #datasets_ds_grp = stack_ds.create_group('datasets')
                datasets_dset_grp = datasets_grp.create_group(entry_name)
                # datasets_dset = datasets_grp.create_dataset(
                #     entry_name, data=np.full((ycount, xcount), np.nan),
                #     compression='lzf', maxshape=(ycount, xcount),
                #     chunks=(min(100, ycount), xcount), rdcc_nbytes=1024*xcount*400,
                #     dtype=np.float32
                # )

                # datasets_dset.dims[0].attach_scale(lat_dset)
                # datasets_dset.dims[1].attach_scale(lon_dset)
                # datasets_dset.attrs['grid_mapping'] = "crs"
                for key in datasets_data.keys():
                    ds_dset = datasets_dset_grp.create_dataset(
                        key, data=np.full((ycount, xcount), np.nan),
                        compression='lzf', maxshape=(ycount, xcount),
                        chunks=(min(100, ycount), xcount), rdcc_nbytes=1024*xcount*400,
                        dtype=np.float32
                    )
                    ds_dset.dims[0].attach_scale(lat_dset)
                    ds_dset.dims[1].attach_scale(lon_dset)
                    ds_dset.attrs['grid_mapping'] = "crs"            

            else:
                #datasets_dset_grp = datasets_grp[entry_name]
                continue
                
            ###################################################################
            ## yield entry arrays for stacks
            ## incoming arrays arrs['z'], arrs['weight'] arrs['uncertainty'],
            ## and arrs['count']
            ## srcwin is the srcwin of the waffle relative to the incoming arrays
            ## gt is the geotransform of the incoming arrays
            ###################################################################
            for arrs, srcwin, gt in this_entry.array_yield:
                ## update the mask
                mask_all_dset[srcwin[1]:srcwin[1]+srcwin[3],
                              srcwin[0]:srcwin[0]+srcwin[2]][arrs['count'] != 0] = 1
                if mask_dset is not None:
                    mask_dset[srcwin[1]:srcwin[1]+srcwin[3],
                              srcwin[0]:srcwin[0]+srcwin[2]][arrs['count'] != 0] = 1

                ## update the dataset
                #if ds_dset is not None:
                # for key in datasets_data.keys():                        
                #     datasets_dset_grp[key][srcwin[1]:srcwin[1]+srcwin[3],
                #                            srcwin[0]:srcwin[0]+srcwin[2]] = arrs[key]
                                        
                ## Read the saved accumulated rasters at the incoming srcwin
                ## and set ndv to zero
                for key in sums_grp.keys():
                    sums_data[key] = sums_grp[key][srcwin[1]:srcwin[1]+srcwin[3],
                                                   srcwin[0]:srcwin[0]+srcwin[2]]
                    if mode != 'min' and mode != 'max':
                        sums_data[key][np.isnan(sums_data[key])] = 0

                    if key == 'count':
                        sums_data[key][np.isnan(sums_data[key])] = 0
                    
                ## set incoming np.nans to zero and mask to non-nan count
                arrs['count'][np.isnan(arrs['count'])] = 0
                arrs['weight'][np.isnan(arrs['z'])] = 0
                arrs['uncertainty'][np.isnan(arrs['z'])] = 0
                
                if mode != 'min' and mode != 'max':
                    arrs['x'][np.isnan(arrs['x'])] = 0
                    arrs['y'][np.isnan(arrs['y'])] = 0
                    arrs['z'][np.isnan(arrs['z'])] = 0
                    for arr_key in arrs:
                        if arrs[arr_key] is not None:
                            arrs[arr_key][np.isnan(arrs[arr_key])] = 0

                ## add the count to the accumulated rasters
                if mode != 'mixed' and mode != 'supercede':
                    sums_data['count'] += arrs['count']
                    
                tmp_arrs_weight = arrs['weight'] / arrs['count']
                tmp_arrs_weight[np.isnan(tmp_arrs_weight)] = 0
                
                ## supercede based on weights, else do weighted mean
                ## todo: do (weighted) mean on cells with same weight
                if mode == 'supercede':
                    tmp_stacked_weight = sums_data['weights'] / sums_data['count']
                    tmp_stacked_weight[np.isnan(tmp_stacked_weight)] = 0
                    sup_mask = (tmp_arrs_weight > tmp_stacked_weight)

                    sums_data['count'][(sup_mask)] = arrs['count'][(sup_mask)]
                    sums_data['z'][(sup_mask)] = arrs['z'][(sup_mask)]
                    sums_data['weights'][(sup_mask)] = arrs['weight'][(sup_mask)]
                    sums_data['x'][(sup_mask)] = arrs['x'][(sup_mask)]
                    sums_data['y'][(sup_mask)] = arrs['y'][(sup_mask)]
                    sums_data['src_uncertainty'][(sup_mask)] = arrs['uncertainty'][(sup_mask)]
                    sums_data['uncertainty'][(sup_mask)] \
                        = np.array(sums_data['src_uncertainty'])[(sup_mask)]
                                   
                    # ## higher weight supercedes lower weight (first come first served atm)
                    # sums_data['z'][arrs['weight'] > sums_data['weights']] \
                    #     = arrs['z'][arrs['weight'] > sums_data['weights']]
                    # sums_data['x'][arrs['weight'] > sums_data['weights']] \
                    #     = arrs['x'][arrs['weight'] > sums_data['weights']]
                    # sums_data['y'][arrs['weight'] > sums_data['weights']] \
                    #     = arrs['y'][arrs['weight'] > sums_data['weights']]
                    # sums_data['src_uncertainty'][arrs['weight'] > sums_data['weights']] \
                    #     = arrs['uncertainty'][arrs['weight'] > sums_data['weights']]
                    # sums_data['weights'][arrs['weight'] > sums_data['weights']] \
                    #     = arrs['weight'][arrs['weight'] > sums_data['weights']]
                    # ## uncertainty is src_uncertainty, as only one point goes into a cell
                    # sums_data['uncertainty'][:] = np.array(sums_data['src_uncertainty'])

                    # #sup_mask = arrs['weight'] > (sums_data['weights'] / sums_data['count'])
                    
                    #if self.want_mask:
                    k = []
                    mask_grp.visit(
                        lambda x: k.append(x) if not isinstance(
                            mask_grp[x], h5.Group
                        ) else None
                    )

                    for key in k:
                        if entry_name in key:
                            continue

                        key_dset_arr = mask_grp[key][srcwin[1]:srcwin[1]+srcwin[3],
                                                     srcwin[0]:srcwin[0]+srcwin[2]]
                        #if weight_above_sup is None:
                        weight_above_sup = ~np.isnan(key_dset_arr)

                        key_dset_mask = key_dset_arr[weight_above_sup] == 1
                        if np.any(key_dset_mask):
                            key_dset_arr[key_dset_mask] = 0
                            mask_grp[key][srcwin[1]:srcwin[1]+srcwin[3],
                                          srcwin[0]:srcwin[0]+srcwin[2]] = key_dset_arr
                                
                elif mode == 'min' or mode == 'max':
                    ## set nodata values in stacked_data to whatever the value is in arrs
                    mask = np.isnan(sums_data['z'])
                    sums_data['x'][mask] = arrs['x'][mask]
                    sums_data['y'][mask] = arrs['y'][mask]
                    sums_data['src_uncertainty'][mask] = arrs['uncertainty'][mask]
                    sums_data['uncertainty'][mask] = arrs['uncertainty'][mask]
                    sums_data['weights'][mask] = arrs['weight'][mask]
                    sums_data['z'][mask] = arrs['z'][mask]

                    ## mask the min or max and apply it to stacked_data 
                    if mode == 'min':
                        mask = arrs['z'] <= sums_data['z']
                    else:
                        mask = arrs['z'] >= sums_data['z']
                        
                    sums_data['x'][mask] = arrs['x'][mask]
                    sums_data['y'][mask] = arrs['y'][mask]

                    ## accumulate uncertainty and weight
                    sums_data['src_uncertainty'][mask] += (arrs['uncertainty'][mask]
                                                              * arrs['weight'][mask])

                    ## accumulate incoming weights (weight*weight?)
                    ## and set results to np.nan for calcs
                    sums_data['weights'][mask] += arrs['weight'][mask]
                    sums_data['weights'][mask][sums_data['weights'][mask] == 0] = np.nan
                    
                    ## accumulate variance * weight
                    sums_data['uncertainty'][mask] += arrs['weight'][mask] \
                        * np.power((arrs['z'][mask] \
                                    - (sums_data['z'][mask] \
                                       / sums_data['weights'][mask])),
                                   2)
                    sums_data['z'][mask] = arrs['z'][mask]
                    
                elif mode == 'mean':
                    ## accumulate incoming z*weight and uu*weight
                    sums_data['z'] += arrs['z']# * arrs['weight'])
                    sums_data['x'] += arrs['x']# * arrs['weight'])
                    sums_data['y'] += arrs['y']# * arrs['weight'])
                    sums_data['src_uncertainty'] = np.sqrt(
                        np.power(sums_data['src_uncertainty'],
                                 2) + np.power(arrs['uncertainty'], 2))
                    
                    ## accumulate incoming weights (weight*weight?)
                    ## and set results to np.nan for calcs
                    sums_data['weights'] += arrs['weight']
                    sums_data['weights'][sums_data['weights'] == 0] = np.nan
                    
                    ## accumulate variance * weight
                    sums_data['uncertainty'] += arrs['weight'] \
                        * np.power((arrs['z'] \
                                    - (sums_data['z'] \
                                       / sums_data['weights'])),
                                   2)

                elif mode == 'mixed':
                    ###############################################################
                    ## mixed mode will mean data above and below the
                    ## weight_threshold and then the higher weighted meaned data
                    ## will supercede the lower weighted meaned data
                    ##
                    ## weights above threshold supercede weights below threshold,
                    ## otherwise meaned...
                    ###############################################################
                    wt = 1
                    if 'weight_threshold' in self.stack_mode_args.keys():
                        #wt = utils.float_or(self.stack_mode_args['weight_threshold'], 1)
                        wts = [utils.float_or(x) \
                               for x in self.stack_mode_args['weight_threshold'].split('/')]
                    else:
                        wts = [wt]
                    
                    wts.sort()
                    wt_pairs = utils.range_pairs(wts)
                    wt_pairs.reverse()
                    
                    tmp_stacked_weight = (sums_data['weights'] / sums_data['count'])
                    tmp_stacked_weight[np.isnan(tmp_stacked_weight)] = 0
                    
                    #utils.echo_msg_bold(tmp_stacked_weight)
                    ## ABOVE
                    ## all weights above max(wts) will supercede all weights below
                    ## data in each weight range will be averaged
                    ## mask is above max(wts)
                    
                    # supercede existing data below weight_threshold
                    weight_above_sup = (tmp_arrs_weight >= max(wts)) & \
                        (tmp_stacked_weight < max(wts))
                    k = []
                    mask_grp.visit(
                        lambda x: k.append(x) if not isinstance(
                            mask_grp[x], h5.Group
                        ) else None
                    )

                    ## adjust mask
                    for key in k:
                        if entry_name in key:
                            continue

                        key_dset_arr = mask_grp[key][srcwin[1]:srcwin[1]+srcwin[3],
                                                     srcwin[0]:srcwin[0]+srcwin[2]]
                        if weight_above_sup is None:
                            weight_above_sup = ~np.isnan(key_dset_arr)

                        key_dset_mask = key_dset_arr[weight_above_sup] == 1
                        if np.any(key_dset_mask):
                            key_dset_arr[key_dset_mask] = 0
                            mask_grp[key][srcwin[1]:srcwin[1]+srcwin[3],
                                          srcwin[0]:srcwin[0]+srcwin[2]] = key_dset_arr

                    sums_data = supercede(weight_above_sup, sums_data, arrs)

                    # reset tmp_stacked_weight
                    tmp_stacked_weight = (sums_data['weights'] / sums_data['count'])
                    tmp_stacked_weight[np.isnan(tmp_stacked_weight)] = 0
                    
                    weight_above = (tmp_arrs_weight >= max(wts)) \
                        & (tmp_arrs_weight >= tmp_stacked_weight) \
                        & (~weight_above_sup)

                    ## adjust mask
                    for key in k:
                        if entry_name in key:
                            continue

                        key_dset_arr = mask_grp[key][srcwin[1]:srcwin[1]+srcwin[3],
                                                     srcwin[0]:srcwin[0]+srcwin[2]]
                        if weight_above is None:
                            weight_above = ~np.isnan(key_dset_arr)

                        key_dset_mask = key_dset_arr[weight_above] == 1
                        if np.any(key_dset_mask):
                            key_dset_arr[key_dset_mask] = 0
                            mask_grp[key][srcwin[1]:srcwin[1]+srcwin[3],
                                          srcwin[0]:srcwin[0]+srcwin[2]] = key_dset_arr
                    
                    ## average
                    sums_data = average(weight_above, sums_data, arrs)

                    ## mask is between wt_pair
                    for wt_pair in wt_pairs:
                        ## reset tmp_stacked_weight
                        tmp_stacked_weight = (sums_data['weights'] / sums_data['count'])
                        tmp_stacked_weight[np.isnan(tmp_stacked_weight)] = 0

                        arrs_mask_sup = (tmp_arrs_weight >= min(wt_pair)) & \
                            (tmp_arrs_weight < max(wt_pair))
                        #tsw_mask_sup = (tmp_stacked_weight < max(wt_pair)) & \
                        #    (tmp_stacked_weight > min(wt_pair))
                        tsw_mask_sup = tmp_stacked_weight < min(wt_pair)
                        weight_between_sup = (arrs_mask_sup) & (tsw_mask_sup)

                        ## adjust mask
                        for key in k:
                            if entry_name in key:
                                continue

                            key_dset_arr = mask_grp[key][srcwin[1]:srcwin[1]+srcwin[3],
                                                         srcwin[0]:srcwin[0]+srcwin[2]]
                            if weight_between_sup is None:
                                weight_between_sup = ~np.isnan(key_dset_arr)

                            key_dset_mask = key_dset_arr[weight_between_sup] == 1
                            if np.any(key_dset_mask):
                                key_dset_arr[key_dset_mask] = 0
                                mask_grp[key][srcwin[1]:srcwin[1]+srcwin[3],
                                              srcwin[0]:srcwin[0]+srcwin[2]] = key_dset_arr
                        
                        sums_data = supercede(weight_between_sup, sums_data, arrs)

                        ## reset tmp_stacked_weight
                        tmp_stacked_weight = (sums_data['weights'] / sums_data['count'])
                        tmp_stacked_weight[np.isnan(tmp_stacked_weight)] = 0

                        arrs_weight_between = (tmp_arrs_weight >= min(wt_pair)) & \
                            (tmp_arrs_weight < max(wt_pair)) & \
                            (tmp_arrs_weight >= tmp_stacked_weight)
                        
                        weight_between = (arrs_weight_between) & (~weight_between_sup)

                        ## adjust mask
                        for key in k:
                            if entry_name in key:
                                continue

                            key_dset_arr = mask_grp[key][srcwin[1]:srcwin[1]+srcwin[3],
                                                         srcwin[0]:srcwin[0]+srcwin[2]]
                            if weight_between is None:
                                weight_between = ~np.isnan(key_dset_arr)

                            key_dset_mask = key_dset_arr[weight_between] == 1
                            if np.any(key_dset_mask):
                                key_dset_arr[key_dset_mask] = 0
                                mask_grp[key][srcwin[1]:srcwin[1]+srcwin[3],
                                              srcwin[0]:srcwin[0]+srcwin[2]] = key_dset_arr
                        
                        ## average
                        sums_data = average(weight_between, sums_data, arrs)

                    ## reset tmp_stacked_weight
                    tmp_stacked_weight = (sums_data['weights'] / sums_data['count'])
                    tmp_stacked_weight[np.isnan(tmp_stacked_weight)] = 0

                    ## BELOW
                    # mask is below max(wts)
                    weight_below = (tmp_arrs_weight <= min(wts)) & (tmp_stacked_weight < min(wts))

                    ## adjust mask
                    for key in k:
                        if entry_name in key:
                            continue

                        key_dset_arr = mask_grp[key][srcwin[1]:srcwin[1]+srcwin[3],
                                                     srcwin[0]:srcwin[0]+srcwin[2]]
                        if weight_below is None:
                            weight_below = ~np.isnan(key_dset_arr)

                        key_dset_mask = key_dset_arr[weight_below] == 1
                        if np.any(key_dset_mask):
                            key_dset_arr[key_dset_mask] = 0
                            mask_grp[key][srcwin[1]:srcwin[1]+srcwin[3],
                                          srcwin[0]:srcwin[0]+srcwin[2]] = key_dset_arr

                    sums_data = average(weight_below, sums_data, arrs)
                    
                    # sums_data['count'][weight_above_sup] = arrs['count'][weight_above_sup]
                    # sums_data['z'][weight_above_sup] = (arrs['z'][weight_above_sup] \
                    #                                        * arrs['weight'][weight_above_sup])
                    # sums_data['x'][weight_above_sup] = (arrs['x'][weight_above_sup] \
                    #                                        * arrs['weight'][weight_above_sup])
                    # sums_data['y'][weight_above_sup] = (arrs['y'][weight_above_sup] \
                    #                                        * arrs['weight'][weight_above_sup])
                    # sums_data['src_uncertainty'][weight_above_sup] \
                    #     = arrs['uncertainty'][weight_above_sup]
                    # sums_data['weights'][weight_above_sup] = arrs['weight'][weight_above_sup]
                    # sums_data['uncertainty'][weight_above_sup] \
                    #     = np.array(sums_data['src_uncertainty'][weight_above_sup])
                    
                    # tmp_stacked_weight = (sums_data['weights'] / sums_data['count'])
                    # tmp_stacked_weight[np.isnan(tmp_stacked_weight)] = 0
                        
                    # # average of incoming data with existing data above weight_threshold
                    # weight_above = (arrs['weight'] >= wt) \
                    #     & (arrs['weight'] >= tmp_stacked_weight) \
                    #     & (~weight_above_sup)
                    # # if self.want_mask:                        
                    # #     m_array[(weight_above) & (arrs['count'] != 0)] = 1
                    # #     m_all_array[(weight_above) & (arrs['count'] != 0)] = 1
                        
                    # sums_data['count'][weight_above] += arrs['count'][weight_above]
                    # sums_data['z'][weight_above] \
                    #     += (arrs['z'][weight_above] * arrs['weight'][weight_above])
                    # sums_data['x'][weight_above] \
                    #     += (arrs['x'][weight_above] * arrs['weight'][weight_above])
                    # sums_data['y'][weight_above] \
                    #     += (arrs['y'][weight_above] * arrs['weight'][weight_above])
                    # sums_data['src_uncertainty'][weight_above] \
                    #     = np.sqrt(np.power(sums_data['src_uncertainty'][weight_above], 2) \
                    #               + np.power(arrs['uncertainty'][weight_above], 2))
                    # sums_data['weights'][weight_above] += arrs['weight'][weight_above]
                    # ## accumulate variance * weight
                    # sums_data['uncertainty'][weight_above] \
                    #     += arrs['weight'][weight_above] \
                    #     * np.power(
                    #         (arrs['z'][weight_above] \
                    #          - (sums_data['z'][weight_above] \
                    #             / sums_data['weights'][weight_above])),
                    #         2
                    #     )
                    
                    # # below
                    # tmp_stacked_weight = (sums_data['weights'] / sums_data['count'])
                    # tmp_stacked_weight[np.isnan(tmp_stacked_weight)] = 0
                    # weight_below = (arrs['weight'] < wt) & (tmp_stacked_weight < wt)
                    # #& (arrs['weight'] >= tmp_stacked_weight)
                    # # if self.want_mask:
                    # #     m_array[(weight_below) & (arrs['count'] != 0)] = 1
                    # #     m_all_array[(weight_below) & (arrs['count'] != 0)] = 1
                        
                    # sums_data['count'][weight_below] += arrs['count'][weight_below]
                    # sums_data['z'][weight_below] \
                    #     += (arrs['z'][weight_below] * arrs['weight'][weight_below])
                    # sums_data['x'][weight_below] \
                    #     += (arrs['x'][weight_below] * arrs['weight'][weight_below])
                    # sums_data['y'][weight_below] \
                    #     += (arrs['y'][weight_below] * arrs['weight'][weight_below])
                    # sums_data['src_uncertainty'][weight_below] \
                    #     = np.sqrt(np.power(sums_data['src_uncertainty'][weight_below], 2) \
                    #               + np.power(arrs['uncertainty'][weight_below], 2))
                    # sums_data['weights'][weight_below] += arrs['weight'][weight_below]
                    # ## accumulate variance * weight
                    # sums_data['uncertainty'][weight_below] += arrs['weight'][weight_below] \
                    #     * np.power(
                    #         (arrs['z'][weight_below] \
                    #          - (sums_data['z'][weight_below] \
                    #             / sums_data['weights'][weight_below])),
                    #         2
                    #     )               
                    
                ## write out results to accumulated rasters
                sums_data['count'][sums_data['count'] == 0] = np.nan
                for key in sums_grp.keys():
                    sums_data[key][np.isnan(sums_data['count'])] = np.nan
                    sums_grp[key][srcwin[1]:srcwin[1]+srcwin[3],
                                  srcwin[0]:srcwin[0]+srcwin[2]] = sums_data[key]

        #######################################################################
        ## Finalize weighted mean rasters and close datasets
        ## incoming arrays have all been processed, if weighted mean the
        ## "z" is the sum of z*weight, "weights" is the sum of weights
        ## "uncertainty" is the sum of variance*weight
        #######################################################################
        if self.verbose:
            utils.echo_msg('finalizing stacked raster bands...')

        for key in mask_grp.keys():
            key_dset = mask_grp[key]
            if np.all(key_dset == 0):
                del key_dset

        for key in sums_grp.keys():
            sums_data[key] = sums_grp[key][...]
            #sums_data[key][sums_data[key] == ndv] = np.nan
                
        for key in stack_grp.keys():
            stacked_data[key] = stack_grp[key][...]
            #stacked_data[key][stacked_data[key] == ndv] = np.nan

        #utils.echo_msg(sums_data['count'])
        #if mode == 'mean' or mode == 'min' or mode == 'max' or mode == 'mixed':
        #if mode != 'supercede':
        stacked_data['count'] = sums_data['count'].copy()
        stacked_data['weights'] = sums_data['weights'] \
            / sums_data['count']
        #if mode == 'mean' or mode == 'mixed':
        ## average the accumulated arrays for finalization
        ## x, y, z and u are weighted sums, so divide by weights
        stacked_data['x'] = (sums_data['x'] / stacked_data['weights']) \
            / sums_data['count']
        stacked_data['y'] = (sums_data['y'] / stacked_data['weights']) \
            / sums_data['count']
        stacked_data['z'] = (sums_data['z'] / stacked_data['weights']) \
            / sums_data['count']

        ## apply the source uncertainty with the sub-cell variance uncertainty
        ## caclulate the standard error (sqrt( uncertainty / count))
        stacked_data['uncertainty'] \
            = np.sqrt((sums_data['uncertainty'] / sums_data['weights']) \
                      / sums_data['count'])
        stacked_data['uncertainty'] \
            = np.sqrt(np.power(sums_data['src_uncertainty'], 2) \
                      + np.power(sums_data['uncertainty'], 2))
        # else:
        #     ## supercede
        #     stacked_data['x'] = (sums_data['x'] / sums_data['count'])
        #     stacked_data['y'] = (sums_data['y'] / sums_data['count'])
        #     stacked_data['z'] = (sums_data['z'] / sums_data['count'])

        #     ## apply the source uncertainty with the sub-cell variance uncertainty
        #     ## caclulate the standard error (sqrt( uncertainty / count))
        #     stacked_data['uncertainty'] \
        #         = np.sqrt(sums_data['uncertainty'] / sums_data['count'])
        #     stacked_data['uncertainty'] \
        #         = np.sqrt(np.power(sums_data['src_uncertainty'], 2) \
        #                   + np.power(sums_data['uncertainty'], 2))
            
            
        ## write out final rasters
        for key in stack_grp.keys():
            #stacked_data[key][np.isnan(stacked_data[key])] = np.nan
            stack_grp[key][:] = stacked_data[key]

        for key in sums_grp.keys():
            #sums_data[key][np.isnan(sums_data[key])] = np.nan
            sums_grp[key][:] = sums_data[key]

        stack_ds.close()                        
        return(out_file)

    
    ## Data Yield
    def yield_xyz_from_entries(self):
        """yield from self.data_entries, list of datasets"""
        
        for this_entry in self.data_entries:
            for xyz in this_entry.xyz_yield:
                yield(xyz)
                
            if this_entry.remote:
                utils.remove_glob('{}*'.format(this_entry.fn))

                
    def yield_entries(self):
        """yield from self.data_entries, list of datasets"""
        
        for this_entry in self.data_entries:
            yield(this_entry)

    ###########################################################################
    ## yield points, where points are a numpy rec-array with 'xyzwu'
    ###########################################################################
    def yield_points(self):
        """yield the numpy xyz rec array points from the dataset.

        reset in dataset if needed.
        """

        for ds in self.parse():
            for points in ds.yield_points():
                yield(points)
                

    def transform_and_yield_points(self):
        """points are an array of `points['x']`, `points['y']`, `points['z']`, 
        <`points['w']`, `points['u']`>`

        points will be transformed here, based on `self.transformer`, 
        which is set in `set_transform` after the points are transformed, the data 
        will pass through the region, if it exists and finally
        yield the transformed and reduced points.
        """            

        with warnings.catch_warnings():
            warnings.simplefilter('ignore')
            for points in self.yield_points():
                if self.transform['transformer'] is not None \
                   or self.transform['vert_transformer'] is not None:
                    if self.transform['transformer'] is not None:
                        points['x'], points['y'] \
                            = self.transform['transformer'].transform(
                                points['x'], points['y']
                            )
                    if self.transform['vert_transformer'] is not None:
                        _, _, points['z'] \
                            = self.transform['vert_transformer'].transform(
                                points['x'], points['y'], points['z']
                            )
                        
                    points = points[~np.isinf(points['z'])]

                if self.region is not None and self.region.valid_p():
                    xyz_region = self.region.copy()
                    #if self.transform['trans_region'] is None \
                        #else self.transform['trans_region'].copy()
                    if self.invert_region:
                        points = points[
                            ((points['x'] >= xyz_region.xmax) \
                             | (points['x'] <= xyz_region.xmin)) \
                            | ((points['y'] >= xyz_region.ymax) \
                               | (points['y'] <= xyz_region.ymin))
                        ]
                        if xyz_region.zmin is not None:
                            points = points[(points['z'] <= xyz_region.zmin)]

                        if xyz_region.zmax is not None:
                            points = points[(points['z'] >= xyz_region.zmax)]

                        if xyz_region.wmin is not None:
                            points = points[(points['w'] <= xyz_region.wmin)]
                            
                        if xyz_region.wmax is not None:
                            points = points[(points['w'] >= xyz_region.wmax)]
                            
                        if xyz_region.umin is not None:
                            points = points[(points['u'] <= xyz_region.umin)]
                            
                        if xyz_region.umax is not None:
                            points = points[(points['u'] >= xyz_region.umax)]
                            
                    else:
                        points = points[
                            ((points['x'] <= xyz_region.xmax) \
                             & (points['x'] >= xyz_region.xmin)) & \
                            ((points['y'] <= xyz_region.ymax) \
                             & (points['y'] >= xyz_region.ymin))
                        ]
                        if xyz_region.zmin is not None:
                            points = points[(points['z'] >= xyz_region.zmin)]

                        if xyz_region.zmax is not None:
                            points = points[(points['z'] <= xyz_region.zmax)]

                        if xyz_region.wmin is not None:
                            points = points[(points['w'] >= xyz_region.wmin)]
                            
                        if xyz_region.wmax is not None:
                            points = points[(points['w'] <= xyz_region.wmax)]
                            
                        if xyz_region.umin is not None:
                            points = points[(points['u'] >= xyz_region.umin)]
                            
                        if xyz_region.umax is not None:
                            points = points[(points['u'] <= xyz_region.umax)]

                if self.upper_limit is not None:
                    points = points[(points['z'] <= self.upper_limit)]
                    
                if self.lower_limit is not None:
                    points = points[(points['z'] >= self.lower_limit)]

                if len(points) > 0:
                    ## apply any dlim filters to the points
                    #utils.echo_msg(points)
                    if isinstance(self.pnt_fltrs, list):
                        if self.pnt_fltrs is not None:
                            for f in self.pnt_fltrs:
                                point_filter = pointz.PointFilterFactory(
                                    mod=f, points=points, region=self.region,
                                    xyinc=[self.x_inc, self.y_inc],
                                    cache_dir=self.cache_dir
                                )._acquire_module()
                                if point_filter is not None:
                                    points = point_filter()

                    if len(points) > 0:
                        yield(points)

        self.transform['transformer'] = self.transform['vert_transformer'] = None


    ###########################################################################
    ## mask and yield, mask the incoming data to the masks specified in
    ## self.mask, which is a list of factory formatted strings, such as:
    ## ['masks/cudem_masks.shp:verbose=True:invert=False',
    ##  'mask_fn=usgs/OzetteLake.gpkg:verbose=True:invert=False']
    ###########################################################################
    def mask_and_yield_array(self):
        """mask the incoming array from `self.yield_array` 
        and yield the results.
        
        the mask should be either an ogr supported vector or a 
        gdal supported raster.
        """
        
        mask_band = None
        mask_infos = None
        data_mask = None
        mask_count = 0
        data_masks = []
        if self.mask is not None:
            for mask in self.mask:
                opts = self._init_mask(mask)
                data_masks.append(opts)

        for out_arrays, this_srcwin, this_gt in self.yield_array():
            for data_mask in data_masks:
                if data_mask is None:
                    continue
                
                if os.path.exists(data_mask['data_mask']):
                    # if self.verbose:
                    #     utils.echo_msg(f'using mask dataset: {data_mask} to array')
                        
                    src_mask = gdal.Open(data_mask['data_mask'])
                    if src_mask is not None:
                        mask_band = src_mask.GetRasterBand(1)
                        mask_infos = gdalfun.gdal_infos(src_mask)
                    else:
                        mask_band = None
                else:
                    utils.echo_warning_msg(f'could not load mask {data_mask["data_mask"]}')

                if data_mask['min_z'] is not None or data_mask['max_z'] is not None:
                    if data_mask['min_z'] is not None and data_mask['max_z'] is not None:
                        z_mask = ((out_arrays['z'] > data_mask['min_z']) & (out_arrays['z'] < data_mask['max_z']))
                    elif data_mask['min_z'] is not None:
                        z_mask = out_arrays['z'] > data_mask['min_z']
                    else:
                        z_mask = out_arrays['z'] < data_mask['max_z']
                else:
                    z_mask = np.full(out_arrays['z'].shape, True)

                if mask_band is not None:
                    ycount, xcount = out_arrays['z'].shape
                    this_region = regions.Region().from_geo_transform(
                        this_gt, xcount, ycount
                    )
                    mask_data = mask_band.ReadAsArray(*this_srcwin)
                    if mask_data is None or len(mask_data) == 0:
                        continue
                        
                    if not np.isnan(mask_infos['ndv']):
                        mask_data[mask_data==mask_infos['ndv']] = np.nan
                        
                    out_mask = ((np.isnan(mask_data)) & (z_mask))
                        
                    for arr in out_arrays.keys():
                        if out_arrays[arr] is not None:                                
                            if data_mask['invert']:
                                if arr == 'count':
                                    #out_arrays[arr][~np.isnan(mask_data)] = 0
                                    out_arrays[arr][~out_mask] = 0
                                else:                            
                                    #out_arrays[arr][~np.isnan(mask_data)] = np.nan
                                    out_arrays[arr][~out_mask] = np.nan

                            else:
                                if arr == 'count':
                                    #out_arrays[arr][np.isnan(mask_data)] = 0
                                    out_arrays[arr][out_mask] = 0
                                else:
                                    #out_arrays[arr][np.isnan(mask_data)] = np.nan
                                    out_arrays[arr][out_mask] = np.nan

                    # mask_count += np.count_nonzero(~np.isnan(mask_data)) \
                    #     if data_mask['invert'] \
                    #        else np.count_nonzero(np.isnan(mask_data))
                    mask_count += np.count_nonzero(~out_mask) \
                        if data_mask['invert'] \
                           else np.count_nonzero(out_mask)
                    mask_data = None
                    
                src_mask = mask_band = None
                
            yield(out_arrays, this_srcwin, this_gt)
                
        #if data_mask is not None:
        #utils.remove_glob('{}*'.format(data_mask))
        if self.mask is not None and self.verbose and mask_count > 0:
            utils.echo_msg_bold(
                'masked {} data records from {}'.format(
                    mask_count, self.fn,
                )
            )


    def mask_and_yield_xyz(self):
        """mask the incoming xyz data from `self.yield_xyz` and yield 
        the results.
        
        the mask should be either an ogr supported vector or a gdal 
        supported raster.
        """
        
        for this_entry in self.parse():
            if this_entry.mask is None:
                for this_xyz in this_entry.yield_xyz():
                    yield(this_xyz)
            else:
                data_masks = []
                mask_count = 0
                for mask in this_entry.mask:
                    opts = self._init_mask(mask)
                    data_masks.append(opts)

                # if self.verbose:
                #     utils.echo_msg(
                #         f'using mask dataset: {data_masks} to xyz'
                #     )                    
                for this_xyz in this_entry.yield_xyz():
                    masked = False
                    for data_mask in data_masks:                
                        if data_mask is None:
                            continue

                        z_masked = True
                        if data_mask['min_z'] is not None or data_mask['max_z'] is not None:
                            if data_mask['min_z'] is not None and data_mask['max_z'] is not None:
                                z_masked = (this_xyz.z > data_mask['min_z'] \
                                            & this_xyz.z < data_mask['mask_z'])
                            elif data_mask['min_z'] is not None:
                                z_masked = this_xyz.z > data_mask['min_z']
                            else:
                                z_masked = this_xyz.z < data_mask['max_z']

                        if data_mask['ogr_or_gdal'] == 0:
                            src_ds = gdal.Open(data_mask['data_mask'])
                            if src_ds is not None:
                                ds_config = gdalfun.gdal_infos(src_ds)
                                ds_band = src_ds.GetRasterBand(1)
                                ds_gt = ds_config['geoT']
                                ds_nd = ds_config['ndv']

                                xpos, ypos = utils._geo2pixel(
                                    this_xyz.x, this_xyz.y, ds_gt, node='pixel'
                                )
                                if xpos < ds_config['nx'] \
                                   and ypos < ds_config['ny'] \
                                   and xpos >=0 \
                                   and ypos >=0:
                                    tgrid = ds_band.ReadAsArray(xpos, ypos, 1, 1)
                                    if tgrid is not None:
                                        if not np.isnan(ds_config['ndv']):
                                            tgrid[tgrid==ds_config['ndv']] = np.nan

                                        if np.isnan(tgrid[0][0]):
                                            if data_mask['invert']:
                                                mask_count += 1
                                                masked = (True & z_masked)
                                            else:
                                                masked = False
                                        else:
                                            if not data_mask['invert']:
                                                mask_count += 1
                                                masked = (True & z_masked)
                                            else:
                                                masked = False
                        else:
                            src_ds = ogr.Open(data_mask['data_mask'])
                            if src_ds is not None:
                                layer = src_ds.GetLayer()
                                #utils.echo_msg(len(layer))

                                geomcol = gdalfun.ogr_union_geom(layer, verbose=False)
                                if not geomcol.IsValid():
                                    geomcol = geomcol.Buffer(0)

                                this_wkt = this_xyz.export_as_wkt()
                                this_point = ogr.CreateGeometryFromWkt(this_wkt)
                                if this_point.Within(geomcol):
                                    if not data_mask['invert']:
                                        masked = (True & z_masked)
                                        mask_count += 1
                                    else:
                                        masked = False
                                else:
                                    if not data_mask['invert']:
                                        masked = False
                                    else:
                                        masked = (True & z_masked)
                                        mask_count += 1

                                src_ds = layer = None

                    if not masked:
                        yield(this_xyz)

                    if mask_count > 0 and self.verbose:
                        utils.echo_msg_bold(
                            f'masked {mask_count} data records from {self.fn}'
                        )       
                    src_ds = ds_band = None


    ###########################################################################
    ## yield the data either as xyz or as binned arrays, the latter of which
    ## depends on self.region, self.x_inc and self.y_inc to be set.
    ###########################################################################
    def yield_xyz(self):
        """Yield the data as xyz points

        incoming data are numpy rec-arrays of x,y,z<w,u> points.

        if 'w' (weight) is not set by the dataset, they will be given the
        default value from `self.weight`, otherwise the incoming weight 
        values will be multiplied by `self.weight`

        if 'u' (uncertainty) is not set by the dataset, they will be given 
        the default value from `self.uncertainty`, otherwise the incoming 
        uncertainty values will be caluculated by 
        `np.sqrt(u**2 + self.uncertainty**2)`
        """
        
        count = 0
        for points in self.transform_and_yield_points():
            try:
                points_w = points['w']
            except:
                points_w = np.ones(points['z'].shape).astype(float)

            points_w *= self.weight if self.weight is not None else 1.
            points_w[np.isnan(points_w)] = 1
                
            try:
                points_u = points['u']
            except:
                points_u = np.zeros(points['z'].shape)
                
            points_u = np.sqrt(
                points_u**2 \
                + (self.uncertainty if self.uncertainty is not None else 0)**2
            )
            points_u[np.isnan(points_u)] = 0
            dataset = np.vstack(
                (points['x'], points['y'], points['z'], points_w, points_u)
            ).transpose()
            count += len(dataset)
            points = None
            for point in dataset:
                this_xyz = xyzfun.XYZPoint(
                    x=point[0], y=point[1], z=point[2], w=point[3], u=point[4]
                )
                yield(this_xyz)

        if self.verbose:
            utils.echo_msg_bold(
                f'parsed {count} data records from {self.fn} @ a weight of {self.weight}'
            )

        
    def yield_array(self, want_sums=True):
        """Yield the data as an array which coincides with the desired 
        region, x_inc and y_inc

        incoming data are numpy rec-arrays of x,y,z<w,u> points

        if 'w' (weight) is not set by the dataset, they will be given the
        default value from `self.weight`, otherwise the incoming weight 
        values will be multiplied by `self.weight`

        if 'u' (uncertainty) is not set by the dataset, they will be given 
        the default value from `self.uncertainty`, otherwise the incoming 
        uncertainty values will be caluculated by 
        `np.sqrt(u**2 + self.uncertainty**2)`

        output arrays are weighted sums; get the actual values with:
        weight = weight / count
        z = (z / weight) / count
        x = (z / weight) / count
        y = (z / weight) / count

        """

        count = 0
        for points in self.transform_and_yield_points():
            count += points.size
            xcount, ycount, dst_gt = self.region.geo_transform(
                x_inc=self.x_inc, y_inc=self.y_inc, node='grid'
            )
            point_array = pointz.PointPixels(
                src_region=self.region, x_size=xcount, y_size=ycount, verbose=self.verbose
            )
            yield(
                point_array(
                    points, weight=self.weight, uncertainty=self.uncertainty, mode='sums')
            )

        if self.verbose:
            utils.echo_msg_bold(
                f'parsed {count} data records from {self.fn} @ a weight of {self.weight}'
            )    

            
        # out_arrays = {
        #     'z':None,
        #     'count':None,
        #     'weight':None,
        #     'uncertainty': None,
        #     'mask':None,
        #     'x': None,
        #     'y': None
        # }
        # count = 0
        # this_weight = self.weight if self.weight is not None else 1
        # for points in self.transform_and_yield_points():
        #     xcount, ycount, dst_gt = self.region.geo_transform(
        #         x_inc=self.x_inc, y_inc=self.y_inc, node='grid'
        #     )
        #     ###################################################################
        #     ## convert the points to pixels based on the geotransform
        #     ## and calculate the local srcwin of the points
        #     ## pixel_x and pixel_y are the location of the points_* of the srcwin
        #     ###################################################################
        #     points_x = np.array(points['x'])
        #     points_y = np.array(points['y'])
            
        #     pixel_x = np.floor((points_x - dst_gt[0]) / dst_gt[1]).astype(int)
        #     pixel_y = np.floor((points_y - dst_gt[3]) / dst_gt[5]).astype(int)
        #     pixel_z = np.array(points['z'])
        #     try:
        #         pixel_w = np.array(points['w'])
        #     except:
        #         pixel_w = np.ones(pixel_z.shape)

        #     try:
        #         pixel_u = np.array(points['u'])
        #     except:
        #         pixel_u = np.zeros(pixel_z.shape)

        #     ###################################################################
        #     ## remove pixels that will break the srcwin
        #     ###################################################################
        #     out_idx = np.nonzero(
        #         (pixel_x >= xcount) \
        #         | (pixel_x < 0) \
        #         | (pixel_y >= ycount) \
        #         | (pixel_y < 0)
        #     )
        #     pixel_x = np.delete(pixel_x, out_idx)
        #     pixel_y = np.delete(pixel_y, out_idx)
        #     pixel_z = np.delete(pixel_z, out_idx)
        #     pixel_w = np.delete(pixel_w, out_idx)
        #     pixel_u = np.delete(pixel_u, out_idx)
        #     points_x = np.delete(points_x, out_idx)
        #     points_y = np.delete(points_y, out_idx)
        #     if len(pixel_x) == 0 or len(pixel_y) == 0:
        #         continue
            
        #     points = None
        #     pixel_w[np.isnan(pixel_w)] = 1
        #     pixel_u[np.isnan(pixel_u)] = 0
            
        #     ###################################################################
        #     ## set the srcwin of the incoming points
        #     ###################################################################
        #     this_srcwin = (int(min(pixel_x)), int(min(pixel_y)),
        #                    int(max(pixel_x) - min(pixel_x))+1,
        #                    int(max(pixel_y) - min(pixel_y))+1)
        #     count += len(pixel_x)

        #     ###################################################################
        #     ## adjust the pixels to the srcwin and stack together
        #     ###################################################################
        #     pixel_x = pixel_x - this_srcwin[0]
        #     pixel_y = pixel_y - this_srcwin[1]
        #     pixel_xy = np.vstack((pixel_y, pixel_x)).T

        #     ###################################################################
        #     ## find the non-unique x/y points and mean/min/max their z values
        #     ## together while calculating the std for uncertainty
        #     ## dup_idx are the indices of duplicate values (points in the same
        #     ## cell). unq_idx are the indices of the unique values.
        #     ###################################################################
        #     unq, unq_idx, unq_inv, unq_cnt = np.unique(
        #         pixel_xy, axis=0, return_inverse=True,
        #         return_index=True, return_counts=True
        #     )
        #     cnt_msk = unq_cnt > 1
        #     cnt_idx, = np.nonzero(cnt_msk)
        #     idx_msk = np.in1d(unq_inv, cnt_idx)
        #     idx_idx, = np.nonzero(idx_msk)
        #     srt_idx = np.argsort(unq_inv[idx_msk])
        #     dup_idx = np.split(
        #         idx_idx[srt_idx], np.cumsum(unq_cnt[cnt_msk])[:-1]
        #     )

        #     ###################################################################
        #     ## set the output arrays; set to the target grid
        #     ## arrays will hold weighted-sums
        #     ###################################################################
        #     ww = pixel_w[unq_idx] * this_weight
        #     zz = pixel_z[unq_idx] * ww 
        #     uu = pixel_u[unq_idx]
        #     xx = points_x[unq_idx] * ww
        #     yy = points_y[unq_idx] * ww

        #     ###################################################################
        #     ## min/max/sum the duplicates (values in the same cell)
        #     ## min and max get the count reset to 1, the count is accumulated
        #     ## in mean, mixed
        #     ###################################################################
        #     if np.any([len(dup) for dup in dup_idx]):
        #         if self.stack_mode == 'min':
        #             dup_stack = [np.min(pixel_z[dup]) for dup in dup_idx]
        #             dup_stds = np.zeros(dup_stack.shape)
        #             dup_stack_x = [np.min(pixel_x[dup]) for dup in dup_idx]
        #             dup_stack_y = [np.min(pixel_y[dup]) for dup in dup_idx]
        #             dup_counts = [1 for dup in dup_idx]
        #         elif self.stack_mode == 'max':
        #             dup_stack = [np.max(pixel_z[dup]) for dup in dup_idx]
        #             dup_stds = np.zeros(dup_stack.shape)
        #             dup_stack_x = [np.max(pixel_x[dup]) for dup in dup_idx]
        #             dup_stack_y = [np.max(pixel_y[dup]) for dup in dup_idx]
        #             dup_counts = [1 for dup in dup_idx]
        #         else:
        #             dup_stack = [np.sum((pixel_z[dup] * (pixel_w[dup] * this_weight))) \
        #                          for dup in dup_idx]
        #             dup_stack_x = [np.sum((points_x[dup] * (pixel_w[dup] * this_weight))) \
        #                            for dup in dup_idx]
        #             dup_stack_y = [np.sum((points_y[dup] * (pixel_w[dup] * this_weight))) \
        #                            for dup in dup_idx]
        #             dup_stds = [np.std(pixel_z[dup]) for dup in dup_idx]
        #             dup_w = [np.sum((pixel_w[dup] * this_weight)) for dup in dup_idx]
        #             #dup_counts = [np.sum(unq_cnt[dup]) for dup in dup_idx]
                    
        #         ww[cnt_msk] = dup_w
        #         zz[cnt_msk] = dup_stack
        #         yy[cnt_msk] = dup_stack_y
        #         xx[cnt_msk] = dup_stack_x
        #         uu[cnt_msk] = np.sqrt(
        #             np.power(uu[cnt_msk], 2) + np.power(dup_stds, 2)
        #         )
        #         #cc[cnt_msk] = dup_counts

        #     ## make the output arrays to yield
        #     out_x = np.zeros((this_srcwin[3], this_srcwin[2]))
        #     out_x[unq[:,0], unq[:,1]] = xx
        #     out_x[out_x == 0] = np.nan
        #     out_arrays['x'] = out_x

        #     out_y = np.zeros((this_srcwin[3], this_srcwin[2]))
        #     out_y[unq[:,0], unq[:,1]] = yy
        #     out_y[out_y == 0] = np.nan
        #     out_arrays['y'] = out_y
            
        #     out_z = np.zeros((this_srcwin[3], this_srcwin[2]))
        #     out_z[unq[:,0], unq[:,1]] = zz
        #     out_z[out_z == 0] = np.nan
        #     out_arrays['z'] = out_z
            
        #     out_arrays['count'] = np.zeros((this_srcwin[3], this_srcwin[2]))
        #     out_arrays['count'][unq[:,0], unq[:,1]] = unq_cnt

        #     out_w = np.ones((this_srcwin[3], this_srcwin[2]))
        #     out_w[unq[:,0], unq[:,1]] = ww #* this_weight)
        #     out_arrays['weight'] = out_w            
        #     #out_arrays['weight'] = np.ones((this_srcwin[3], this_srcwin[2]))
        #     #out_arrays['weight'][unq[:,0], unq[:,1]] = (ww * this_weight)
        #     #out_arrays['weight'][:] = self.weight if self.weight is not None else 1
        #     #out_arrays['weight'][unq[:,0], unq[:,1]] *= (ww * unq_cnt)
        #     #out_arrays['weight'][unq[:,0], unq[:,1]] *= ww
        #     #out_arrays['weight'][unq[:,0], unq[:,1]] *= unq_cnt
            
        #     out_arrays['uncertainty'] = np.zeros((this_srcwin[3], this_srcwin[2]))
        #     out_arrays['uncertainty'][unq[:,0], unq[:,1]] \
        #         = np.sqrt(
        #             uu**2 \
        #             + (self.uncertainty if self.uncertainty is not None else 0)**2
        #         )
            
        #     yield(out_arrays, this_srcwin, dst_gt)

        # if self.verbose:
        #     utils.echo_msg_bold(
        #         f'parsed {count} data records from {self.fn} @ a weight of {self.weight}'
        #     )    

            
    def stacks_yield_xyz(self, out_name=None, ndv=-9999, fmt='GTiff'):
        """yield the result of `_stacks` as an xyz object"""

        stacked_fn = self._stacks(out_name=out_name, ndv=ndv)
        #, fmt=fmt)#, mode=mode)
        sds = gdal.Open(stacked_fn)
        sds_gt = sds.GetGeoTransform()
        sds_z_band = sds.GetRasterBand(1) # the z band from stacks
        sds_w_band = sds.GetRasterBand(3) # the weight band from stacks
        sds_u_band = sds.GetRasterBand(4) # the uncertainty band from stacks
        sds_x_band = sds.GetRasterBand(6) # the x band from stacks
        sds_y_band = sds.GetRasterBand(7) # the y band from stacks
        srcwin = (0, 0, sds.RasterXSize, sds.RasterYSize)
        for y in range(srcwin[1], srcwin[1] + srcwin[3], 1):
            sz = sds_z_band.ReadAsArray(srcwin[0], y, srcwin[2], 1)
            ## skip row if all values are ndv
            if np.all(sz == ndv):
                continue
            
            sw = sds_w_band.ReadAsArray(srcwin[0], y, srcwin[2], 1)
            su = sds_u_band.ReadAsArray(srcwin[0], y, srcwin[2], 1)
            sx = sds_x_band.ReadAsArray(srcwin[0], y, srcwin[2], 1)
            sy = sds_y_band.ReadAsArray(srcwin[0], y, srcwin[2], 1)
            for x in range(0, sds.RasterXSize):
                z = sz[0, x]
                if z != ndv:
                    if self.stack_node: # yield avg x/y data instead of center
                        out_xyz = xyzfun.XYZPoint(
                            x = sx[0, x], y = sy[0, x], z = z,
                            w = sw[0, x], u = su[0, x]
                        )
                    else: # yield center of pixel as x/y
                        geo_x, geo_y = utils._pixel2geo(x, y, sds_gt)
                        out_xyz = xyzfun.XYZPoint(
                            x=geo_x, y=geo_y, z=z, w=sw[0, x], u=su[0, x]
                        )
                        
                    yield(out_xyz)
                    
            sw = su = sx = sy = None
                    
        sds = sds_z_band = sds_w_band = sds_u_band \
            = sds_x_band = sds_y_band = None

        
    def blocks_yield_xyz(self, out_name=None):
        """yield the result of `_stacks` as an xyz object"""

        stacked_fn = self._blocks(out_name=out_name)

        # gbt = globato(
        #     region=self.region, x_inc=self.x_inc,
        #     y_inc=self.y_inc, dst_srs=self.dst_srs,
        #     cache_dir=self.cache_dir
        # )
        # #if os.path.exists(gbt.fn):
        # #    gbt.load()
        # #else:
        # gbt.create()

        # for this_entry in self.parse():
        #     gbt.add_dataset_entry(this_entry)
        #     gbt.block_entry(this_entry)
        #     gbt.finalize()
            
        # gbt.close()
        # stacked_fn = gbt.fn
        
        sds = h5.File(stacked_fn, 'r')
        sds_gt = [float(x) for x in sds['crs'].attrs['GeoTransform'].split()]
        sds_stack = sds['stack']
        #sds_stack = sds['sums']
        stack_shape = sds['stack']['z'].shape
        srcwin = (0, 0, stack_shape[1], stack_shape[0])
        for y in range(srcwin[1], srcwin[1] + srcwin[3], 1):
            sz = sds_stack['z'][y:y+1, srcwin[0]:srcwin[0]+srcwin[2]]
            ## skip row if all values are ndv
            if np.all(np.isnan(sz)):
                continue

            sw = sds_stack['weights'][y:y+1, srcwin[0]:srcwin[0]+srcwin[2]]
            su = sds_stack['uncertainty'][y:y+1, srcwin[0]:srcwin[0]+srcwin[2]]
            sc = sds_stack['count'][y:y+1, srcwin[0]:srcwin[0]+srcwin[2]]

            sx = sds_stack['x'][y:y+1, srcwin[0]:srcwin[0]+srcwin[2]]
            sy = sds_stack['y'][y:y+1, srcwin[0]:srcwin[0]+srcwin[2]]
            for x in range(0, stack_shape[1]):
                z = sz[0, x]
                if not np.isnan(z):
                    if self.stack_node: # yield avg x/y data instead of center
                        out_xyz = xyzfun.XYZPoint(
                            x=sx[0, x], y=sy[0, x], z=z, w=sw[0, x], u=su[0, x]
                        )
                    else: # yield center of pixel as x/y
                        geo_x, geo_y = utils._pixel2geo(x, y, sds_gt)
                        out_xyz = xyzfun.XYZPoint(
                            x=geo_x, y=geo_y, z=z, w=sw[0, x], u=su[0, x]
                        )
                        
                    yield(out_xyz)
        sds.close()
 
    ###########################################################################       
    ## Data Dump/Export/Archive
    ###########################################################################
    def dump_xyz(self, dst_port=sys.stdout, encode=False):
        """dump the XYZ data from the dataset.

        data gets parsed through `self.xyz_yield`. 
        See `set_yield` for more info.
        """

        for this_xyz in self.xyz_yield:
            this_xyz.dump(
                include_w=True if self.weight is not None else False,
                include_u=True if self.uncertainty is not None else False,
                dst_port=dst_port,
                encode=encode,
                precision=self.dump_precision
            )

            
    def dump_xyz_direct(self, dst_port=sys.stdout, encode=False):
        """dump the XYZ data from the dataset

        data get dumped directly from `self.yield_xyz`, 
        by-passing `self.xyz_yield`.
        """
        
        for this_xyz in self.yield_xyz():
            this_xyz.dump(
                include_w=True if self.weight is not None else False,
                include_u=True if self.uncertainty is not None else False,
                dst_port=dst_port,
                encode=encode,
                precision=self.dump_precision
            )


    ###########################################################################
    ## Data export 
    ###########################################################################
    def export_xyz_as_list(self, z_only = False):
        """return the XYZ data from the dataset as python list

        This may get very large, depending on the input data.
        """

        return([xyz.z if z_only else xyz.copy() for xyz in self.xyz_yield])

    
    def export_xyz_as_ogr(self):
        """Make a point vector OGR DataSet Object from src_xyz

        for use in gdal gridding functions
        """

        dst_ogr = self.metadata['name']
        ogr_ds = gdal.GetDriverByName('Memory').Create(
            '', 0, 0, 0, gdal.GDT_Unknown
        )
        layer = ogr_ds.CreateLayer(
            dst_ogr,
            geom_type=ogr.wkbPoint25D
        )
        for x in ['long', 'lat', 'elev', 'weight']:
            fd = ogr.FieldDefn(x, ogr.OFTReal)
            fd.SetWidth(12)
            fd.SetPrecision(8)
            layer.CreateField(fd)
            
        f = ogr.Feature(feature_def=layer.GetLayerDefn())        
        for this_xyz in self.xyz_yield:
            f.SetField(0, this_xyz.x)
            f.SetField(1, this_xyz.y)
            f.SetField(2, this_xyz.z)
            f.SetField(3, this_xyz.w)
                
            wkt = this_xyz.export_as_wkt(include_z=True)
            g = ogr.CreateGeometryFromWkt(wkt)
            f.SetGeometryDirectly(g)
            layer.CreateFeature(f)
            
        return(ogr_ds)

    
    def export_xyz_as_pandas(self):
        """export the point data as a pandas dataframe.
        
        This may get very large, depending on the input data.
        """
        
        dataset = pd.DataFrame(
            {}, columns=['x', 'y', 'z', 'weight', 'uncertainty']
        )
        for points in self.transform_and_yield_points():
            try:
                points_w = points['w']
            except:
                points_w = np.ones(points['z'].shape)

            points_w *= self.weight if self.weight is not None else 1
            points_w[np.isnan(points_w)] = 1
                
            try:
                points_u = points['u']
            except:
                points_u = np.zeros(points['z'].shape)

            points_u = np.sqrt(
                points_u**2 \
                + (self.uncertainty if self.uncertainty is not None else 0)**2
            )
            points_u[np.isnan(points_u)] = 0
            points_dataset = pd.DataFrame(
                {'x': points['x'],
                 'y': points['y'],
                 'z': points['z'],
                 'weight': points_w,
                 'uncertainty': points_u,
                },
                columns=['x', 'y', 'z', 'weight', 'uncertainty']
            )
            dataset = pd.concat(
                [dataset, points_dataset], ignore_index=True
            )

        return(dataset)

    
    ## TODO: fix/write these functions
    def export_stack_as_pandas(self):
        pass

    
    def export_stack_as_gdal(self, fmt='GTiff'):
        """export the stack h5 to gdal multi-band or seperate file(s)
        """
        
        num_bands = len(stack_grp)
        driver = gdal.GetDriverByName(fmt)
        stack_dataset = driver.Create(
            stack_fn, xcount, ycount, num_bands, gdal.GDT_Float32,
            options=['COMPRESS=LZW',
                     'PREDICTOR=2',
                     'TILED=YES',
                     'BIGTIFF=YES']
        )
        stack_dataset.SetGeoTransform(dst_gt)
        if self.dst_srs is not None:
            stack_dataset.SetProjection(gdalfun.osr_wkt(self.dst_srs))

        with tqdm(
                total=len(stack_grp.keys()),
                desc='converting CSG stack to GeoTIFF',
                leave=self.verbose
        ) as pbar:
            for i, key in enumerate(reversed(stack_grp.keys())):
                pbar.update()
                stack_grp[key][np.isnan(stack_grp[key])] = ndv
                stack_band = stack_dataset.GetRasterBand(i + 1)
                stack_band.WriteArray(stack_grp[key][...])
                stack_band.SetDescription(key)
                stack_band.SetNoDataValue(ndv)
                stack_band.FlushCache()

        stack_dataset = None

        ## create the mask geotiff
        num_bands, mask_keys = h5_get_datasets_from_grp(mask_grp)
        driver = gdal.GetDriverByName(fmt)
        mask_dataset = driver.Create(
            mask_fn, xcount, ycount, num_bands, gdal.GDT_Byte,
            options=['COMPRESS=LZW', 'BIGTIFF=YES'] \
            if fmt == 'GTiff' \
            else ['COMPRESS=LZW']
        )
        mask_dataset.SetGeoTransform(dst_gt)
        if self.dst_srs is not None:
            mask_dataset.SetProjection(gdalfun.osr_wkt(self.dst_srs))

        with tqdm(
                total=len(mask_keys),
                desc='converting CSG mask to GeoTiff',
                leave=self.verbose
        ) as pbar:
            ii = 0
            for i, key in enumerate(mask_keys):
                pbar.update()
                srcwin = (0, 0, xcount, ycount)
                for y in range(
                        srcwin[1], srcwin[1] + srcwin[3], 1
                ):
                    mask_grp[key][
                        srcwin[1]:srcwin[1]+srcwin[3],
                        srcwin[0]:srcwin[0]+srcwin[2]
                    ][np.isnan(mask_grp[key][
                        srcwin[1]:srcwin[1]+srcwin[3],
                        srcwin[0]:srcwin[0]+srcwin[2]
                    ])] = 0
                    #if np.all(mask_grp[key][mask_grp[key] == 0]):
                    #    continue

                    #ii += 1
                    mask_band = mask_dataset.GetRasterBand(i+1)
                    mask_band.WriteArray(
                        mask_grp[key][srcwin[1]:srcwin[1]+srcwin[3],
                                      srcwin[0]:srcwin[0]+srcwin[2]]
                    )
                    md = {}
                    for attrs_key in mask_grp[key].attrs.keys():
                        md[attrs_key] = mask_grp[key].attrs[attrs_key]

                    if 'name' in md.keys():
                        mask_band.SetDescription(md['name'])
                    else:
                        mask_band.SetDescription(mask_grp[key].name)

                    mask_band.SetNoDataValue(0)
                    mask_band.SetMetadata(md)
                    mask_band.FlushCache()

        mask_dataset = None

    ###########################################################################
    ## Data archive
    ###########################################################################        
    def _archive_xyz_test(self, **kwargs):
        for this_entry in self.parse():
            utils.echo_msg(this_entry)

            
    def archive_xyz(self, **kwargs):
        """Archive data from the dataset to XYZ in the given dataset region.
        
        will convert all data to XYZ within the given region and will arrange
        the data as a datalist based on inputs.

        Data comes from `self.xyz_yield` set in `self.set_yield`. 
        So will process data through `_stacks` before archival if region, 
        x_inc and y_inc are set.
        """
        
        srs_all = []
        a_name = None
        if 'dirname' in kwargs.keys() and kwargs['dirname'] is not None:
            a_name = kwargs['dirname']
        #else:
        aa_name = self.metadata['name'].split('/')[0]
        if self.region is None:
            aa_name = '{}_{}'.format(aa_name, utils.this_year())
        else:
            aa_name = '{}_{}_{}'.format(
                aa_name, self.region.format('fn'), utils.this_year())

        if a_name is None:
            a_name = aa_name
            self.archive_datalist = '{}.datalist'.format(a_name)
        else:
            self.archive_datalist = '{}.datalist'.format(a_name)
            a_name = os.path.join(a_name, aa_name)

        utils.echo_msg(self.archive_datalist)
        if not os.path.exists(os.path.dirname(self.archive_datalist)):
            try:
                os.makedirs(os.path.dirname(self.archive_datalist))
            except:
                pass

        archive_keys = []
        for this_entry in self.parse():
            srs_all.append(this_entry.dst_srs \
                           if this_entry.dst_srs is not None \
                           else this_entry.src_srs)
            datalist_dirname = os.path.join(
                a_name, os.path.dirname(this_entry.metadata['name'])
            )
            this_key = datalist_dirname.split('/')[-1]
            if not os.path.exists(datalist_dirname):
                os.makedirs(datalist_dirname)

            sub_datalist = os.path.join(datalist_dirname, f'{this_key}.datalist')
            if utils.fn_basename2(os.path.basename(this_entry.fn)) == '':
                sub_xyz_path = '.'.join(
                    [utils.fn_basename2(os.path.basename(this_entry.metadata['name'])),
                     'xyz']
                )
            else:
                sub_xyz_path = '.'.join(
                    [utils.fn_basename2(os.path.basename(this_entry.fn)),
                     'xyz']
                )

            this_xyz_path = os.path.join(datalist_dirname, sub_xyz_path)
            if os.path.exists(this_xyz_path):
                utils.echo_warning_msg(
                    f'{this_xyz_path} already exists, skipping...'
                )
                continue

            with open(sub_datalist, 'a') as sub_dlf:
                with open(this_xyz_path, 'w') as xp:
                    # data will be processed independently of each other
                    for this_xyz in this_entry.xyz_yield: 
                        this_xyz.dump(
                            include_w=True if self.weight is not None else False,
                            include_u=True if self.uncertainty is not None else False,
                            dst_port=xp, encode=False, precision=self.dump_precision
                        )

                if os.stat(this_xyz_path).st_size > 0:
                    sub_dlf.write(f'{sub_xyz_path} 168 1 0\n')
                else:
                    utils.remove_glob(f'{this_xyz_path}*')

            if os.stat(sub_datalist).st_size == 0:
                utils.remove_glob(sub_datalist)
            else:
                with open(self.archive_datalist, 'a') as dlf:
                    if not this_key in archive_keys:
                        archive_keys.append(this_key)                    
                        dlf.write(
                            '{name}.datalist -1 {weight} {uncertainty} {metadata}\n'.format(
                                name=os.path.join(datalist_dirname, this_key),
                                weight=utils.float_or(this_entry.weight, 1),
                                uncertainty=utils.float_or(this_entry.uncertainty, 0),
                                metadata=this_entry.format_metadata()
                            )
                        )

            if not os.listdir(datalist_dirname):
                os.rmdir(datalist_dirname)
                    
        ## generate datalist inf/json
        srs_set = set(srs_all)
        if len(srs_set) == 1:
            arch_srs = srs_set.pop()
        else:
            arch_srs = None

        utils.remove_glob(f'{self.archive_datalist}.*')
        this_archive = DatasetFactory(
            mod=self.archive_datalist,
            data_format=-1,
            parent=None,
            weight=1,
            uncertainty=0,
            src_srs=arch_srs,
            dst_srs=None,
            cache_dir=self.cache_dir,
        )._acquire_module().initialize()
        
        return(this_archive.inf())

    ###########################################################################    
    ## Fetching
    ## TODO: move these out of this class
    ###########################################################################
    def fetch_water_temp(self):
        """fetch and return the average water temperature over the region"""
        
        if self.region is not None:
            this_region = self.region.copy()
        else:
            this_region = regions.Region().from_list(self.infos.minmax)
            
        time_start = self.f.attrs['time_coverage_start'].decode('utf-8')
        time_end = self.f.attrs['time_coverage_end'].decode('utf-8')
        this_sst = fetches.earthdata.MUR_SST(
            src_region=this_region,
            verbose=self.verbose,
            outdir=self.cache_dir,
            time_start=time_start,
            time_end=time_end
        )
        this_sst.run()
        
        # sea_temp = ds.analysed_sst.sel(lat=lats, lon=lons)
        # sst = round(np.nanmedian(sea_temp.values)-273,2)
        
        return(20)
        # return(sst)

        
    def fetch_buildings(self, verbose=True):
        """fetch building footprints from BING"""
        
        if self.region is not None:
            this_region = self.region.copy()
        else:
            this_region = regions.Region().from_list(self.infos.minmax)

        if this_region.valid_p():
            if verbose:
                utils.echo_msg(
                    f'fetching buildings for region {this_region}'
                )
                
            this_bldg = fetches.bingbfp.BingBFP(
                src_region=this_region,
                verbose=verbose,
                outdir=self.cache_dir
            )
            this_bldg.run()
            fr = fetches.fetches.fetch_results(this_bldg)
            #, check_size=False)
            fr.daemon=True
            fr.start()
            fr.join()
            return(fr)
        
        return(None)

    
    def process_buildings(self, this_bing, verbose=True):
        bldg_geoms = []
        if this_bing is not None:
            with tqdm(
                    total=len(this_bing.results),
                    desc='processing buildings',
                    leave=verbose
            ) as pbar:
                for n, bing_result in enumerate(this_bing.results):
                    if bing_result[-1] == 0:
                        bing_gz = bing_result[1]
                        try:
                            bing_gj = utils.gunzip(bing_gz, self.cache_dir)
                            os.rename(bing_gj, bing_gj + '.geojson')
                            bing_gj = bing_gj + '.geojson'
                            bldg_ds = ogr.Open(bing_gj, 0)
                            bldg_layer = bldg_ds.GetLayer()
                            bldg_geom = gdalfun.ogr_union_geom(
                                bldg_layer, verbose=False
                            )
                            bldg_geoms.append(bldg_geom)
                            bldg_ds = None
                            utils.remove_glob(bing_gj)
                        except Exception as e:
                            utils.echo_error_msg(f'could not process bing bfp, {e}')

                        utils.remove_glob(bing_gz)
                        
                    pbar.update()
                    
        return(bldg_geoms)

    
    def fetch_coastline(self, chunks=True, verbose=True):
        if self.region is not None:
            this_region = self.region.copy()
        else:
            this_region = regions.Region().from_list(self.infos.minmax)

        if this_region.valid_p():
            if verbose:
                utils.echo_msg(
                    f'fetching coastline for region {this_region}'
                )
                
            this_cst = fetches.osm.OpenStreetMap(
                src_region=this_region,
                verbose=verbose,
                outdir=self.cache_dir,
                q='coastline',
                chunks=chunks,
            )
            this_cst.run()
            fr = fetches.fetches.fetch_results(this_cst, check_size=False)
            fr.daemon=True
            fr.start()
            fr.join()
            return(fr)
        
        return(None)

    
    def process_coastline(
            self, this_cst, return_geom=True, landmask_is_watermask=False,
            line_buffer=0.0000001, include_landmask=False, verbose=True
    ):
        if self.region is not None:
            this_region = self.region.copy()
        else:
            this_region = regions.Region().from_list(self.infos.minmax)
            
        cst_geoms = []
        if this_cst is not None:
            with tqdm(
                    total=len(this_cst.results),
                    desc='processing coastline',
                    leave=verbose
            ) as pbar:
                for n, cst_result in enumerate(this_cst.results):
                    if cst_result[-1] == 0:
                        cst_osm = cst_result[1]
                        out = fetches.osm.polygonize_osm_coastline(
                            cst_osm,
                            utils.make_temp_fn(
                                f'{utils.fn_basename2(cst_osm)}_coast.gpkg',
                                temp_dir=self.cache_dir
                            ),
                            region=this_region,
                            include_landmask=include_landmask,
                            landmask_is_watermask=landmask_is_watermask,
                            line_buffer=line_buffer,
                            verbose=verbose,
                        )

                        if out is not None:
                            cst_ds = ogr.Open(out, 0)
                            cst_layer = cst_ds.GetLayer()
                            cst_geom = gdalfun.ogr_union_geom(
                                cst_layer, verbose=verbose
                            )
                            cst_geoms.append(cst_geom)
                            cst_ds = None
                            utils.remove_glob(cst_osm)
                            
                    pbar.update()
                        
            if return_geom:
                utils.remove_glob(f'{utils.fn_basename2(out)}.*')
                        
        if return_geom:            
            return(cst_geoms)
        else:
            return(out)

        
class XYZFile(ElevationDataset):
    """representing an ASCII xyz dataset stream.

    Parse data from an xyz file/stdin

    generate_inf - generate an inf file for the xyz data
    yield_xyz - yield the xyz data as xyz
    yield_array - yield the xyz data as an array must set the 
                  x_inc/y_inc in the super class
    
    -----------
    Parameters:
    
    delim: the delimiter of the xyz data (str)
    xpos: the position (int) of the x value
    ypos: the position (int) of the y value
    zpos: the position (int) of the z value
    wpos: the position (int) of the w value (weight)
    upos: the position (int) of the u value (uncertainty)
    skip: number of lines to skip
    x_scale: scale the x value
    y_scale: scale the y value
    z_scale: scale the z value
    x_offset: offset the x value
    y_offset: offset the y value    
    """
            
    def __init__(self, delim=None, xpos=0, ypos=1, zpos=2,
                 wpos=None, upos=None, skip=0, x_scale=1, y_scale=1,
                 z_scale=1, x_offset=0, y_offset=0, use_numpy=True,
                 iter_rows=1000000, **kwargs):
        
        super().__init__(**kwargs)
        self.delim = delim # the file delimiter
        self.xpos = utils.int_or(xpos, 0) # the position of the x/lat value
        self.ypos = utils.int_or(ypos, 1) # the position of the y/lon value
        self.zpos = utils.int_or(zpos, 2) # the position of the z value
        self.wpos = utils.int_or(wpos) # the position of the weight value
        self.upos = utils.int_or(upos) # the position of the uncertainty value
        self.skip = utils.int_or(skip, 0) # number of header lines to skip
        self.x_scale = utils.float_or(x_scale, 1) # multiply x by x_scale
        self.y_scale = utils.float_or(y_scale, 1) # multiply y by y_scale
        self.z_scale = utils.float_or(z_scale, 1) # multiply z by z_scale
        self.x_offset = x_offset # offset x by x_offset
        self.y_offset = utils.int_or(y_offset, 0) # offset y by y_offset
        self.rem = False # x is 360 instead of 180
        self.use_numpy = use_numpy # use numpy.loadtxt to load the xyz points
        self.iter_rows = iter_rows # max rows to process at a time

        
    def yield_points(self):
        if self.delim is not None:
            xyzfun._known_delims.insert(0, self.delim)
                
        if self.x_offset == 'REM':
            self.x_offset = 0
            self.rem = True
            
        self.scoff = True if self.x_scale != 1 \
            or self.y_scale != 1 \
                or self.z_scale != 1 \
                    or self.x_offset != 0 \
                        or self.y_offset != 0 else False


        self.field_names  = [x for x in ['x' if self.xpos is not None else None,
                                         'y' if self.ypos is not None else None,
                                         'z' if self.zpos is not None else None,
                                         'w' if self.wpos is not None else None,
                                         'u' if self.upos is not None else None]
                             if x is not None]
        self.field_formats = [float for x in [self.xpos, self.ypos,
                                              self.zpos, self.wpos,
                                              self.upos] if x is not None]
        #if self.use_numpy:
        try:
            if self.delim is None:
                self.guess_delim()

            skip_ = self.skip            
            with open(self.fn, 'r') as src_data:
                while True:
                    points = np.loadtxt(
                        src_data,
                        delimiter=self.delim,
                        comments='#',
                        ndmin = 1,
                        skiprows=skip_,
                        usecols=[x for x in [self.xpos, self.ypos,
                                             self.zpos, self.wpos,
                                             self.upos] if x is not None],
                        dtype={'names': self.field_names,
                               'formats': self.field_formats},
                        max_rows=self.iter_rows
                    )
                    skip_ = 0

                    if self.scoff:
                        points['x'] = (points['x'] + self.x_offset) * self.x_scale
                        points['y'] = (points['y'] + self.y_offset) * self.y_scale
                        points['z'] *= self.z_scale

                    if self.rem:
                        points['x'] = np.fmod(points['x'] + 180, 360) - 180 

                    points = points.view(np.recarray)                        
                    yield(points)
                    
                    if self.iter_rows is None or len(points) < self.iter_rows:
                        break

        ## old processing function used as a fallback for when numpy.loadtxt fails
        except Exception as e:
            utils.echo_warning_msg(
                f'could not load xyz data from {self.fn}, {e}, falling back'
            )
            if self.fn is not None:
                if os.path.exists(str(self.fn)):
                    self.src_data = open(self.fn, "r")
                else:
                    self.src_data = self.fn
            else:
                self.src_data = sys.stdin

            points_x = []
            points_y = []
            points_z = []
            points_w = []
            points_u = []
            count = 0
            skip = self.skip
            for xyz_line in self.src_data:
                if count >= skip:
                    this_xyz = self.line_delim(xyz_line)
                    if this_xyz is None:
                        continue

                    if len(this_xyz) < 3:
                        continue
                    
                    x = utils.float_or(this_xyz[self.xpos])
                    y = utils.float_or(this_xyz[self.ypos])
                    z = utils.float_or(this_xyz[self.zpos])
                    w = utils.float_or(this_xyz[self.wpos]) \
                        if self.wpos is not None else 1
                    u = utils.float_or(this_xyz[self.upos]) \
                        if self.upos is not None else 0

                    if x is None or y is None or z is None:
                        continue
                    
                    if self.scoff:
                        x = (x+self.x_offset) * self.x_scale
                        y = (y+self.y_offset) * self.y_scale
                        z *= self.z_scale

                    if self.rem:
                        x = math.fmod(x+180,360)-180 

                    if self.data_region is not None \
                       and self.data_region.valid_p():
                        try:
                            this_xyz = xyzfun.XYZPoint(
                                x=this_xyz[self.xpos],
                                y=this_xyz[self.ypos],
                                z=this_xyz[self.zpos]
                            )
                        except Exception as e:
                            utils.echo_error_msg(f'{e} ; {this_xyz}')
                            this_xyz = xyzfun.XYZPoint()
                            
                    points_x.append(x)
                    points_y.append(y)
                    points_z.append(z)
                    points_w.append(w)
                    points_u.append(u)
                    count += 1
                else:
                    skip -= 1

            try:
                self.src_data.close()
            except:
                pass
            
            dataset = np.column_stack(
                (points_x, points_y, points_z, points_w, points_u)
            )
            points = np.rec.fromrecords(
                dataset, names='x, y, z, w, u'
            )

            yield(points)

            
    def guess_delim(self):
        """guess the xyz delimiter"""

        if self.fn is not None:
            if os.path.exists(str(self.fn)):
                self.src_data = open(self.fn, "r")
            else:
                self.src_data = self.fn
        else:
            self.src_data = sys.stdin

        for xyz_line in self.src_data:
            for delim in xyzfun._known_delims:
                try:
                    this_xyz = xyz_line.split(delim)
                    if len(this_xyz) > 1:
                        self.delim = delim
                        break
                except:
                    pass
            break

        try:
            self.src_data.close()
        except:
            pass

        
    def line_delim(self, xyz_line):
        """guess a line delimiter and return the split line."""

        for delim in xyzfun._known_delims:
            try:
                this_xyz = xyz_line.split(delim)
                if len(this_xyz) > 1:
                    return(this_xyz)
            except:
                pass

class YXZFile(XYZFile):
    """yxz file shortcut (167 mbdatalist)"""
    
    def __init__(self, **kwargs):
        super().__init__(xpos=1, ypos=0, zpos=2, **kwargs)

        
class LASFile(ElevationDataset):
    """representing an LAS/LAZ dataset.

    Process LAS/LAZ lidar files using pylas.
    
    get_epsg - attempt to parse the EPSG from the LAS file header
    generate_inf - generate an inf file for the LAS data
    yield_xyz - yield the LAS data as xyz
    yield_array - yield the LAS data as an array must set the 
                  x_inc/y_inc in the super class
    
    -----------
    Parameters:
    
    classes (str): a list of classes to parse, being a string 
    with `/` seperator 
    """

    def __init__(self, classes='2/29/40', **kwargs):
        super().__init__(**kwargs)
        # list of lidar classes to retain
        self.classes = [int(x) for x in classes.split('/')] 
        if self.src_srs is None:
            self.src_srs = self.get_epsg()
            if self.src_srs is None:
                self.src_srs = self.infos.src_srs

                
    def valid_p(self, fmts=['scratch']):
        """check if self appears to be a valid dataset entry"""

        if self.fn is None: # and not self.fn.startswith('http'):
            return(False)
        else:
            if os.path.exists(self.fn) :
                if os.stat(self.fn).st_size == 0:
                    return(False)
            else:
                return(False)

            try:
                lp.open(self.fn)
            except:
                utils.echo_warning_msg(
                    f'{self.fn} could not be opened by the lasreader'
                )
                return(False)
                        
        return(True)

    
    def get_epsg(self):
        with lp.open(self.fn) as lasf:
            lasf_vlrs = lasf.header.vlrs
            for vlr in lasf_vlrs:
                if vlr.record_id == 2112:
                    src_srs = vlr.string
                    return(src_srs)
                
            return(None)

        
    def generate_inf(self):
        """generate an inf file for a lidar dataset."""
        
        with lp.open(self.fn) as lasf:
            self.infos.numpts = lasf.header.point_count
            this_region = regions.Region(
                xmin=lasf.header.x_min, xmax=lasf.header.x_max,
                ymin=lasf.header.y_min, ymax=lasf.header.y_max,
                zmin=lasf.header.z_min, zmax=lasf.header.z_max
            )
            self.infos.minmax = this_region.export_as_list(include_z=True)
            self.infos.wkt = this_region.export_as_wkt()

        #utils.echo_msg(self.get_epsg())
        self.infos.src_srs = self.src_srs \
            if self.src_srs is not None \
               else self.get_epsg()
        
        return(self.infos)

    
    def yield_points(self):
        with lp.open(self.fn) as lasf:
            try:
                for points in lasf.chunk_iterator(2_000_000):
                    points = points[(np.isin(points.classification, self.classes))]
                    dataset = np.column_stack((points.x, points.y, points.z))
                    points = np.rec.fromrecords(dataset, names='x, y, z')                    
                    yield(points)
                    
            except Exception as e:
                utils.echo_warning_msg(
                    f'could not read points from lasfile {self.fn}, {e}'
                )

                
class GDALFile(ElevationDataset):
    """providing a GDAL raster dataset parser.

    Process/Parse GDAL supported raster files.
    See GDAL for more information regarding supported formats.
    
    generate_inf - generate an inf file for the RASTER data
    yield_xyz - yield the RASTER data as xyz
    yield_array - yield the RASTER data as an array

    -----------
    Parameters:

    mask: raster dataset to use as MASK dataset OR a band number
    weight_mask: raster dataset to use as weights (per-cell) OR a band number
    otherwise will use single value (weight) from superclass.
    uncertainty_mask: raster dataset to use as uncertainty (per-cell) OR a band number
    uncertainty_mask_to_meter: conversion value for uncertainty data to meter
    otherwise will use a single value (uncertainty) from superclass.
    open_options: GDAL open_options for raster dataset
    sample: sample method to use in resamplinig
    check_path: check to make sure path exists
    super_grid: Force processing of a supergrid (BAG files) (True/False)
    band_no: the band number of the elevation data
    remove_flat: remove flattened data from the input
    node: force node registration of either 'pixel' or 'grid'
    """
    
    def __init__(self,
                 weight_mask=None,
                 uncertainty_mask=None,
                 x_band=None,
                 y_band=None,
                 uncertainty_mask_to_meter=1,
                 open_options=None,
                 sample=None,
                 check_path=True,
                 super_grid=False,
                 band_no=1,
                 remove_flat=False,
                 node=None,
                 resample_and_warp=True,
                 yield_chunk=True,
                 **kwargs):
        super().__init__(**kwargs)
        # associated raster file/band holding weight data
        self.weight_mask = weight_mask 
        # associated raster file/band holding uncertainty data
        self.uncertainty_mask = uncertainty_mask 
        # uncertainty data factor to meters
        self.uncertainty_mask_to_meter = uncertainty_mask_to_meter
        # GDAL open-options
        self.open_options = open_options
        # GDAL resampling method
        self.sample = sample
        # check for the path to the input data file
        self.check_path = check_path
        # input has super_grids (force their use)
        self.super_grid = super_grid
        # band number holding elevation data
        self.band_no = band_no
        # temporary elevation band
        self.tmp_elev_band = None
        # temporary uncertainty band
        self.tmp_unc_band = None
        # temporary weight band
        self.tmp_weight_band = None
        # the GDAL dataset object
        self.src_ds = None
        # remove flattened data from input
        self.remove_flat = remove_flat 
        self.flat_removed = False
        # band holding x values
        self.x_band = x_band
        # band holding y values
        self.y_band = y_band
        # input is 'pixel' or 'grid' registered (force)
        self.node = node 
        self.resample_and_warp = resample_and_warp
        self.yield_chunk = yield_chunk
        
        if self.fn.startswith('http') \
           or self.fn.startswith('/vsicurl/') \
           or self.fn.startswith('BAG'):
            self.check_path = False

        if self.valid_p() and self.src_srs is None:
            if self.infos.src_srs is None:
                self.src_srs = self.init_srs(self.fn)
            else:
                self.src_srs = self.infos.src_srs
                
    def destroy_ds(self):
        self.src_ds = None

        
    def init_srs(self, src_ds):
        """initialize the srs from the gdal file.

        try to split the horizontal and vertical and them 
        combine them...
        """
        
        if self.src_srs is None:
            return(gdalfun.gdal_get_srs(src_ds))
        else:
            return(self.src_srs)

        
    def generate_inf(self):
        with gdalfun.gdal_datasource(self.fn) as src_ds:
            if src_ds is not None:
                if self.src_srs is None:
                    self.infos.src_srs = self.init_srs(src_ds)
                else:
                    self.infos.src_srs = self.src_srs

                ds_infos = gdalfun.gdal_infos(src_ds)
                this_region = regions.Region(
                    src_srs=self.src_srs
                ).from_geo_transform(
                    geo_transform=ds_infos['geoT'],
                    x_count=ds_infos['nx'],
                    y_count=ds_infos['ny']
                )

                # if scan:
                #    zr = src_ds.GetRasterBand(
                #        utils.int_or(self.band_no, 1)
                #    ).ComputeRasterMinMax()

                ##gdalfun.gdal_polygonize(src_ds, dst_layer, verbose=True)
                #this_region.zmin, this_region.zmax = zr[0], zr[1]
                #self.infos.minmax = this_region.export_as_list(include_z=True)
                self.infos.minmax = this_region.export_as_list()
                self.infos.wkt = this_region.export_as_wkt()
                self.infos.numpts = ds_infos['nb']

        return(self.infos)

    
    def get_srcwin(self, gt, x_size, y_size, node='grid'):
        if self.region is not None:
            if self.invert_region:
                srcwin = (
                    0, 0, x_size, y_size, node
                )
            else:
                if self.transform['transformer'] is not None:
                    if self.transform['trans_region'] is not None \
                       and self.transform['trans_region'].valid_p(
                            check_xy = True
                    ):
                        srcwin = self.transform['trans_region'].srcwin(
                            gt, x_size, y_size, node
                        )
                    else:
                        srcwin = (
                            0, 0, x_size, y_size, node
                        )

                else:
                    srcwin = self.region.srcwin(
                        gt, x_size, y_size, node
                    )

        else:
            srcwin = (
                0, 0, x_size, y_size
            )
            
        return(srcwin)

    
    def yield_points(self):
        """initialize the raster dataset

        if x/y incs are set, will warp raster to that resolution.
        """

        if self.fn is None or (self.check_path and not os.path.exists(self.fn)):
            utils.echo_warning_msg(f'{self.fn} doesn\'t exist!')
<<<<<<< HEAD
            return(None)
=======
            return(None)    
>>>>>>> 535fdc6d

        ## apply any open_options that are specified
        try:
            self.open_options = self.open_options.split('/')
        except AttributeError:
            self.open_options = self.open_options
        except:
            self.open_options = None
            
        ## set up any transformations and other options
        #inf_region = regions.Region().from_string(self.infos.wkt)
        self.sample_alg = self.sample if self.sample is not None else self.sample_alg
        self.dem_infos = gdalfun.gdal_infos(self.fn)
        
        if self.node is None:
            self.node = gdalfun.gdal_get_node(self.fn, 'pixel')
            
        #self.resample_and_warp = True        
        if (self.x_inc is None and self.y_inc is None) or self.region is None:
            self.resample_and_warp = False
        else:
            ## only perform 'upsamples' if the input raster is of higher resolution than the
            ## target self.x_inc, etc. then treat the data as points and do any 'downsampling'
            ## in stacks.
            if self.transform['trans_region'] is not None:
                raster_is_higher_res = np.prod(
                    self.transform['trans_region'].geo_transform(
                        x_inc=self.dem_infos['geoT'][1]
                    )[:2]
                ) > np.prod(
                    self.transform['trans_region'].geo_transform(
                        x_inc=self.x_inc
                    )[:2]
                )

            else:
                raster_is_higher_res = False

            if raster_is_higher_res:
                self.resample_and_warp = False
                
        if self.node == 'grid':
            self.resample_and_warp = False

        ndv = utils.float_or(gdalfun.gdal_get_ndv(self.fn), -9999)
        if self.region is not None:
            self.warp_region = self.region.copy()
        else:
            if self.transform['transformer'] is not None:
                self.warp_region = self.transform['trans_region'].copy()
            else:
                self.warp_region = self.inf_region.copy()
            
        tmp_elev_fn = utils.make_temp_fn(self.fn, temp_dir=self.cache_dir)
        tmp_unc_fn = utils.make_temp_fn(self.fn, temp_dir=self.cache_dir)
        tmp_weight_fn = utils.make_temp_fn(self.fn, temp_dir=self.cache_dir)
        if self.remove_flat:
            grits_filter = grits.grits_factory.GritsFactory(
                mod='flats',
                src_dem=self.fn,
                cache_dir=self.cache_dir,
                verbose=True
            )._acquire_module()
            if grits_filter is not None:
                grits_filter()                
                self.fn = grits_filter.dst_dem
                self.flat_removed = True
            
        ## resample/warp src gdal file to specified x/y inc/transformer respectively
        if self.resample_and_warp:
            if self.transform['transformer'] is not None:
                self.transform['transformer'] = None

            if self.sample_alg == 'auto':
                if self.stack_mode == 'min':
                    self.sample_alg = 'min'
                elif self.stack_mode == 'max':
                    self.sample_alg = 'max'
                elif not raster_is_higher_res:
                    self.sample_alg = 'bilinear'
                else:
                    self.sample_alg = 'average'

            tmp_ds = self.fn
            if self.open_options is not None:
                self.src_ds = gdal.OpenEx(
                    self.fn, open_options=self.open_options
                )
                if self.src_ds is None:
                    self.src_ds = gdal.Open(self.fn)
            else:
                self.src_ds = gdal.Open(self.fn)

            if self.src_ds is None:
                return(None)

            ## Sample/Warp
            ## resmaple and/or warp dataset based on target srs and x_inc/y_inc
            ## doing this in MEM has a bug, fix if able
            ## extract necessary bands before warping,
            ## gadlwarp does not work with multiband rasters!
            tmp_warp = utils.make_temp_fn(f'{tmp_ds}', temp_dir=self.cache_dir)
            in_bands = self.src_ds.RasterCount
            src_ds_config = gdalfun.gdal_infos(self.src_ds)
            src_gt = src_ds_config['geoT']

            if in_bands > 1:
                ## the srcwin for to extract data
                if self.transform['trans_region'] is not None:
                    srcwin_region = self.transform['trans_region'].copy()
                elif self.region is not None:
                    srcwin_region = self.region.copy()
                else:
                    srcwin_region = None

                if srcwin_region is not None:
                    srcwin = srcwin_region.srcwin(
                        src_gt,
                        src_ds_config['nx'],
                        src_ds_config['ny'],
                        node='pixel'
                    )
                else:
                    srcwin = None

                self.tmp_elev_band = tmp_elev_fn
                if self.verbose:
                    utils.echo_msg(
                        (f'extracting elevation data from {self.fn} '
                        f'to {self.tmp_elev_band}')
                    )
                    
                self.tmp_elev_band, status = gdalfun.gdal_extract_band(
                    self.src_ds, self.tmp_elev_band,
                    band=self.band_no,
                    exclude=[],
                    srcwin=srcwin,
                    inverse=False
                )
                tmp_ds = self.tmp_elev_band
                if tmp_ds is None:
                    return(None)
                
                ## band is now 1!
                self.band_no = 1
                if utils.int_or(self.uncertainty_mask) is not None:
                    self.tmp_unc_band = tmp_unc_fn
                    if self.verbose:
                        utils.echo_msg(
                            (f'extracting uncertainty mask from {self.fn} '
                             f'to {self.tmp_unc_band}')
                        )
                        
                    self.tmp_unc_band, status = gdalfun.gdal_extract_band(
                        self.src_ds, self.tmp_unc_band,
                        band=self.uncertainty_mask,
                        exclude=[],
                        srcwin=srcwin,
                        inverse=False
                    )
                    self.uncertainty_mask = self.tmp_unc_band

                if utils.int_or(self.weight_mask) is not None:                    
                    self.tmp_weight_band = tmp_weight_fn
                    if self.verbose:
                        utils.echo_msg(
                            (f'extracting weight mask from {self.fn} '
                             f'to {self.tmp_weight_band}')
                        )
                        
                    self.tmp_weight_band, status = gdalfun.gdal_extract_band(
                        self.src_ds, self.tmp_weight_band,
                        band=self.weight_mask,
                        exclude=[],
                        srcwin=srcwin,
                        inverse=False
                    )
                    self.weight_mask = self.tmp_weight_band

            warp_ = gdalfun.sample_warp(
                tmp_ds, tmp_warp, self.x_inc, self.y_inc,
                src_srs=self.transform['src_horz_crs'].to_proj4()
                if self.transform['src_horz_crs'] is not None \
                else None,
                dst_srs=self.transform['dst_horz_crs'].to_proj4() \
                if self.transform['dst_horz_crs'] is not None \
                else None,                
                src_region=self.warp_region,
                sample_alg=self.sample_alg,
                ndv=ndv,
                verbose=self.verbose,
                co=["COMPRESS=DEFLATE", "TILED=YES"]
            )[0]
            tmp_ds = warp_ = None
            
            ## the following seems to be redundant...
            warp_ds = gdal.Open(tmp_warp)
            if warp_ds is not None:
                ## clip wapred ds to warped srcwin
                warp_ds_config = gdalfun.gdal_infos(warp_ds)
                gt = warp_ds_config['geoT']
                srcwin = self.warp_region.srcwin(
                    gt, warp_ds.RasterXSize, warp_ds.RasterYSize, node='grid'
                )
                dst_gt = (gt[0] + (srcwin[0] * gt[1]),
                          gt[1],
                          0.,
                          gt[3] + (srcwin[1] * gt[5]),
                          0.,
                          gt[5])
                out_ds_config = gdalfun.gdal_set_infos(
                    srcwin[2], srcwin[3], srcwin[2] * srcwin[3], dst_gt,
                    warp_ds_config['proj'], warp_ds_config['dt'],
                    warp_ds_config['ndv'], warp_ds_config['fmt'],
                    None, None
                )

                in_bands = warp_ds.RasterCount
                self.src_ds = gdalfun.gdal_mem_ds(out_ds_config, bands=in_bands)
                if self.src_ds is not None:
                    for band in range(1, in_bands+1):
                        this_band = self.src_ds.GetRasterBand(band)
                        this_band.WriteArray(
                            warp_ds.GetRasterBand(band).ReadAsArray(*srcwin)
                        )
                        self.src_ds.FlushCache()

                warp_ds = None
                utils.remove_glob(tmp_warp)
        else:
            if self.open_options:
                self.src_ds = gdal.OpenEx(
                    self.fn, open_options=self.open_options
                )
                if self.src_ds is None:
                    if self.verbose:
                        utils.echo_warning_msg(
                            ('could not open file using open '
                             f'options {self.open_options}')
                        )
                        
                    self.src_ds = gdal.Open(self.fn)
            else:
                self.src_ds = gdal.Open(self.fn)
                
        self.src_dem_infos = gdalfun.gdal_infos(self.src_ds)
        if self.src_ds is None:
            if self.verbose:
                utils.echo_error_msg(
                    f'could not load raster file {self.fn}'
                )

        band = self.src_ds.GetRasterBand(utils.int_or(self.band_no, 1))
        gt = self.src_ds.GetGeoTransform()
        ndv = utils.float_or(band.GetNoDataValue())
        mask_band = None
        weight_band = None
        uncertainty_band = None
        nodata = ['{:g}'.format(-9999), 'nan', float('nan')]            
        if ndv is not None:
            nodata.append('{:g}'.format(ndv))

        band_data = count_data = weight_data = mask_data = None
                
        src_dem_x_inc = self.src_dem_infos['geoT'][1]
        src_dem_y_inc = -1*self.src_dem_infos['geoT'][5]
        src_dem_region = regions.Region().from_geo_transform(
            self.src_dem_infos['geoT'],
            self.src_dem_infos['nx'],
            self.src_dem_infos['ny']
        )

        #######################################################################
        ## todo: always warp these to src_ds
        ## weight mask, each cell should have the corresponding weight
        ## weight_mask can either be a seperate gdal file or a band number
        ## corresponding to the appropriate band in src_ds
        #######################################################################
        if self.weight_mask is not None:
            if utils.int_or(self.weight_mask) is not None:
                weight_band = self.src_ds.GetRasterBand(int(self.weight_mask))
            elif os.path.exists(self.weight_mask):
                # some numbers now return true here (file-descriptors),
                # check for int first!
                src_weight = gdalfun.sample_warp(
                    self.weight_mask, None, src_dem_x_inc, src_dem_y_inc,
                    src_srs=self.transform['src_horz_crs'].to_proj4() \
                    if self.transform['src_horz_crs'] is not None \
                    else None,
                    dst_srs=self.transform['dst_horz_crs'].to_proj4() \
                    if self.transform['dst_horz_crs'] is not None \
                    else None,
                    src_region=src_dem_region,
                    sample_alg=self.sample_alg,
                    ndv=ndv,
                    verbose=self.verbose,
                    co=["COMPRESS=DEFLATE", "TILED=YES"]
                )[0]
                weight_band = src_weight.GetRasterBand(1)

            else:
                utils.echo_warning_msg(
                    f'could not load weight mask {self.weight_mask}'
                )
                weight_band = None

        #######################################################################
        ## uncertainty mask, each cell should have the corresponding uncertainty
        ## uncertainty_mask can either be a seperate gdal file or a band number
        ## corresponding to the appropriate band in src_ds
        #######################################################################
        if self.uncertainty_mask is not None:
            if utils.int_or(self.uncertainty_mask):
                uncertainty_band = self.src_ds.GetRasterBand(
                    int(self.uncertainty_mask)
                )
            elif os.path.exists(self.uncertainty_mask):
                src_uncertainty = gdalfun.sample_warp(
                    self.uncertainty_mask, None, src_dem_x_inc, src_dem_y_inc,
                    src_srs=self.transform['src_horz_crs'].to_proj4() \
                    if self.transform['src_horz_crs'] is not None \
                    else None,
                    dst_srs=self.transform['dst_horz_crs'].to_proj4() \
                    if self.transform['dst_horz_crs'] is not None \
                    else None,
                    src_region=src_dem_region,
                    sample_alg='bilinear',
                    ndv=ndv,
                    verbose=self.verbose,
                    co=["COMPRESS=DEFLATE", "TILED=YES"]
                )[0]
                uncertainty_band = src_uncertainty.GetRasterBand(1)
            else:
                utils.echo_warning_msg(
                    f'could not load uncertainty mask {self.uncertainty_mask}'
                )
                uncertainty_band = None

        #######################################################################
        ## uncertainty from the vertical transformation
        #######################################################################
        if self.transform['trans_fn_unc'] is not None:
            trans_uncertainty = gdalfun.sample_warp(
                self.transform['trans_fn_unc'], None, src_dem_x_inc, src_dem_y_inc,
                src_srs='+proj=longlat +datum=WGS84 +ellps=WGS84',
                dst_srs=self.transform['dst_horz_crs'].to_proj4() \
                if self.transform['dst_horz_crs'] is not None \
                else None,
                src_region=src_dem_region,
                sample_alg='bilinear',
                ndv=ndv,
                verbose=self.verbose,
                co=["COMPRESS=DEFLATE", "TILED=YES"]
            )[0]

            if uncertainty_band is not None:
                trans_uncertainty_band = trans_uncertainty.GetRasterBand(1)
                trans_uncertainty_arr = trans_uncertainty_band.ReadAsArray()
                uncertainty_arr = uncertainty_band.ReadAsArray()
                uncertainty_arr *= self.uncertainty_mask_to_meter
                uncertainty_arr = np.sqrt(uncertainty_arr**2 + trans_uncertainty_arr**2)
                uncertainty_band.WriteArray(uncertainty_arr)
                trans_uncertainty_band = None
            else:
                uncertainty_band = trans_uncertainty.GetRasterBand(1)

        if self.yield_chunk:
            #######################################################################
            ## parse through the data / chunks
            #######################################################################
            for srcwin in utils.yield_srcwin(
                    n_size=(self.src_ds.RasterYSize, self.src_ds.RasterXSize),
                    n_chunk=4000,
                    msg=f'chunking {self.fn} @ {self.src_ds.RasterXSize}/{self.src_ds.RasterYSize}',
                    verbose=False
            ):                
                band_data = band.ReadAsArray(*srcwin).astype(float)
                if ndv is not None and not np.isnan(ndv):
                    band_data[band_data == ndv] = np.nan

                if np.all(np.isnan(band_data)):
                    continue

                ## weights
                if weight_band is not None:
                    weight_data = weight_band.ReadAsArray(*srcwin)
                    weight_ndv = float(weight_band.GetNoDataValue())
                    if not np.isnan(weight_ndv):
                        weight_data[weight_data==weight_ndv] = np.nan
                else:
                    weight_data = np.ones(band_data.shape)

                ## uncertainty
                if uncertainty_band is not None:
                    uncertainty_data = uncertainty_band.ReadAsArray(*srcwin)
                    uncertainty_ndv = float(uncertainty_band.GetNoDataValue())
                    if not np.isnan(uncertainty_ndv):
                        uncertainty_data[uncertainty_data==uncertainty_ndv] = np.nan

                    if self.transform['trans_fn_unc'] is None:
                        uncertainty_data *= self.uncertainty_mask_to_meter

                else:
                    uncertainty_data = np.zeros(band_data.shape)

                ## convert grid array to points
                if self.x_band is None and self.y_band is None:
                                        
                    x_precision = 12#len(str(gt[0]).split('.')[-1])
                    y_precision = 12#len(str(gt[3]).split('.')[-1])
                    #while True:
                    # 'self.node to 'pixel', this breaks if set to
                    # 'grid' even if 'grid-node'
                    geo_x_origin, geo_y_origin = utils._pixel2geo(
                        srcwin[0], srcwin[1], gt,
                        node='pixel',
                        x_precision=x_precision,
                        y_precision=y_precision
                    ) 
                    geo_x_end, geo_y_end = utils._pixel2geo(
                        srcwin[0] + srcwin[2], srcwin[1] + srcwin[3], gt,
                        node='grid',
                        x_precision=x_precision,
                        y_precision=y_precision
                    )
                    lon_array = np.arange(geo_x_origin, geo_x_end, gt[1])
                    lat_array = np.arange(geo_y_origin, geo_y_end, gt[5])

                    lon_data = np.tile(lon_array, (band_data.shape[0], 1))
                    lat_data = np.tile(lat_array[:,None], (1, band_data.shape[1]))

                    try:
                        assert lon_data.shape == lat_data.shape
                        assert lon_data.shape == band_data.shape
                        dataset = np.column_stack(
                            (lon_data.flatten(), lat_data.flatten(), band_data.flatten(),
                             weight_data.flatten(), uncertainty_data.flatten())
                        )
                    except Exception as e:
                        utils.echo_error_msg(e)
                        pass

                else:
                    lon_band = self.src_ds.GetRasterBand(self.x_band)
                    lon_array = lon_band.ReadAsArray(*srcwin).astype(float)
                    lon_array[np.isnan(band_data)] = np.nan

                    lat_band = self.src_ds.GetRasterBand(self.y_band)
                    lat_array = lat_band.ReadAsArray(*srcwin).astype(float)
                    lat_array[np.isnan(band_data)] = np.nan
                    dataset = np.column_stack(
                        (lon_array[0], lat_array[0], band_data[0],
                         weight_data[0], uncertainty_data[0])
                    )

                points = np.rec.fromrecords(dataset, names='x, y, z, w, u')
                points =  points[~np.isnan(points['z'])]
                dataset = band_data = weight_data = None
                uncertainty_data = lat_array = lon_array = None
                utils.remove_glob(tmp_elev_fn, tmp_unc_fn, tmp_weight_fn)
                yield(points)
        else:
            #######################################################################
            ## parse through the data / scanline
            ## todo: option to parse by chunk
            #######################################################################
            srcwin = self.get_srcwin(
                gt, self.src_ds.RasterXSize, self.src_ds.RasterYSize,
                node=self.node
            )
            for y in range(srcwin[1], (srcwin[1] + srcwin[3]), 1):
                band_data = band.ReadAsArray(
                    srcwin[0], y, srcwin[2], 1
                ).astype(float)
                if ndv is not None and not np.isnan(ndv):
                    band_data[band_data == ndv] = np.nan

                if np.all(np.isnan(band_data)):
                    continue

                ## weights
                if weight_band is not None:
                    weight_data = weight_band.ReadAsArray(
                        srcwin[0], y, srcwin[2], 1
                    )
                    weight_ndv = float(weight_band.GetNoDataValue())
                    if not np.isnan(weight_ndv):
                        weight_data[weight_data==weight_ndv] = np.nan
                else:
                    weight_data = np.ones(band_data.shape)

                ## uncertainty
                if uncertainty_band is not None:
                    uncertainty_data = uncertainty_band.ReadAsArray(
                        srcwin[0], y, srcwin[2], 1
                    )
                    uncertainty_ndv = float(uncertainty_band.GetNoDataValue())
                    if not np.isnan(uncertainty_ndv):
                        uncertainty_data[uncertainty_data==uncertainty_ndv] = np.nan

                    if self.transform['trans_fn_unc'] is None:
                        uncertainty_data *= self.uncertainty_mask_to_meter

                else:
                    uncertainty_data = np.zeros(band_data.shape)

                ## convert grid array to points
                if self.x_band is None and self.y_band is None:
                    x_precision = 12#len(str(gt[0]).split('.')[-1])
                    y_precision = 12#len(str(gt[3]).split('.')[-1])
                    while True:
                        # 'self.node to 'pixel', this breaks if set to
                        # 'grid' even if 'grid-node'
                        geo_x_origin, geo_y_origin = utils._pixel2geo(
                            srcwin[0], y, gt,
                            node='pixel',
                            x_precision=x_precision,
                            y_precision=y_precision
                        ) 
                        geo_x_end, geo_y_end = utils._pixel2geo(
                            srcwin[0] + srcwin[2], y, gt,
                            node='grid',
                            x_precision=x_precision,
                            y_precision=y_precision
                        )
                        lon_array = np.arange(geo_x_origin, geo_x_end, gt[1])

                        if lon_array.shape == band_data[0].shape:
                            break
                        else:
                            if x_precision < 0 or y_precision < 0:
                                break

                            x_precision -= 1
                            y_precision -= 1

                    lat_array = np.zeros((lon_array.shape))
                    lat_array[:] = geo_y_origin
                    # dataset = np.column_stack(
                    #     (lon_array, lat_array, band_data[0],
                    #      weight_data[0], uncertainty_data[0])
                    # )

                    try:
                        assert lon_array.shape == lat_array.shape
                        assert lon_array.shape == band_data[0].shape
                        dataset = np.column_stack(
                            (lon_array, lat_array, band_data[0],
                             weight_data[0], uncertainty_data[0])
                        )
                    except Exception as e:
                        utils.echo_error_msg(e)
                        pass
                else:
                    lon_band = self.src_ds.GetRasterBand(self.x_band)
                    lon_array = lon_band.ReadAsArray(
                        srcwin[0], y, srcwin[2], 1
                    ).astype(float)
                    lon_array[np.isnan(band_data)] = np.nan

                    lat_band = self.src_ds.GetRasterBand(self.y_band)
                    lat_array = lat_band.ReadAsArray(
                        srcwin[0], y, srcwin[2], 1
                    ).astype(float)
                    lat_array[np.isnan(band_data)] = np.nan
                    dataset = np.column_stack(
                        (lon_array[0], lat_array[0], band_data[0],
                         weight_data[0], uncertainty_data[0])
                    )

                points = np.rec.fromrecords(dataset, names='x, y, z, w, u')
                points =  points[~np.isnan(points['z'])]
                dataset = band_data = weight_data = None
                uncertainty_data = lat_array = lon_array = None
                utils.remove_glob(tmp_elev_fn, tmp_unc_fn, tmp_weight_fn)
                yield(points)
            
        src_uncertainty = src_weight = trans_uncertainty = self.src_ds = None
        # delete the filtered dem...
        if self.remove_flat and self.flat_removed:
            utils.remove_glob(self.fn)

            
class BAGFile(ElevationDataset):
    """providing a BAG raster dataset parser.

    Process supergrids at native resolution if they
    exist, otherwise process as normal grid.

    generate_inf - generate an inf file for the BAG data
    init_srs - discover the srs of the BAG file
    parse - parse the gdal datasets out of the BAG file

    -----------
    Parameters:

    explode (bool): Explode the BAG and process each super grid seperately.
    force_vr (bool): Force VR processing (if BAG file has bad header info)
    vr_strategy (str): VR strategy to use (MIN/MAX/AUTO)
    """

    def __init__(self,
                 explode = False,
                 force_vr = False,
                 vr_resampled_grid = False,
                 vr_interpolate = True,
                 vr_strategy = 'MIN',
                 min_weight = 0,
                 **kwargs):
        super().__init__(**kwargs)
        self.explode = explode
        self.min_weight = utils.float_or(min_weight, 0)
        self.force_vr = force_vr
        self.vr_resampled_grid = vr_resampled_grid
        self.vr_interpolate = vr_interpolate
        if self.vr_interpolate:
            self.vr_resampled_grid = False
            
        self.vr_strategy = vr_strategy
        if self.src_srs is None:
            self.src_srs = self.init_srs()


    def init_srs(self):
        if self.src_srs is None:
            src_horz, src_vert = gdalfun.split_srs(
                gdalfun.gdal_get_srs(self.fn), as_epsg=False
            )
            if src_horz is None and src_vert is None:
                return(None)
            
            if src_vert is None:
                src_vert = 5866
            # if 'MSL' in src_vert:
            #     src_vert = '5703'

            self.src_srs = gdalfun.combine_epsgs(
                src_horz, src_vert, name='BAG Combined'
            )
            return(self.src_srs)
        else:
            return(self.src_srs)

        
    def generate_inf(self):
        if self.src_srs is None:
            self.infos.src_srs = self.init_srs()
        else:
            self.infos.src_srs = self.src_srs

        with gdalfun.gdal_datasource(self.fn) as src_ds:
            if src_ds is not None:
                ds_infos = gdalfun.gdal_infos(src_ds)
                this_region = regions.Region(src_srs=self.src_srs).from_geo_transform(
                    geo_transform=ds_infos['geoT'],
                    x_count=ds_infos['nx'],
                    y_count=ds_infos['ny']
                )
                # bag band 1 is elevation
                zr = src_ds.GetRasterBand(1).ComputeRasterMinMax() 
                this_region.zmin, this_region.zmax = zr[0], zr[1] 
                self.infos.minmax = this_region.export_as_list(include_z=True)
                self.infos.wkt = this_region.export_as_wkt()
                self.infos.numpts = ds_infos['nb']
                
        return(self.infos)

    def parse(self, resample=True):
        parse_entry_p = True
        if self.region is not None:            
            if not regions.regions_intersect_p(
                    self.inf_region,
                    self.region \
                    if self.transform['trans_region'] is None \
                    else self.transform['trans_region']
            ):
                parse_entry_p = False

        if parse_entry_p:
            mt = gdal.Info(self.fn, format='json')['metadata']['']
            ds_infos = gdalfun.gdal_infos(self.fn)
            x_res = ds_infos['geoT'][1]
            sub_weight = max((3 * (10 if x_res <=3 else 1))/x_res, self.min_weight)
            oo = []
            if self.data_region is not None and self.data_region.valid_p():
                oo.append('MINX={}'.format(self.data_region.xmin))
                oo.append('MAXX={}'.format(self.data_region.xmax))
                oo.append('MINY={}'.format(self.data_region.ymin))
                oo.append('MAXY={}'.format(self.data_region.ymax))

            if ('HAS_SUPERGRIDS' in mt.keys() \
                and mt['HAS_SUPERGRIDS'] == 'TRUE') \
               or self.force_vr \
               or 'MAX_RESOLUTION_X' in mt.keys() \
               or 'MAX_RESOLUTION_Y' in mt.keys():
                if self.explode:
                    min_res = float(mt['MIN_RESOLUTION_X'])
                    max_res = float(mt['MAX_RESOLUTION_X'])
                    oo.append("MODE=LIST_SUPERGRIDS")
                    src_ds = gdal.OpenEx(self.fn, open_options=oo)
                    sub_datasets = src_ds.GetSubDatasets()
                    src_ds = None

                    utils.echo_msg(f'VRBAG min resolution is {min_res}')
                    utils.echo_msg(f'VRBAG max resolution is {max_res}')
                    with tqdm(
                            total=len(sub_datasets),
                            desc=f'parsing {len(sub_datasets)} supergrids from BAG file {self.fn}',
                            leave=True
                    ) as pbar:                
                        for sub_dataset in sub_datasets:
                            pbar.update()
                            res = sub_dataset[-1].split(',')[-2:]
                            #utils.echo_msg(res)
                            res = [float(re.findall(r'\d+\.\d+|\d+', x)[0]) for x in res]
                            sub_weight = max((3 * (10 if res[0] <=3 else 1))/res[0], self.min_weight)
                            sub_ds = DatasetFactory(
                                **self._set_params(
                                    mod=sub_dataset[0],
                                    data_format=200,
                                    src_srs=self.src_srs,
                                    band_no=1,
                                    uncertainty_mask_to_meter=0.01,
                                    check_path=False,
                                    super_grid=True,
                                    #node='pixel',
                                    #weight_multiplier=sub_weight,
                                    weight=sub_weight*(self.weight if self.weight is not None else 1),
                                    uncertainty_mask=2,
                                )
                            )._acquire_module()
                            self.data_entries.append(sub_ds)
                            sub_ds.initialize()
                            for gdal_ds in sub_ds.parse():
                                yield(gdal_ds)

                                utils.remove_glob(f'{gdal_ds.fn}.inf')


                elif self.vr_resampled_grid or self.vr_interpolate:
                    if self.vr_resampled_grid:
                        oo.append("MODE=RESAMPLED_GRID")
                    elif self.vr_interpolate:
                        oo.append("MODE=INTERPOLATED")

                    oo.append("RES_STRATEGY={}".format(self.vr_strategy))
                    sub_ds = DatasetFactory(
                        **self._set_params(
                            mod=self.fn,
                            data_format=200,
                            band_no=1,
                            open_options=oo,
                            weight=sub_weight*(self.weight if self.weight is not None else 1),
                            uncertainty_mask=2,
                            uncertainty_mask_to_meter=0.01,
                        )
                    )._acquire_module()
                    self.data_entries.append(sub_ds)
                    sub_ds.initialize()
                    for gdal_ds in sub_ds.parse():
                        yield(gdal_ds)
                else: # use vrbag.py
                    tmp_bag_as_tif = utils.make_temp_fn(
                        '{}_tmp.tif'.format(utils.fn_basename2(self.fn))
                    )
                    # scale cellsize to meters,
                    # todo: check if input is degress/meters/feet
                    #self.x_inc * 111120 
                    sr_cell_size = None
                    vrbag.interpolate_vr_bag(
                        self.fn, tmp_bag_as_tif,
                        self.cache_dir, sr_cell_size=sr_cell_size,
                        use_blocks=True,
                        method='linear',
                        nodata=3.4028234663852886e+38
                    )
                    sub_ds = DatasetFactory(
                        **self._set_params(
                            mod=tmp_bag_as_tif,
                            data_format=200,
                            band_no=1,
                            weight=sub_weight*(self.weight if self.weight is not None else 1),
                            uncertainty_mask=2,
                            uncertainty_mask_to_meter=0.01,
                        )
                    )._acquire_module()
                    self.data_entries.append(sub_ds)
                    sub_ds.initialize()
                    for gdal_ds in sub_ds.parse():
                        yield(gdal_ds)

            else:
                ds_infos = gdalfun.gdal_infos(self.fn)
                x_res = ds_infos['geoT'][1]
                sub_weight = max((3 * (10 if x_res <=3 else 1))/x_res, self.min_weight)
                sub_ds = DatasetFactory(
                    **self._set_params(
                        mod=self.fn,
                        data_format=200,
                        band_no=1,
                        uncertainty_mask=2,
                        uncertainty_mask_to_meter=0.01,
                        weight=sub_weight*(self.weight if self.weight is not None else 1),
                    )
                )._acquire_module()
                self.data_entries.append(sub_ds)
                sub_ds.initialize()
                yield(sub_ds)
                #for gdal_ds in sub_ds.parse():
                #    yield(gdal_ds)

                
class CUDEMFile(ElevationDataset):
    """CUDEM netcdf raster

    the cudem netcdf/h5 contains uninterpolated elevation data, 
    uncertainty weight and data mask...
    """
    
    def __init__(self, stack=False, **kwargs):
        super().__init__(**kwargs)
        self.stack = stack


    def yield_points_nc(self):

        ## extract z, unc and weight grids
        ## process through gdalfile
        
        nc_data = nc.Dataset(self.fn, 'r')
        stack_lat = nc_data['/stack/latitude'][...,]
        stack_lon = nc_data['/stack/longitude'][...,]
        stack_h = nc_data['/stack/stack_h'][...,]

        stack_u = nc_data['/stack/uncertainty'][...,]
        stack_w = nc_data['/stack/weight'][...,]
        counts = nc_data['/stack/count'][...,]

        nc_data.close()

        dataset = np.column_stack(
            (stack_lon.data, stack_lat.data,
             stack_h.data[0], stack_w.data[0],
             stack_u.data[0])
        )
        points = np.rec.fromrecords(
            dataset, names='x, y, z, w, u'
        )
        #points = points[points.z != -9999]
        
        yield(points)

    def yield_points(self):
        data = h5.File(self.fn)
        stack_lat = data['/stack/y'][...,]
        stack_lon = data['/stack/x'][...,]
        stack_h = data['/stack/z'][...,]

        stack_u = data['/stack/uncertainty'][...,]
        stack_w = data['/stack/weights'][...,]
        counts = data['/stack/count'][...,]

        data.close()

        nan_m = np.isnan(stack_h)
        stack_h = stack_h[~nan_m].flatten()                        
        stack_lat = stack_lat[~nan_m].flatten()                        
        stack_lon = stack_lon[~nan_m].flatten()                        
        stack_u = stack_u[~nan_m].flatten()                        
        stack_w = stack_w[~nan_m].flatten()                        
        
        dataset = np.column_stack(
            (stack_lon, stack_lat,
             stack_h, stack_w,
             stack_u)
        )
        points = np.rec.fromrecords(
            dataset, names='x, y, z, w, u'
        )
        #points = points[points.z != -9999]
        
        yield(points)
        

        
## NASA SWOT Data class (hdf5)
## uses h5py
class SWOTFile(ElevationDataset):
    """NASA SWOT Data super class

    Uses h5py to parse data. Make a subclass of this to 
    process various types of SWOT data
    """
    
    def __init__(self, **kwargs):
        super().__init__(**kwargs)

        
    def _init_h5File(self, short_name='L2_HR_PIXC'):
        src_h5 = None
        try:
            src_h5 = h5.File(self.fn, 'r')
            if src_h5 is not None:
                if 'short_name' in src_h5.attrs.keys():
                    if src_h5.attrs['short_name'] != short_name.encode('utf-8'):
                        utils.echo_error_msg(
                            (f'{self.fn} does not appear to be a '
                             f'SWOT {short_name} file')
                        )
                        self._close_h5File(src_h5)
                else:
                    utils.echo_error_msg(
                        f'{self.fn} does not appear to be a SWOT file'
                    )
                    self._close_h5File(src_h5)
                    
        except Exception as e:
            utils.echo_error_msg(e)

        return(src_h5)

    
    def _close_h5File(self, src_h5):
        if src_h5 is not None:
            src_h5.close()

            
    def _get_var_arr(self, src_h5, var_path):
        return(src_h5['/{}'.format(var_path)][...,])

    
class SWOT_PIXC(SWOTFile):
    """NASA SWOT PIXC data file.

    Extract data from a SWOT PIXC file.

    classes: 1UB, 2UB, 3UB, 4UB, 5UB, 6UB, 7UB
    "land, land_near_water, water_near_land, open_water, 
    dark_water, low_coh_water_near_land, open_low_coh_water"

    classes_qual: 1U, 2U, 4U, 8U, 16U, 2048U, 8192U, 16384U, 
    32768U, 262144U, 524288U, 134217728U, 536870912U, 
    1073741824U, 2147483648U

    "no_coherent_gain power_close_to_noise_floor 
    detected_water_but_no_prior_water detected_water_but_bright_land 
    water_false_detection_rate_suspect coherent_power_suspect 
    tvp_suspect sc_event_suspect small_karin_gap in_air_pixel_degraded 
    specular_ringing_degraded coherent_power_bad tvp_bad sc_event_bad 
    large_karin_gap"

    anc_classes: 0UB, 1UB, 2UB, 3UB, 4UB, 5UB, 6UB 
    "open_ocean land continental_water aquatic_vegetation 
    continental_ice_snow floating_ice salted_basin"  		
    """
    
    def __init__(self,
                 group='pixel_cloud',
                 var='height',
                 apply_geoid=True,
                 classes=None,
                 classes_qual=None,
                 anc_classes=None,
                 remove_class_flags=False,
                 **kwargs):
        super().__init__(**kwargs)
        self.group = group
        self.var = var
        self.apply_geoid = apply_geoid
        self.classes = [int(x) for x in classes.split('/')] \
            if classes is not None \
               else []
        self.classes_qual = [int(x) for x in classes_qual.split('/')] \
            if classes_qual is not None \
               else []
        self.anc_classes = [int(x) for x in anc_classes.split('/')] \
            if anc_classes is not None \
               else []
        self.remove_class_flags = remove_class_flags
        # if self.remove_class_flags:
        #     self.classes_qual = [1, 2, 4, 8, 16, 2048, 8192, 16384, 32768,
        #                          262144, 524288, 134217728, 536870912,
        #                          1073741824, 2147483648]

        
    def yield_points(self):
        src_h5 = self._init_h5File(short_name='L2_HR_PIXC')
        src_h5_vec = None
        
        #if self.pixc_vec is not None:
        #    src_h5_vec = self._init_h5File(short_name='L2_HR_PIXCVec')
        
        if src_h5 is not None:
            latitude = self._get_var_arr(
                src_h5, '{}/latitude'.format(self.group)
            )
            longitude = self._get_var_arr(
                src_h5, '{}/longitude'.format(self.group)
            )
            var_data = self._get_var_arr(
                src_h5, '{}/{}'.format(self.group, self.var)
            )
            if self.apply_geoid:
                geoid_data = self._get_var_arr(
                    src_h5, '{}/geoid'.format(self.group)
                )
                out_data = var_data - geoid_data
            else:
                out_data = var_data
                
            dataset = np.column_stack(
                (longitude, latitude, out_data)
            )
            points = np.rec.fromrecords(
                dataset, names='x, y, z'
            )
            #points = points[points['z'] != 9.96921e+36]

            ## Classification Filter
            if len(self.classes) > 0:
                class_data = self._get_var_arr(
                    src_h5, f'{self.group}/classification'
                )
                points = points[(np.isin(class_data, self.classes))]

                ## Classification Quality Filter
                if self.remove_class_flags:
                    class_qual_data = self._get_var_arr(
                        src_h5, f'{self.group}/classification_qual'
                    )
                    class_qual_data = class_qual_data[
                        (np.isin(class_data, self.classes))
                    ]
                    points = points[class_qual_data == 0]
                                   
                elif len(self.classes_qual) > 0:
                    class_qual_data = self._get_var_arr(
                        src_h5, f'{self.group}/classification_qual'
                    )
                    class_qual_data = class_qual_data[
                        (np.isin(class_data, self.classes))
                    ]
                    points = points[
                        (~np.isin(class_qual_data, self.classes_qual))
                    ]
                
            ## Ancilliary Classification Filter
            if len(self.anc_classes) > 0:
                anc_class_data = self._get_var_arr(
                    src_h5, f'{self.group}/ancillary_surface_classification_flag'
                )
                points = points[(np.isin(anc_class_data, self.anc_classes))]
                
            points = points[points['z'] != -9.969209968386869e+36]
            self._close_h5File(src_h5)
            self._close_h5File(src_h5_vec)

            yield(points)

            
## todo: update to h5
class SWOT_HR_Raster(ElevationDataset):
    """NASA SWOT HR_Raster data file.

    Extract data from a SWOT HR_Raster file.
    """
        
    def __init__(self, data_set='wse', **kwargs):
        super().__init__(**kwargs)
        self.data_set = data_set

        
    def parse(self):
        src_ds = gdal.Open(self.fn)
        if src_ds is not None:
            sub_datasets = src_ds.GetSubDatasets()
            idx = 2
            if utils.int_or(self.data_set) is not None:
                idx = utils.int_or(self.data_set)
            else:
                for j, sd in enumerate(sub_datasets):
                    _name = sd[0].split(':')[-1]
                    if self.data_set == _name:
                        idx = j
                        break

            src_ds = None
            src_srs = gdalfun.gdal_get_srs(sub_datasets[idx][0])
            if self.data_set == 'wse':
                src_srs = gdalfun.combine_epsgs(
                    src_srs, '3855', name='SWOT Combined'
                )
            sub_ds = DatasetFactory(
                **self._set_params(
                    mod=sub_datasets[idx][0],
                    data_format=200,
                    node='grid',
                    check_path=False
                )
            )._acquire_module()
            self.data_entries.append(sub_ds)
            sub_ds.initialize()
            for gdal_ds in sub_ds.parse():
                yield(gdal_ds)

                
class IceSat2_ATL24File(ElevationDataset):
    def __init__(self, min_confidence=None, classes='40', water_surface='ortho', **kwargs):
        super().__init__(**kwargs)
        self.orientDict = {0:'l', 1:'r', 21:'error'}
        self.lasers = ['gt1l', 'gt2l', 'gt3l', 'gt1r', 'gt2r', 'gt3r']

        self.data_format = 304
        self.water_surface = water_surface
        if self.water_surface not in ['surface', 'ortho', 'ellipse']:
            self.water_surface = 'ortho'
        
        self.water_surface
        self.min_confidence = utils.float_or(min_confidence)
        self.classes = [int(x) for x in classes.split('/')] \
            if classes is not None \
               else []        
        
    def generate_inf(self):
        if self.src_srs is None:
            self.infos.src_srs = 'epsg:4326+3855'
        else:
            self.infos.src_srs = self.src_srs

        f = h5.File(self.fn, 'r')
        these_regions = []
        numpts = 0
        for b in range(1, 4):
            for p in ['l', 'r']:
                if f'gt{b}{p}' not in list(f.keys()):
                    continue
                
                y = f[f'gt{b}{p}/lat_ph'][...,]
                x = f[f'gt{b}{p}/lon_ph'][...,]
                z = f[f'gt{b}{p}/ortho_h'][...,]
                this_region = regions.Region(src_srs=self.infos.src_srs).from_list(
                    [np.min(x), np.max(x), np.min(y), np.max(y), np.min(z), np.max(z)]
                )
                these_regions.append(this_region)
                numpts += len(x)

        region_cnt = len(these_regions)
        if region_cnt > 0:
            merged_region = these_regions[0].copy()
            for r in range(1, region_cnt):
                merged_region = regions.regions_merge(merged_region, these_regions[r])

            self.infos.minmax = merged_region.export_as_list(include_z=True)
            self.infos.wkt = merged_region.export_as_wkt()
            
        self.infos.numpts = numpts 
        
        f.close()
        return(self.infos)
    
        
    def yield_points(self):
        dataset = None

        f = h5.File(self.fn)

        for b in range(1, 4):
            for p in ['l', 'r']:
        
                if f'gt{b}{p}' not in list(f.keys()):
                    continue

                lat_ph = f[f'gt{b}{p}/lat_ph'][...,]
                lon_ph = f[f'gt{b}{p}/lon_ph'][...,]
                ortho_h = f[f'gt{b}{p}/ortho_h'][...,]
                surface_h = f[f'gt{b}{p}/surface_h'][...,]
                ellipse_h = f[f'gt{b}{p}/ellipse_h'][...,]
                class_ph = f[f'gt{b}{p}/class_ph'][...,]
                index_seg = f[f'gt{b}{p}/index_seg'][...,]
                index_ph = f[f'gt{b}{p}/index_ph'][...,]
                conf_ph = f[f'gt{b}{p}/confidence'][...,]
                low_confidence_ph = f[f'gt{b}{p}/low_confidence_flag'][...,]

                ## append the laser to each record
                laser_arr = np.empty(ortho_h.shape, dtype='object')
                laser_arr[:] = f'gt{b}{p}'

                ## append the filename to each record
                fn_arr = np.empty(ortho_h.shape, dtype='object')
                fn_arr[:] = self.fn

                if self.water_surface == 'surface':
                    ph_height = surface_h
                elif self.water_surface == 'ortho':
                    ph_height = ortho_h
                else:
                    ph_height = ellipse_h
                
                dataset = pd.DataFrame(
                    {'latitude': lat_ph,
                     'longitude': lon_ph,
                     'photon_height': ph_height,
                     'laser': laser_arr,
                     'fn': fn_arr,
                     'confidence': conf_ph,
                     'low_confidence_ph': low_confidence_ph,
                     'ph_h_classed': class_ph},
                    columns=['latitude', 'longitude', 'photon_height', 'laser', 'fn',
                             'confidence', 'low_confidence_ph', 'ph_h_classed']
                )

                ## keep only photons with a classification mentioned in `self.classes`
                if len(self.classes) > 0:
                    dataset = dataset[
                        (np.isin(dataset['ph_h_classed'], self.classes))
                    ]

                if self.min_confidence is not None:
                    dataset = dataset[dataset['confidence'] >= self.min_confidence]
                    
                if dataset is None or len(dataset) == 0:
                    continue
                
                ## rename the x,y,z columns for `transform_and_yield_points`
                dataset.rename(
                    columns={
                        'longitude': 'x', 'latitude': 'y', 'photon_height': 'z'
                    },
                    inplace=True
                )
                
                yield(dataset)                
                
        f.close()

        
class IceSat2File(ElevationDataset):
    """IceSat2 data from NASA

    Parameters:
    
    water_surface: 'geoid' # this is the vertical datum, can be 'geoid', 
    'ellipsoid' or 'mean_tide'

    classes: None # return only data with the specified classes, e.g. '2/3/4'
    # return only data with the specified confidence levels, e.g. '2/3/4'
    confidence_levels: None 
    columns: {} # the additional columns to export in transform_and_yield_points 
             {'/h5/atl/path', column_name}
    classify_bathymetry: True # extract bathymetry with CShelph
    classify_buildings: True # classify buildings using BING BFP
    classify_water: True # classify water using OSM
    reject_failed_qa: True # skip granules that failed QA
    min_bathy_confidence: <0-1> the minimum passable ATL24 confidence level

    Classes:
    -1 - no classification (ATL08)
    0 - noise / atmosphere (ATL08)
    1 - ground surface (ATL08)
    2 - canopy (ATL08)
    3 - canopy top (ATL08)
    40 - bathymetry floor surface (CShelph, ATL24)
    41 - bathymetry water surface (OSM coastline, ATL24)
    6 - ice surface (ATL06) 
        (unused for now, just planning ahead for possible future 
        ATL06 integration)
    7 - built structure (OSM or Bing)
    8 - "urban" (WSF, if used)
    9 - inland water surface

    Confidence Levels:
    0, 1, 2, 3, 4
    """
    
    def __init__(self,
                 water_surface='geoid',
                 classes=None,
                 confidence_levels='2/3/4',
                 columns={},
                 classify_bathymetry=False,
                 classify_buildings=True,
                 classify_inland_water=True,
                 reject_failed_qa=True,
                 classify_water=False,
                 append_atl24=False,
                 min_bathy_confidence=None,
                 **kwargs):
        super().__init__(**kwargs)
        self.data_format = 303
        self.water_surface = water_surface
        if self.water_surface not in ['mean_tide', 'geoid', 'ellipsoid']:
            self.water_surface = 'mean_tide'

        self.classes = [int(x) for x in classes.split('/')] \
            if classes is not None \
               else []
        self.confidence_levels = [int(x) for x in confidence_levels.split('/')] \
            if confidence_levels is not None \
               else []
        self.columns = columns
        #self.columns = {'/gtx/heights/delta_time': 'delta_time_b'}
        self.atl_fn = None
        self.want_bathymetry = classify_bathymetry
        self.want_buildings = classify_buildings
        self.want_watermask = classify_water
        self.want_inland_water = classify_inland_water
        self.reject_failed_qa = reject_failed_qa
        self.append_atl24 = append_atl24
        self.min_bathy_confidence = utils.float_or(min_bathy_confidence)

        self.orientDict = {0:'l', 1:'r', 21:'error'}
        self.lasers = ['gt1l', 'gt2l', 'gt3l', 'gt1r', 'gt2r', 'gt3r']

        
    def generate_inf(self):
        if self.src_srs is None:
            self.infos.src_srs = 'epsg:4326+3855'
        else:
            self.infos.src_srs = self.src_srs

        f = h5.File(self.fn, 'r')
        these_regions = []
        numpts = 0
        for b in range(1, 4):
            for p in ['l', 'r']:
                if f'gt{b}{p}' not in list(f.keys()):
                    continue

                if 'heights' not in list(f[f'gt{b}{p}'].keys()):
                    continue
                
                y = f[f'gt{b}{p}/heights/lat_ph'][...,]
                x = f[f'gt{b}{p}/heights/lon_ph'][...,]
                z = f[f'gt{b}{p}/heights/h_ph'][...,]
                this_region = regions.Region(src_srs=self.infos.src_srs).from_list(
                    [np.min(x), np.max(x), np.min(y), np.max(y), np.min(z), np.max(z)]
                )
                these_regions.append(this_region)
                numpts += len(x)

        region_cnt = len(these_regions)
        if region_cnt > 0:
            merged_region = these_regions[0].copy()
            for r in range(1, region_cnt):
                merged_region = regions.regions_merge(merged_region, these_regions[r])

            self.infos.minmax = merged_region.export_as_list(include_z=True)
            self.infos.wkt = merged_region.export_as_wkt()
            
        self.infos.numpts = numpts 
        
        f.close()
        return(self.infos)

        
    def init_atl_h5(self):
        """initialize all the relevant ATL h5 files"""

        self.atl03_f = None
        self.atl08_f = None
        self.atl24_f = None
        #self.atl12_f = None
        #self.atl13_f = None

        if self.atl03_fn is not None and os.path.exists(self.atl03_fn):
            self.atl03_f = h5.File(self.atl03_fn, 'r')            
            if 'short_name' not in self.atl03_f.attrs.keys():
                raise UnboundLocalError(
                    f'{self.atl03_fn} does not appear to be an ATL03 file'
                )
        
            if self.reject_failed_qa:
                if self.atl03_f[
                        '/quality_assessment/qa_granule_pass_fail'
                ][...,][0] != 0:
                    raise UnboundLocalError(
                        'this granule has failed qa {}'.format(
                            self.atl03_f[
                                '/quality_assessment/qa_granule_pass_fail'
                            ][...,][0]
                        )
                    )

            if not np.any(np.isin(list(self.atl03_f.keys()), self.lasers)):
                raise UnboundLocalError(
                    f'this granule ({self.atl03_fn}) has no lasers'
                )
            
        if self.atl08_fn is not None and os.path.exists(self.atl08_fn):
            self.atl08_f = h5.File(self.atl08_fn, 'r')
            if self.verbose:
                utils.echo_msg(f'Using ATL08 file: {self.atl08_fn}')
                
            if 'short_name' not in self.atl08_f.attrs.keys():
                utils.echo_warning_msg(
                    f'{self.atl08_fn} does not appear to be an ATL file'
                )
                self.atl08_f.close()

        ## atl24 doesn't have the short_name attr
        if self.atl24_fn is not None and os.path.exists(self.atl24_fn):
            self.atl24_f = h5.File(self.atl24_fn, 'r')
            if self.verbose:
                utils.echo_msg(f'Using ATL24 file: {self.atl24_fn}')
                
            # if 'short_name' not in self.atl24_f.attrs.keys():
            #     utils.echo_warning_msg(
            #         f'{self.atl24_fn} does not appear to be an ATL file'
            #     )
            #     self.atl24_f.close()

        else:
            #utils.echo_warning_msg('falling back to CSphelph to classify bathymetry')
            utils.echo_warning_msg('falling back to classify water points only')
            #self.want_bathymetry = True

            #if self.want_watermask:
            if isinstance(self.want_watermask, bool):
                self.want_watermask = True
                this_wm = self.process_coastline(
                    self.fetch_coastline(chunks=False, verbose=self.verbose),
                    return_geom=True,
                    verbose=self.verbose
                )
            elif isinstance(self.want_watermask, list):
                this_wm = self.want_watermask
                

        # if self.atl12_fn is not None and os.path.exists(self.atl12_fn):
        #     self.atl12_f = h5.File(self.atl12_fn, 'r')
        #     if self.verbose:
        #         utils.echo_msg(f'Using ATL12 file: {self.atl12_fn}')
                
        #     if 'short_name' not in self.atl13_f.attrs.keys():
        #         utils.echo_warning_msg(
        #             f'{self.atl12_fn} does not appear to be an ATL file'
        #         )
        #         self.atl12_f.close()                

        
        # if self.atl13_fn is not None and os.path.exists(self.atl13_fn):
        #     self.atl13_f = h5.File(self.atl13_fn, 'r')
        #     if self.verbose:
        #         utils.echo_msg(f'Using ATL13 file: {self.atl13_fn}')
                
        #     if 'short_name' not in self.atl13_f.attrs.keys():
        #         utils.echo_warning_msg(
        #             f'{self.atl13_fn} does not appear to be an ATL file'
        #         )
        #         self.atl13_f.close()                

                
    def close_atl_h5(self):
        """close all open atl files"""
        
        self.atl03_fn = self.atl08_fn = self.atl24_fn = None
        if self.atl03_f is not None:
            self.atl03_f.close()
            
        if self.atl08_f is not None:
            self.atl08_f.close()

        if self.atl24_f is not None:
            self.atl24_f.close()

        # if self.atl12_f is not None:
        #     self.atl12_f.close()
            
        # if self.atl13_f is not None:
        #     self.atl13_f.close()

            
    def yield_points(self):
        """yield the points from the dataset.

        In this case, it will yield a pandas dataframe
        """

        dataset = None
        self.atl03_fn = self.fn
        self.atl08_fn = None
        self.atl24_fn = None
        # self.atl12_fn = None
        # self.atl13_fn = None

        ## only fetch atl08/atl24 if classes are desired
        if len(self.classes) > 0:
            atl08_result = self.fetch_atlxx(short_name='ATL08')
            self.atl08_fn = atl08_result
            atl24_result = self.fetch_atlxx(short_name='ATL24')
            self.atl24_fn = atl24_result

            # atl12_result = self.fetch_atlxx(short_name='ATL12')
            # self.atl12_fn = atl12_result
            # atl13_result = self.fetch_atlxx(short_name='ATL13')
            # self.atl13_fn = atl13_result

        try:
            self.init_atl_h5()
        except Exception as e:
            utils.echo_error_msg(
                f'could not initialize data {e}'
            )
            self.close_atl_h5()
            return

        ## fetch and process buildings, if wanted
        #this_bing = None
        if self.want_buildings:
            if isinstance(self.want_buildings, bool):
                this_bing = self.process_buildings(
                    self.fetch_buildings(verbose=self.verbose),
                    verbose=self.verbose
                )
            elif isinstance(self.want_buildings, list):
                this_bing = self.want_buildings         

        ## fetch and process watermask, if wanted
        #this_wm = None
        if self.want_watermask:
            if isinstance(self.want_watermask, bool):
                this_wm = self.process_coastline(
                    self.fetch_coastline(chunks=False, verbose=self.verbose),
                    return_geom=True,
                    verbose=self.verbose
                )
            elif isinstance(self.want_watermask, list):
                this_wm = self.want_watermask

        ## fetch and process watermask, if wanted
        #this_wm = None
        # if self.want_watermask:
        #     this_wm = self._load_gmrt()
        #     # if isinstance(self.want_watermask, bool):
        #     #     this_wm = self.process_coastline(
        #     #         self.fetch_coastline(chunks=False, verbose=self.verbose),
        #     #         return_geom=True,
        #     #         verbose=self.verbose
        #     #     )
        #     # elif isinstance(self.want_watermask, list):
        #     #     this_wm = self.want_watermask                
                

        ## parse through the icesat2 file by laser number
        for i in range(1, 4):
            for orient in range(2):
                #try:
                ## selects the strong beams only [we can include weak beams later on]
                if f'gt{i}{self.orientDict[orient]}' not in list(self.atl03_f.keys()):
                    #utils.echo_warning_msg(f'could not find laser gt{i}{self.orientDict[orient]} in {self.atl03_fn}')
                    continue

                if 'heights' not in list(self.atl03_f[f'gt{i}{self.orientDict[orient]}'].keys()):
                    #utils.echo_warning_msg(f'laser gt{i}{self.orientDict[orient]} in {self.atl03_fn} has no heights')
                    continue
                
                dataset = self.read_atl_data('{}'.format(i), orientation=orient)
                if dataset is None or len(dataset) == 0:
                    continue

                ## keep only photons with confidence levels mentioned
                ## in `self.confidence_levels`
                if len(self.confidence_levels) > 0:
                    dataset = dataset[
                        (np.isin(dataset['confidence'], self.confidence_levels))
                    ]

                ## reduce the dataset to the input region for faster masking
                #dataset = dataset[(dataset['longitude'] >= self.region.xmin) & (dataset['longitude'] <= self.region.xmax)]
                #dataset = dataset[(dataset['latitude'] >= self.region.ymin) & (dataset['latitude'] <= self.region.ymax)]
                    
                if dataset is None or len(dataset) == 0:
                    continue
                
                ## re-classify photons based on buildings/watermask/bathymetry
                if self.want_buildings and this_bing is not None:
                    #dataset = self.classify_buildings(dataset, this_bing)
                    dataset = self.classify_by_mask_geoms(dataset, mask_geoms=this_bing, classification=7)

                #utils.echo_msg(f'this_wm: {this_wm}')
                if self.want_watermask and this_wm is not None:
                    #dataset = self.classify_water(dataset, this_wm)
                    dataset = self.classify_by_mask_geoms(dataset, mask_geoms=this_wm, classification=41, except_classes=[40])

                if dataset is None or len(dataset) == 0:
                    continue
                
                # ## bathymetry is classified in `read_atl_data` using ATL24 now...
                # if self.want_bathymetry:
                #     dataset = self.classify_bathymetry(dataset)
                    
                # if dataset is None or len(dataset) == 0:
                #     continue

                ## keep only photons with a classification mentioned in `self.classes`
                if len(self.classes) > 0:
                    dataset = dataset[
                        (np.isin(dataset['ph_h_classed'], self.classes))
                    ]

                if dataset is None or len(dataset) == 0:
                    continue

                ## rename the x,y,z columns for `transform_and_yield_points`
                dataset.rename(
                    columns={
                        'longitude': 'x', 'latitude': 'y', 'photon_height': 'z'
                    },
                    inplace=True
                )
                yield(dataset)

        self.close_atl_h5()

        
    def fetch_data(self, fetches_module, check_size=True):
        this_fetches = fetches.fetches_factory.FetchesFactory(
            mod=fetches_module,
            src_region=self.region,
            verbose=self.verbose,
            outdir=self.cache_dir,
            callback=fetches.fetches.fetches_callback
        )._acquire_module()        
        this_fetches.run()
        fr = fetches.fetches.fetch_results(this_fetches, check_size=check_size)
        fr.daemon = True
        fr.start()
        fr.join()

        return(fr)


    def _load_gmrt(self):
        """GMRT - Global low-res.
        """
        
        this_gmrt = self.fetch_data('gmrt:layer=topo')        
        gmrt_result = this_gmrt.results[0]
        if gmrt_result[-1] == 0:
            gmrt_tif = gmrt_result[1]

            return(gmrt_tif)

        
    def fetch_atlxx(self, short_name='ATL08'):
        """fetch an associated ATLxx file"""

        atlxx_filter = '_'.join(utils.fn_basename2(self.atl03_fn).split('_')[1:4])
        this_atlxx = fetches.earthdata.IceSat2(
            src_region=None,
            verbose=self.verbose,
            outdir=self.cache_dir,
            short_name=short_name,
            filename_filter=atlxx_filter,
            version='',
            #subset=True if 'subset' in self.fn else False,
        )
        this_atlxx.run()
        if len(this_atlxx.results) == 0:
            atlxx_filter = '_'.join(utils.fn_basename2(self.atl03_fn).split('_')[1:3])
            this_atlxx = fetches.earthdata.IceSat2(
                src_region=None,
                verbose=self.verbose,
                outdir=self.cache_dir,
                short_name=short_name,
                filename_filter=atlxx_filter,
                version='',
            )
            this_atlxx.run()
            if len(this_atlxx.results) == 0:
                utils.echo_warning_msg(
                    (f'could not locate associated {short_name} '
                     f'file for {atlxx_filter}')
                )
                return(None)
        else:
            if this_atlxx.fetch_entry(
                    this_atlxx.results[0], check_size=True
            ) == 0:
                return(os.path.join(
                    this_atlxx._outdir, this_atlxx.results[0]['dst_fn']
                ))

            
    def apply_atl08_classifications(
            self, ph_h_classed, laser, segment_id, segment_index_dict, ph_segment_ids
    ):
        if self.atl08_f is not None:
            ## classed flag (signal_photons)
            atl08_classed_pc_flag  = self.atl08_f[
                f'/{laser}/signal_photons/classed_pc_flag'
            ][...,]
            atl08_ph_segment_id = self.atl08_f[
                f'/{laser}/signal_photons/ph_segment_id'
            ][...,] # photon src 20 m seg id
            atl08_classed_pc_indx = self.atl08_f[
                f'/{laser}/signal_photons/classed_pc_indx'
            ][...,]

            ## set the classifications from ATL08
            atl08_segment_id_msk = [
                True if x in segment_id else False for x in atl08_ph_segment_id
            ]
            atl08_ph_segment_indx = np.array(
                list(
                    map((lambda pid: segment_index_dict[pid]),
                        atl08_ph_segment_id[atl08_segment_id_msk])
                )
            )
            atl08_ph_index = np.array(
                atl08_ph_segment_indx + (atl08_classed_pc_indx[atl08_segment_id_msk] - 1),
                dtype=int
            )
            class_mask = atl08_ph_index < len(ph_segment_ids)
            ph_h_classed[atl08_ph_index[class_mask]] \
                = atl08_classed_pc_flag[atl08_segment_id_msk][class_mask]

            #utils.echo_msg_bold(np.count_nonzero(ph_h_classed==1))
            
        return(ph_h_classed)


    def apply_atl24_classifications(
            self, ph_h_classed, ph_h_bathy_conf, latitude, longitude, photon_h, photon_h_meantide,
            photon_h_geoid, laser, geoseg_beg, geoseg_end, ph_segment_ids
    ):
        if self.atl24_f is not None:
            ## some atl24 files don't have all the lasers, so make sure
            ## it exists before proceding
            if laser in self.atl24_f.keys():            
                lat_ph = self.atl24_f[f'{laser}/lat_ph'][...,]
                lon_ph = self.atl24_f[f'{laser}/lon_ph'][...,]
                ortho_h = self.atl24_f[f'{laser}/ortho_h'][...,]
                ellipse_h = self.atl24_f[f'{laser}/ellipse_h'][...,]
                surface_h = self.atl24_f[f'{laser}/surface_h'][...,]
                class_ph = self.atl24_f[f'{laser}/class_ph'][...,]
                index_seg = self.atl24_f[f'{laser}/index_seg'][...,]
                index_ph = self.atl24_f[f'{laser}/index_ph'][...,]
                conf_ph = self.atl24_f[f'{laser}/confidence'][...,]

                #if 'subset' in self.atl03_fn:
                ## determine the original `geosed_id` to determine the subset indices
                orig_segment_id = np.arange(geoseg_beg, geoseg_end+1, 1)
                orig_segment_id_msk = np.isin(orig_segment_id, ph_segment_ids)
                index_seg_orig = orig_segment_id[index_seg]
                segment_id_msk = np.isin(index_seg_orig, ph_segment_ids)
                if len(index_ph[segment_id_msk]) > 0:
                    ## check for previous index
                    index_ph = index_ph - np.min(index_ph[segment_id_msk])
                    index_msk = (index_ph[segment_id_msk] > 0) & (index_ph[segment_id_msk] < np.max(index_ph[segment_id_msk]))
                    class_msk = class_ph[segment_id_msk][index_msk] >= 40
                    ph_msk = (class_msk)
                    if self.min_bathy_confidence is not None:
                        confidence_msk = conf_ph[segment_id_msk][index_msk] >= self.min_bathy_confidence
                        ph_msk = (class_msk) & (confidence_msk)

                    ph_h_classed[index_ph[segment_id_msk][index_msk][ph_msk]] = class_ph[segment_id_msk][index_msk][ph_msk]
                    ph_h_bathy_conf[index_ph[segment_id_msk][index_msk][ph_msk]] = conf_ph[segment_id_msk][index_msk][ph_msk]
                    # we also need to change the lon/lat/height values to the
                    # updated/refracted bathymetry values (we'll just do it to class 40)
                    class_msk = class_ph[segment_id_msk][index_msk] == 40
                    ph_class = (class_msk)
                    if self.min_bathy_confidence is not None:
                        ph_msk = (class_msk) & (confidence_msk)

                    longitude[index_ph[segment_id_msk][index_msk][ph_msk]] = lon_ph[segment_id_msk][index_msk][ph_msk]
                    latitude[index_ph[segment_id_msk][index_msk][ph_msk]] = lat_ph[segment_id_msk][index_msk][ph_msk]
                    photon_h[index_ph[segment_id_msk][index_msk][ph_msk]] = ellipse_h[segment_id_msk][index_msk][ph_msk]
                    photon_h_meantide[index_ph[segment_id_msk][index_msk][ph_msk]] = surface_h[segment_id_msk][index_msk][ph_msk]
                    photon_h_geoid[index_ph[segment_id_msk][index_msk][ph_msk]] = ortho_h[segment_id_msk][index_msk][ph_msk]
                    #conf[index_ph[segment_id_msk][index_msk][ph_msk]] = conf_ph[segment_id_msk][index_msk][ph_msk]

        return(ph_h_classed, ph_h_bathy_conf, latitude, longitude, photon_h, photon_h_meantide, photon_h_geoid)
    
    
    def read_atl_data(self, laser_num, orientation=None):
        """Read data from an ATL03 file

        Adapted from 'cshelph' https://github.com/nmt28/C-SHELPh.git 
        and 'iVert' https://github.com/ciresdem/ivert.git

        laser_num is 1, 2 or 3
        surface is 'mean_tide', 'geoid' or 'ellipsoid'
        """

        if orientation is None:
            orientation = self.atl03_f['/orbit_info/sc_orient'][0]
            
        ## selects the strong beams only [we can include weak beams later on]
        #orientDict = {0:'l', 1:'r', 21:'error'}
        laser = 'gt' + laser_num + self.orientDict[orientation]

        ## for 'subsets', where heights don't come through
        if 'heights' not in self.atl03_f['/{}'.format(laser)].keys():
            return(None)
        
        ## Read in the required photon level data
        photon_h = self.atl03_f['/' + laser + '/heights/h_ph'][...,]
        latitude = self.atl03_f['/' + laser + '/heights/lat_ph'][...,]
        longitude = self.atl03_f['/' + laser + '/heights/lon_ph'][...,]
        ph_count = self.atl03_f['/' + laser + '/heights/ph_id_count'][...,]
        conf = self.atl03_f['/' + laser + '/heights/signal_conf_ph/'][...,0]
        qual = self.atl03_f['/' + laser + '/heights/quality_ph/'][...,0]
        dist_ph_along = self.atl03_f['/' + laser + '/heights/dist_ph_along'][...,]
        delta_time = self.atl03_f['/' + laser + '/heights/delta_time'][...,]
        this_N = latitude.shape[0]

        ## Read in the geolocation level data
        segment_ph_cnt = self.atl03_f['/' + laser + '/geolocation/segment_ph_cnt'][...,]
        segment_id = self.atl03_f['/' + laser + '/geolocation/segment_id'][...,]
        segment_dist_x = self.atl03_f['/' + laser + '/geolocation/segment_dist_x'][...,]
        ref_elev = self.atl03_f['/' + laser + '/geolocation/ref_elev'][...,]
        ref_azimuth = self.atl03_f['/' + laser + '/geolocation/ref_azimuth'][...,]
        ref_photon_index = self.atl03_f['/' + laser + '/geolocation/reference_photon_index'][...,]
        ph_index_beg = self.atl03_f['/' + laser + '/geolocation/ph_index_beg'][...,]
        altitude_sc = self.atl03_f['/' + laser + '/geolocation/altitude_sc'][...,]
        surf_type = self.atl03_f['/' + laser + '/geolocation/surf_type'][...,]
        
        ## Read in the geophysical correction
        photon_geoid = self.atl03_f['/' + laser + '/geophys_corr/geoid'][...,]
        photon_geoid_f2m = self.atl03_f['/' + laser + '/geophys_corr/geoid_free2mean'][...,]
        photon_dem_h = self.atl03_f['/' + laser + '/geophys_corr/dem_h'][...,]

        ## Read in the geosegment info for subsets
        geoseg_beg = self.atl03_f['ancillary_data/start_geoseg'][...,][0]
        geoseg_end = self.atl03_f['ancillary_data/end_geoseg'][...,][0]
                    
        ## Create a dictionary with (segment_id --> index into ATL03 photons)
        ## lookup pairs, for the starting photon of each segment
        #segment_indices = ph_index_beg+(ref_photon_index-1)
        #segment_index_dict = dict(zip(segment_id, ph_index_beg+ref_photon_index-1))
        segment_indices = np.concatenate(([0], np.cumsum(segment_ph_cnt)[:-1]))
        segment_index_dict = dict(zip(segment_id, segment_indices))
        ph_segment_ids = segment_id[
            np.searchsorted(segment_indices, np.arange(0.5, len(photon_h), 1))-1
        ]
        
        ## Compute the total along-track distances.
        segment_dist_dict = dict(zip(segment_id, segment_dist_x))

        ## Determine where in the array each segment index needs to look.
        ph_segment_dist_x = np.array(
            list(map((lambda pid: segment_dist_dict[pid]), ph_segment_ids))
        )
        dist_x = ph_segment_dist_x + dist_ph_along

        ## meantide/geoid/dem heights
        h_geoid_dict = dict(zip(segment_id, photon_geoid))
        ph_h_geoid = np.array(list(map((lambda pid: h_geoid_dict[pid]), ph_segment_ids)))        
        h_meantide_dict = dict(zip(segment_id, photon_geoid_f2m))
        ph_h_meantide = np.array(list(map((lambda pid: h_meantide_dict[pid]), ph_segment_ids)))
        photon_h_geoid = photon_h - ph_h_geoid
        photon_h_meantide = photon_h - (ph_h_geoid + ph_h_meantide)

        h_dem_dict = dict(zip(segment_id, photon_dem_h))
        ph_h_dem = np.array(list(map((lambda pid: h_dem_dict[pid]), ph_segment_ids)))
        photon_h_dem = ph_h_dem - (ph_h_geoid + ph_h_meantide)
        
        ## setup classifications asn bathy confidence
        ph_h_classed = np.zeros(photon_h.shape)
        ph_h_classed[:] = -1

        ph_h_bathy_conf = np.zeros(photon_h.shape)
        ph_h_bathy_conf[:] = -1

        ## append the laser to each record
        laser_arr = np.empty(photon_h.shape, dtype='object')
        laser_arr[:] = laser

        ## append the filename to each record
        fn_arr = np.empty(photon_h.shape, dtype='object')
        fn_arr[:] = self.fn
        
        ## ref values
        h_ref_elev_dict = dict(zip(segment_id, ref_elev))
        ph_ref_elev = np.array(
            list(map((lambda pid: h_ref_elev_dict[pid]), ph_segment_ids))
        )#.astype(float)        
        h_ref_azimuth_dict = dict(zip(segment_id, ref_azimuth))
        ph_ref_azimuth = np.array(
            list(map((lambda pid: h_ref_azimuth_dict[pid]), ph_segment_ids))
        )#.astype(float)
        h_altitude_sc_dict = dict(zip(segment_id, altitude_sc))
        ph_altitude_sc = np.array(
            list(map((lambda pid: h_altitude_sc_dict[pid]), ph_segment_ids))
        )#.astype(float)
        h_surf_type_dict = dict(zip(segment_id, surf_type))
        ph_surf_type = np.array(
            list(map((lambda pid: h_surf_type_dict[pid]), ph_segment_ids))
        )#.astype(float)
        
        ## classify the photons
        ## Read in the ATL08 data and classify points based on the ATL08 classifications
        ph_h_classed = self.apply_atl08_classifications(
            ph_h_classed, laser, segment_id, segment_index_dict, ph_segment_ids
        )
        
        ## classify phtons as water surface if dem_h is below zero
        #ph_h_classed[photon_h_dem < 0] = 41
        
        ## classify bathymetry and water-surface points based on ATL24
        ## classifications...
        ph_h_classed, ph_h_bathy_conf, latitude, longitude, photon_h, photon_h_meantide, photon_h_geoid = self.apply_atl24_classifications(
            ph_h_classed, ph_h_bathy_conf, latitude, longitude, photon_h, photon_h_meantide,
            photon_h_geoid, laser, geoseg_beg, geoseg_end, ph_segment_ids
        )

        ## classify inland water based on ATL13 classifications
        # if self.atl13_f is not None:
        #     atl13_refid = self.atl13_f['/' + laser + '/segment_id_beg'][...,]
        #     ph_h_classed[atl13_refid] = 44

        ## classify water based on ATL12 classifications
        # if self.atl13_f is not None:
        #     atl13_refid = self.atl13_f['/' + laser + '/segment_id_beg'][...,]
        #     ph_h_classed[atl13_refid] = 44
        
        ## classify water points based on the 'surf_type' parameter to
        ## remove ATL08 bare-earth clasification over water
        ph_surf_type = [x[1] for x in ph_surf_type]
            
        ## set the photon height, either 'mean_tide' or 'geoid', else ellipsoid
        if self.water_surface == 'mean_tide':
            ph_height = photon_h_meantide
        elif self.water_surface == 'geoid':
            ph_height = photon_h_geoid
        else:
            ph_height = photon_h
            
        ## create the pandas dataframe            
        dataset = pd.DataFrame(
            {'latitude': latitude,
             'longitude': longitude,
             'photon_height': ph_height,
             'laser': laser_arr,
             'fn': fn_arr,
             'confidence': conf,
             'ref_elevation':ph_ref_elev,
             'ref_azimuth':ph_ref_azimuth,
             'ref_sat_alt':ph_altitude_sc,
             'delta_time':delta_time,
             'bathy_confidence':ph_h_bathy_conf,
             'ph_surf_type':ph_surf_type,
             'photon_h_dem':photon_h_dem,
             'ph_h_classed': ph_h_classed},
            columns=['latitude', 'longitude', 'photon_height', 'laser', 'fn',
                     'confidence', 'ref_elevation', 'ref_azimuth', 'ref_sat_alt',
                     'delta_time', 'bathy_confidence', 'ph_surf_type', 'photon_h_dem', 'ph_h_classed']
        )

        ## Process extra columns specified in `self.columns`
        for col in self.columns.keys():
            try:
                if 'gtx' in col:
                    _col = col.replace('/gtx', '/' + laser)
                    col_arr = self.atl03_f[_col][...,]                
                    if 'heights' not in _col: 
                        col_dict = dict(zip(segment_id, col_arr))
                        col_arr = np.array(
                            list(map((lambda pid: col_dict[pid]), ph_segment_ids))
                        )
                else:
                    col_arr = np.empty(photon_h.shape, dtype='object')
                    col_arr[:] = self.atl03_f[col][...,]

                extra_dataset = pd.DataFrame(
                    {self.columns[col]: col_arr},
                    columns = [self.columns[col]]
                )
                dataset = dataset.join(extra_dataset)
            except:
                utils.echo_warning_msg(
                    f'could not find and/or process {col}'
                )

        return(dataset)        

    
    def append_atl24_to_dataset(dataset):
        if self.atl24_f is not None:
            orientDict = {0:'l', 1:'r', 21:'error'}
            laser = 'gt' + f'{i}' + orientDict[orient]
            atl24_classed_pc_flag  = self.atl24_f[
                f'/{laser}/class_ph'
            ][...,]
            atl24_lat_ph = self.atl24_f[
                f'/{laser}/lat_ph'
            ][...,]
            atl24_lon_ph = self.atl24_f[
                f'/{laser}/lon_ph'
            ][...,]
            atl24_suface_h = self.atl24_f[
                f'/{laser}/surface_h'
            ][...,]
            atl24_ortho_h = self.atl24_f[
                f'/{laser}/ortho_h'
            ][...,]
            atl24_ellipse_h = self.atl24_f[
                f'/{laser}/ellipse_h'
            ][...,]

            atl24_ph_segment_id = self.atl24_f[
                f'/{laser}/index_seg'
            ][...,] # photon src 20 m seg id
            atl24_classed_pc_indx = self.atl24_f[
                f'/{laser}/index_ph'
            ][...,]
            atl24_conf = self.atl24_f[
                f'/{laser}/confidence'
            ][...,]

            if self.water_surface == 'mean_tide':
                atl24_ph_height = atl24_surface_h
            elif self.water_surface == 'geoid':
                atl24_ph_height = atl24_ortho_h
            else:
                atl24_ph_height = atl24_ellipse_h

            ## append the laser to each record

            laser_arr = np.empty(atl24_ortho_h.shape, dtype='object')
            laser_arr[:] = laser

            ## append the filename to each record
            fn_arr = np.empty(atl24_ortho_h.shape, dtype='object')
            fn_arr[:] = self.fn

            class_mask = (atl24_classed_pc_flag == 40) | (atl24_classed_pc_flag == 41)
            if self.region is not None:
                lat_mask = (atl24_lat_ph >= self.region.ymin) & (atl24_lat_ph <= self.region.ymax)
                lon_mask = (atl24_lon_ph >= self.region.xmin) & (atl24_lon_ph <= self.region.xmax)
                dataset_mask = class_mask & lat_mask & lon_mask
            else:
                dataset_mask = class_mask

            atl24_dataset = pd.DataFrame(
                {'latitude': atl24_lat_ph[dataset_mask],
                 'longitude': atl24_lon_ph[dataset_mask],
                 'photon_height': atl24_ph_height[dataset_mask],
                 'laser': laser_arr[dataset_mask],
                 'fn': fn_arr[dataset_mask],
                 'confidence': atl24_conf[dataset_mask],
                 'ph_h_classed': atl24_classed_pc_flag[dataset_mask]},
                columns=['latitude', 'longitude', 'photon_height', 'laser', 'fn',
                         'confidence', 'ph_h_classed']
            )
            for column in dataset.columns:
                if column not in atl24_dataset.columns:
                    tmp_data = np.zeros(atl24_ortho_h.shape)
                    tmp_data[:] = -1

                    atl24_dataset[column] = tmp_data

            dataset = pd.concat([dataset, atl24_dataset], ignore_index=True)
    
    
    def classify_bathymetry(
            self, dataset, thresh=95, min_buffer=-40, max_buffer=5,
            start_lat=False, end_lat=False, lat_res=10, h_res=.5,
            surface_buffer=-.5, water_temp=None
    ):
        """Classify bathymetry in an ATL03 file. 

        This uses C-Shelph to locate, extract and process bathymetric photons.
        This function is adapted from the C-Shelph CLI
        Depreciated once ATL24 are online
        """
        
        water_temp = utils.float_or(water_temp)
        epsg_code = cshelph.convert_wgs_to_utm(
            dataset.latitude.iloc[0], dataset.longitude.iloc[0]
        )
        epsg_num = int(epsg_code.split(':')[-1])
        utm_proj = pyproj.Proj(epsg_code)
        lon_utm, lat_utm = utm_proj(dataset.longitude, dataset.latitude)
                       
        ## Aggregate data into dataframe
        dataset_sea = pd.DataFrame(
            {'latitude': lat_utm,
             'longitude': lon_utm,
             'photon_height': dataset.photon_height,
             'laser': dataset.laser,
             'fn': dataset.fn,
             'confidence': dataset.confidence,
             'ref_elevation': dataset.ref_elevation,
             'ref_azimuth': dataset.ref_azimuth,
             'ref_sat_alt': dataset.ref_sat_alt,
             'ph_h_classed': dataset.ph_h_classed},
            columns=['latitude', 'longitude', 'photon_height',
                     'laser', 'fn', 'confidence', 'ref_elevation',
                     'ref_azimuth', 'ref_sat_alt', 'ph_h_classed']
        )
        dataset_sea1 = dataset_sea[
            (dataset_sea['photon_height'] > min_buffer) \
            & (dataset_sea['photon_height'] < max_buffer)
        ]
        dataset_sea1 = dataset_sea1[(dataset_sea1['ph_h_classed'] == 5)]
        
        if self.region is not None:
            xyz_region = self.region.copy()
            xyz_region.epsg = 'epsg:4326'
            xyz_region.warp('epsg:{}'.format(epsg_num))
            dataset_sea1 = dataset_sea1[
                (dataset_sea1['latitude'] > xyz_region.ymin) \
                & (dataset_sea1['latitude'] < xyz_region.ymax)
            ]
            dataset_sea1 = dataset_sea1[
                (dataset_sea1['longitude'] > xyz_region.xmin) \
                & (dataset_sea1['longitude'] < xyz_region.xmax)
            ]

        if len(dataset_sea1) > 0:
            binned_data_sea = cshelph.bin_data(dataset_sea1, lat_res, h_res)
            if binned_data_sea is not None:
                if water_temp is None:
                    try:
                        # water_temp = cshelph.get_water_temp(
                        #     self.fn, latitude, longitude
                        # )
                        ## water_temp via fetches instead of earthaccess
                        water_temp = self.get_water_temp()
                    except Exception as e:
                        # utils.echo_warning_msg(
                        #     'NO SST PROVIDED OR RETRIEVED: 20 degrees C assigned'
                        # )
                        water_temp = 20

                #utils.echo_msg('water temp is {}'.format(water_temp))
                sea_height = cshelph.get_sea_height(binned_data_sea, surface_buffer)
                sea_height1 = cshelph.get_bin_height(binned_data_sea, 60, surface_buffer)
                
                if sea_height is not None:
                    med_water_surface_h = np.nanmedian(sea_height) #* -1
                    
                    ## Correct for refraction
                    ref_x, ref_y, ref_z, ref_conf, raw_x, raw_y, raw_z, ph_ref_azi, ph_ref_elev = cshelph.refraction_correction(
                        water_temp, med_water_surface_h, 532, dataset_sea1.ref_elevation,
                        dataset_sea1.ref_azimuth, dataset_sea1.photon_height,
                        dataset_sea1.longitude, dataset_sea1.latitude, dataset_sea1.confidence,
                        dataset_sea1.ref_sat_alt
                    )
                    depth = med_water_surface_h - ref_z

                    # Create new dataframe with refraction corrected data
                    dataset_bath = pd.DataFrame(
                        {'latitude': raw_y, 'longitude': raw_x,
                         'cor_latitude':ref_y, 'cor_longitude':ref_x,
                         'cor_photon_height':ref_z, 'photon_height': raw_z,
                         'confidence':ref_conf, 'depth':depth},
                        columns=['latitude', 'longitude', 'photon_height',
                                 'cor_latitude','cor_longitude',
                                 'cor_photon_height', 'confidence',
                                 'depth']
                    )

                    # Bin dataset again for bathymetry
                    if len(dataset_bath) > 0:
                        binned_data = cshelph.bin_data(dataset_bath, lat_res, h_res)
                        if binned_data is not None:
                            # Find bathymetry
                            bath_height, geo_df = cshelph.get_bath_height(
                                binned_data, thresh, med_water_surface_h, h_res
                            )
                            if bath_height is not None:
                                transformer = pyproj.Transformer.from_crs(
                                    "EPSG:"+str(epsg_num),
                                    "EPSG:4326",
                                    always_xy=True
                                )
                                lon_wgs84, lat_wgs84 = transformer.transform(
                                    geo_df.longitude.values, geo_df.latitude.values
                                )
                                bath_height = [x for x in bath_height if ~np.isnan(x)]
                                
                                for n, id in enumerate(geo_df.ids.values):
                                    dataset.at[id, 'ph_h_classed'] = 40
                                    dataset.at[id, 'latitude'] = lat_wgs84[n]
                                    dataset.at[id, 'longitude'] = lon_wgs84[n]
                                    dataset.at[id, 'photon_height'] = geo_df.depth.values[n] * -1
                            
                                return(dataset)
            
        return(dataset)

    
    def _vectorize_df(self, dataset):
        """Make a point vector OGR DataSet Object from a pandas dataframe

        This is to allow spatial filtering for watermask and buildings.
        """

        dst_ogr = '{}'.format('icesat_dataframe')
        ogr_ds = gdal.GetDriverByName('Memory').Create(
            '', 0, 0, 0, gdal.GDT_Unknown
        )
        layer = ogr_ds.CreateLayer(
            dst_ogr, geom_type=ogr.wkbPoint
        )
        fd = ogr.FieldDefn('index', ogr.OFTInteger)
        layer.CreateField(fd)
        # for x in dataset.columns.to_list():
        #     fd = ogr.FieldDefn(x, ogr.OFTReal)
        #     fd.SetWidth(12)
        #     fd.SetPrecision(8)
        #     layer.CreateField(fd)
            
        f = ogr.Feature(feature_def=layer.GetLayerDefn())        
        with tqdm(desc='vectorizing dataframe', leave=False) as pbar:
            for index, this_row in dataset.iterrows():
                pbar.update()
                f.SetField(0, index)
                #[f.SetField(n+1, this_row[x]) for n,x in enumerate(dataset.columns.to_list())]
                g = ogr.CreateGeometryFromWkt(
                    f'POINT ({this_row["longitude"]} {this_row["latitude"]})'
                )
                f.SetGeometryDirectly(g)
                layer.CreateFeature(f)
            
        return(ogr_ds)

    
    def classify_buildings(self, dataset, these_bldgs):
        """classify building photons using BING building footprints 
        """

        ## vectorize the icesate2 photons
        ogr_df = self._vectorize_df(dataset)
        
        os.environ["OGR_OSM_OPTIONS"] = "INTERLEAVED_READING=YES"
        os.environ["OGR_OSM_OPTIONS"] = "OGR_INTERLEAVED_READING=YES"
        with tqdm(
                total=len(these_bldgs),
                desc='classifying building photons',
                leave=False
        ) as pbar:
            for n, bldg_geom in enumerate(these_bldgs):                
                pbar.update()
                icesat_layer = ogr_df.GetLayer()
                icesat_layer.SetSpatialFilter(bldg_geom)
                #[dataset.at[f.GetField('index'), 'ph_h_classed'] = 7 for f in icesat_layer]
                for f in icesat_layer:
                    idx = f.GetField('index')
                    dataset.at[idx, 'ph_h_classed'] = 7

                icesat_layer.SetSpatialFilter(None)

        ogr_df = None
        return(dataset)

    
    def classify_water(self, dataset, these_wms):
        """classify water photons using OSM coastline 
        """

        ## vectorize the photons
        ogr_df = self._vectorize_df(dataset)
        
        os.environ["OGR_OSM_OPTIONS"] = "INTERLEAVED_READING=YES"
        os.environ["OGR_OSM_OPTIONS"] = "OGR_INTERLEAVED_READING=YES"
        with tqdm(
                total=len(these_wms),
                desc='classifying water photons',
                leave=False
        ) as pbar:
            for n, wm_geom in enumerate(these_wms):                
                pbar.update()
                icesat_layer = ogr_df.GetLayer()
                icesat_layer.SetSpatialFilter(wm_geom)
                #[dataset.at[f.GetField('index'), 'ph_h_classed'] = 7 for f in icesat_layer]
                for f in icesat_layer:
                    idx = f.GetField('index')
                    #bathy_mask = dataset.at[idx, 'ph_h_classed'] == 40
                    #utils.echo_msg_bold(idx)
                    #utils.echo_msg_bold(dataset.at[idx, 'ph_h_classed'])
                    if dataset.at[idx, 'ph_h_classed'] != 40:
                        dataset.at[idx, 'ph_h_classed'] = 41

                icesat_layer.SetSpatialFilter(None)

        ogr_df = None
        return(dataset)

    def classify_by_mask_geoms(self, dataset, mask_geoms=[], classification=-1, except_classes=[]):
        """classify water photons using OSM coastline 
        """

        ## vectorize the photons
        ogr_df = self._vectorize_df(dataset)
        
        os.environ["OGR_OSM_OPTIONS"] = "INTERLEAVED_READING=YES"
        os.environ["OGR_OSM_OPTIONS"] = "OGR_INTERLEAVED_READING=YES"
        with tqdm(
                total=len(mask_geoms),
                desc='classifying water photons',
                leave=False
        ) as pbar:
            for n, wm_geom in enumerate(mask_geoms):                
                pbar.update()
                icesat_layer = ogr_df.GetLayer()
                icesat_layer.SetSpatialFilter(wm_geom)
                #utils.echo_msg(len(icesat_layer))
                for f in icesat_layer:
                    idx = f.GetField('index')
                    #except_mask = dataset.at[idx, 'ph_h_classed']
                    if dataset.at[idx, 'ph_h_classed'] not in except_classes:
                        dataset.at[idx, 'ph_h_classed'] = classification

                icesat_layer.SetSpatialFilter(None)

        ogr_df = None
        return(dataset)

    
class MBSParser(ElevationDataset):
    """providing an mbsystem parser

    Process MB-System supported multibeam data files.
    See MB-System for more information regarding supported file 
    formats, etc.
    
    generate_inf - generate an inf file for the MBS data
    yield_xyz - yield the MBS data as xyz
    yield_array - yield the MBS data as an array
    
    -----------
    Parameters:
    
    mb_fmt=[]
    mb_exclude=[]
    """

    def __init__(self,
                 mb_fmt=None,
                 mb_exclude='A',
                 want_mbgrid=False,
                 want_binned=False,
                 min_year=None,
                 auto_weight=True,
                 auto_uncertainty=True,
                 **kwargs):
        super().__init__(**kwargs)
        self.mb_fmt = mb_fmt
        self.mb_exclude = mb_exclude
        self.want_mbgrid = want_mbgrid
        self.want_binned = want_binned
        self.min_year = min_year
        self.auto_weight = auto_weight
        self.auto_uncertainty = auto_uncertainty
        if self.src_srs is None:
            #self.src_srs = 'epsg:4326+3855'
            self.src_srs = 'epsg:4326'
            
            
    def inf_parse(self):
        self.infos.minmax = [0,0,0,0,0,0]
        this_row = 0
        xinc = 0
        yinc = 0
        dims = []
        inf_fn = '{}.inf'.format(self.fn) \
            if self.fn.split('.')[-1] != 'inf' \
               else self.fn
        
        with open(inf_fn) as iob:
            for il in iob:
                til = il.split()
                if len(til) > 1:

                    if til[0] == 'Swath':
                        if til[2] == 'File:':
                            self.infos.name = til[3]

                    if ' '.join(til[:-1]) == 'MBIO Data Format ID:':
                        self.mb_fmt = til[-1]
                            
                    if til[0] == 'Number':
                        if til[2] == 'Records:':
                            self.infos.numpts = utils.int_or(til[3])
                            
                    if til[0] == 'Minimum':
                        if til[1] == 'Longitude:':
                            self.infos.minmax[0] = utils.float_or(til[2])
                            self.infos.minmax[1] = utils.float_or(til[5])
                        elif til[1] == 'Latitude:':
                            self.infos.minmax[2] = utils.float_or(til[2])
                            self.infos.minmax[3] = utils.float_or(til[5])
                        elif til[1] == 'Depth:':
                            self.infos.minmax[4] = utils.float_or(til[5]) * -1
                            self.infos.minmax[5] = utils.float_or(til[2]) * -1
                            
                    if til[0] == 'CM':
                        if til[1] == 'dimensions:':
                            dims = [utils.int_or(til[2]), utils.int_or(til[3])]
                            cm_array = np.zeros((dims[0], dims[1]))
                            
                    if til[0] == 'CM:':
                        for j in range(0, dims[0]):
                            cm_array[this_row][j] = utils.int_or(til[j+1])
                        this_row += 1

        mbs_region = regions.Region().from_list(self.infos.minmax)
        if len(dims) > 0:
            xinc = (mbs_region.xmax - mbs_region.xmin) / dims[0]
            yinc = (mbs_region.ymin - mbs_region.ymax) / dims[1]
        
        if abs(xinc) > 0 and abs(yinc) > 0:
            xcount, ycount, dst_gt = mbs_region.geo_transform(
                x_inc=xinc, y_inc=yinc
            )
            ds_config = {'nx': dims[0], 'ny': dims[1], 'nb': dims[1] * dims[0],
                         'geoT': dst_gt, 'proj': gdalfun.osr_wkt(self.src_srs),
                         'dt': gdal.GDT_Float32, 'ndv': 0, 'fmt': 'GTiff'}
            driver = gdal.GetDriverByName('MEM')
            ds = driver.Create(
                'tmp', ds_config['nx'], ds_config['ny'], 1, ds_config['dt']
            )
            ds.SetGeoTransform(ds_config['geoT'])
            if ds_config['proj'] is not None:
                ds.SetProjection(ds_config['proj'])
                
            ds_band = ds.GetRasterBand(1)
            ds_band.SetNoDataValue(ds_config['ndv'])
            ds_band.WriteArray(cm_array)
            tmp_ds = ogr.GetDriverByName('Memory').CreateDataSource('tmp_poly')
            tmp_layer = tmp_ds.CreateLayer('tmp_poly', None, ogr.wkbMultiPolygon)
            tmp_layer.CreateField(ogr.FieldDefn('DN', ogr.OFTInteger))
            gdal.Polygonize(ds_band, ds_band, tmp_layer, 0)
            multi = ogr.Geometry(ogr.wkbMultiPolygon)
            for feat in tmp_layer:
                feat.geometry().CloseRings()
                wkt = feat.geometry().ExportToWkt()
                multi.AddGeometryDirectly(ogr.CreateGeometryFromWkt(wkt))
                
            wkt = multi.ExportToWkt()
            tmp_ds = ds = None
        else:
            wkt = mbs_region.export_as_wkt()

        self.infos.wkt = wkt

        if self.src_srs is None:
            self.infos.src_srs = 'epsg:4326'
        else:
            self.infos.src_srs = self.src_srs
        
        return(self)

    
    def parse_(self):
        """use mblist to convert data to xyz then set the dataset as xyz and 
        use that to process...
        """
        
        mb_fn = os.path.join(self.fn)
        if self.region is not None:
            mb_region = self.region.copy()
            mb_region.buffer(pct=25)
        else:
            mb_region = None

        out_mb = utils.make_temp_fn(
            '{}_.xyz'.format(utils.fn_basename2(mb_fn)),
            self.cache_dir
        )
        out, status = utils.run_cmd('mblist -M{}{} -OXYZ -I{} > {}'.format(
            self.mb_exclude, ' {}'.format(
                mb_region.format('gmt') if mb_region is not None else ''
            ), mb_fn, out_mb
        ), verbose=True)

        if status == 0:
            data_set = DatasetFactory(
                **self._set_params(
                    mod=out_mb, data_foramt=168
                )
            )._acquire_module.initialize()
            
            # fill self.data_entries with each dataset for use outside the yield.            
            for ds in data_set.parse(): 
                self.data_entries.append(ds) 
                yield(ds)

        utils.remove_glob('{}*'.format(out_mb))

        
    def mb_inf_format(self, src_inf):
        """extract the format from the mbsystem inf file."""

        with open(src_inf, errors='ignore') as iob:
            for il in iob:
                til = il.split()
                if len(til) > 1:
                    #utils.echo_msg(til[0].strip())
                    if til[0].strip() == 'MBIO':
                        return(til[4])
        return(None)

    
    def mb_inf_data_date(self, src_inf):
        """extract the date from the mbsystem inf file."""

        if os.path.exists(src_inf):
            with open(src_inf, errors='ignore') as iob:
                for il in iob:
                    til = il.split()
                    if len(til) > 1:
                        if til[0] == 'Time:':
                            return(til[3])
        return(None)

    
    def mb_inf_perc_good(self, src_inf):
        """extract the data format from the mbsystem inf file."""

        if os.path.exists(src_inf):
            with open(src_inf, errors='ignore') as iob:
                for il in iob:
                    til = il.split(':')
                    if len(til) > 1:
                        if til[0].strip() == 'Number of Good Beams':
                            return(til[1].split()[-1].split('%')[0])
        return(None)

    
    def yield_mbgrid_ds(self):
        """process the data through mbgrid and use GDALFile to further 
        process the gridded data
        """
        
        mb_fn = os.path.join(self.fn)
        with open('_mb_grid_tmp.datalist', 'w') as tmp_dl:
            tmp_dl.write(
                '{} {} {}\n'.format(
                    self.fn,
                    self.mb_fmt if self.mb_fmt is not None else '',
                    self.weight if self.mb_fmt is not None else ''
                )
            )

        ofn = '_'.join(os.path.basename(mb_fn).split('.')[:-1])
        try:
            utils.run_cmd(
                (f'mbgrid -I_mb_grid_tmp.datalist {self.data_region.format("gmt")} ' +
                 f'-E{self.x_inc}/{self.y_inc}/degrees! -O{ofn} -A2 -F1 -C2/1 -S0 -T35 -W.1'),
                verbose=True
            )

            gdalfun.gdal2gdal('{}.grd'.format(ofn))
            utils.remove_glob(
                '_mb_grid_tmp.datalist',
                '{}.cmd'.format(ofn),
                '{}.mb-1'.format(ofn),
                '{}.grd*'.format(ofn)
            )
            
            grits_filter = grits.grits_factory.GritsFactory(
                mod='outliers:multipass=2',
                src_dem='{}.tif'.format(ofn),
                cache_dir=self.cache_dir,
            )._acquire_module()
            
            if grits_filter is not None:
                try:
                    grits_filter()
                    os.replace(grits_filter.dst_dem, '{}'.format(ofn))
                except:
                    pass

            mbs_ds = DatasetFactory(
                **self._set_params(
                    mod='{}.tif'.format(ofn),
                    data_format=200
                )
            )._acquire_module()
            mbs_ds.initialize()
            for gdal_ds in mbs_ds.parse():
                for pts in gdal_ds.transform_and_yield_points():
                    yield(pts)
            
            #yield(mbs_ds)
            utils.remove_glob('{}*.tif*'.format(ofn))
        except Exception as e:
            #pass
            raise(e)

        
    def yield_mblist_ds(self):
        """use mblist to process the multibeam data"""

        if not self.fn.endswith('.inf'):
            mb_fn = os.path.join(self.fn)
            #xs = []
            #ys = []
            #zs = []
            #ws = []
            #us = []
            mb_points = []
            if self.region is not None:
                mb_region = self.region.copy()
                mb_region.buffer(pct=25)
            else:
                mb_region = None

            src_inf = '{}.inf'.format(self.fn)
            try:
                mb_format = self.mb_inf_format(src_inf)
                if mb_fn.split('.')[-1] == 'fbt':
                    mb_format = None
            except:
                mb_format = None

            mb_date = self.mb_inf_data_date(src_inf)
            mb_perc = self.mb_inf_perc_good(src_inf)
            this_year = int(utils.this_year())
            if self.auto_weight:
                if mb_date is not None:
                    #this_weight = min(0.9, .5*(int(mb_date)-1900)/(2020-1900))
                    #this_weight = max(0.01, 1 - ((this_year - int(mb_date)) / (this_year - 1990)))
                    this_weight = min(0.99, max(0.01, 1 - ((2024 - int(mb_date))) / (2024 - 1980)))
                    #this_weight = 1
                else:
                    this_weight = 1

                if self.weight is not None:
                    self.weight *= this_weight
                
            #'mblist -M{}{} -OXYZDSc -I{}{}'.format(
            #                                       'mblist -M{}{} -OXYZ -I{}{}'.format(
            #                    'mblist -M{}{} -OXYZDAGgFPpRrSCc -I{}{}'.format(
            for line in utils.yield_cmd(
                    'mblist -M{}{} -OXYZDS -I{}{}'.format(
                        self.mb_exclude, ' {}'.format(
                            mb_region.format('gmt') \
                            if mb_region is not None \
                            else ''
                        ), mb_fn,
                        ' -F{}'.format(mb_format) \
                        if mb_format is not None \
                        else ''
                    ),
                    verbose=False,
            ):
                this_line = [float(x) for x in line.strip().split('\t')]
                x = this_line[0]
                y = this_line[1]
                z = this_line[2]
                crosstrack_distance = this_line[3]
                speed = this_line[4]
                if speed == 0:
                    continue
                #roll = this_line[5]
                #utils.echo_msg(roll)
                #z = roll
                #u_depth = ((2+(0.02*(z*-1)))*0.51)
                #u = math.sqrt(1 + ((.023 * abs(crosstrack_distance))**2))
                if self.auto_weight:
                    #w = max(.5, 1/(1 + .005*abs(crosstrack_distance)))
                    u_depth = ((.25+(0.02*(z*-1)))*0.51)
                    u_cd =  .005*abs(crosstrack_distance)
                    #u_s = math.sqrt(1 + ((.51 * abs(speed))**2))
                    tmp_speed = min(14, abs(speed - 14))
                    u_s = 1 * (tmp_speed*.51)
                    #u_s = 2 + (.5 * abs(tmp_speed)) if tmp_speed <=0 else 1 + (.005 * abs(tmp_speed))
                    u = math.sqrt(u_depth**2 + u_cd**2 + u_s**2)
                    w = 1/u
                else:
                    w = 1
                    u = 0

                #u = u_cd
                #u = speed
                #utils.echo_msg_bold()
                out_line = [x,y,z,w,u]
                mb_points.append(out_line)
                # if self.auto_weight or self.auto_uncertainty:
                #     x = this_line[0]
                #     y = this_line[1]
                #     z = this_line[2]
                #     crosstrack_distance = this_line[3]
                #     crosstrack_slope = this_line[4]
                #     flat_bottom_grazing_angle = this_line[5]
                #     seafloor_grazing_angle = this_line[6]
                #     beamflag = this_line[7]
                #     pitch = this_line[8]
                #     draft = this_line[9]
                #     roll = this_line[10]
                #     heave = this_line[11]
                #     speed = this_line[12]
                #     sonar_alt = this_line[13]
                #     sonar_depth = this_line[14]
                #     if int(beamflag) == 0:
                #         xs.append(x)
                #         ys.append(y)
                #         zs.append(z)
                #         ws.append(1)
                #         ## uncertainty
                #         u_depth = ((2+(0.02*(z*-1)))*0.51)
                #         u_s_depth = ((2+(0.02*(sonar_depth*-1)))*0.51)
                #         u_cd = math.sqrt(1 + ((.023 * abs(crosstrack_distance))**2))
                #         if speed >= 25:
                #             u_s = math.sqrt(1 + ((.51 * abs(speed))**2))
                #             u = math.sqrt(u_depth**2 + u_cd**2 + u_s**2)
                #         else:
                #             u = math.sqrt(u_depth**2 + u_cd**2)

                #         us.append(u)
                #         #if self.auto_weight:
                #         ## weight
                #         #w = math.sqrt((1/u)) * this_weight
                #         # w = this_weight
                #         # w *= self.weight if self.weight is not None else 1
                #         # ws.append(w)
                # else:
                # xs.append(this_line[0])
                # ys.append(this_line[1])
                # zs.append(this_line[2])
                # ws.append(1)
                # us.append(0)

            if len(mb_points) > 0:
                #mb_points = np.column_stack((xs, ys, zs, ws, us))
                #xs = ys = zs = ws = us = None
                ##_ = [x.extend([1,0]) for x in mb_points]
                # for x in mb_points:
                #     x.extend([1,0])

                mb_points = np.rec.fromrecords(
                    mb_points, names='x, y, z, w, u'
                )
                if mb_points is not None:
                    yield(mb_points)

                mb_points = None

                
    def yield_mblist2_ds(self):
        """use mblist to process the multibeam data"""
        
        mb_fn = os.path.join(self.fn)
        if self.region is None and self.data_region is None:
            self.want_mbgrid = False

        if self.region is not None:
            mb_region = self.region.copy()
            mb_region.buffer(pct=25)
        else:
            mb_region = None

        #, '-F{}'.format(self.mb_fmt) if self.mb_fmt is not None else ''
        mb_points = [[float(x) for x in l.strip().split('\t')] \
                     for l in utils.yield_cmd(
                             'mblist -M{}{} -OXYZ -I{}'.format(
                                 self.mb_exclude, ' {}'.format(
                                     mb_region.format('gmt') \
                                     if mb_region is not None \
                                     else ''
                                 ), mb_fn
                             ),
                             verbose=False,
                     )]

        if len(mb_points) > 0:
            mb_points = np.rec.fromrecords(mb_points, names='x, y, z')
        else:
            mb_points = None

        if self.want_binned:
            #mb_points = self.bin_z_points(mb_points)
            point_filter = PointFilterFactory(
                mod='outlierz', points=mb_points
            )._acquire_module()
            if point_filter is not None:
                mb_points = point_filter()

        if mb_points is not None:
            yield(mb_points)

            
    def yield_points(self):        
        mb_fn = os.path.join(self.fn)
        if self.region is None or self.data_region is None:
            self.want_mbgrid = False

        ## update want_mbgrid to output points!
        if self.want_mbgrid \
           and (self.x_inc is not None \
                and self.y_inc is not None):
            for pts in self.yield_mbgrid_ds():
                yield(pts)
        else:
            for pts in self.yield_mblist_ds():
                yield(pts)

                
class OGRFile(ElevationDataset):
    """providing an OGR 3D point dataset parser.

    Useful for data such as S-57, ENC, E-Hydro, Etc.

    -----------
    Parameters:

    ogr_layer (str/int): the OGR layer containing elevation data
    elev_field (str): the field containing the z values
    weight_field (str): the field containing weight values
    uncertainty_field (str): the field containing uncertainty_values
    z_scale (float): scale the output z values    
    """

    _known_layer_names = ['SOUNDG', 'SurveyPoint_HD', 'SurveyPoint']
    _known_elev_fields = ['Elevation', 'elev', 'z', 'height', 'depth',
                          'topography', 'surveyPointElev', 'Z_depth',
                          'Z_height']
    
    def __init__(self,
                 ogr_layer=None,
                 elev_field=None,
                 weight_field=None,
                 uncertainty_field=None,
                 z_scale=None,
                 elevation_value=None,
                 **kwargs):
        super().__init__(**kwargs)
        self.ogr_layer = ogr_layer
        self.elev_field = elev_field
        self.weight_field = weight_field
        self.uncertainty_field = uncertainty_field
        self.z_scale = utils.float_or(z_scale)
        self.elevation_value = utils.float_or(elevation_value)

        
    def find_elevation_layer(self, ds_ogr):
        for l in self._known_layer_names:
            test_layer = ds_ogr.GetLayerByName(l)
            if test_layer is not None:
                return((l, test_layer))
        return(None, None)

    
    def find_elevation_field(self, ogr_feature):
        for f in self._known_elev_fields:            
            test_field = ogr_feature.GetField(f)
            if test_field is not None:
                return((l, test_field))
            
        return(None, None)

    
    def yield_points(self):
        ds_ogr = ogr.Open(self.fn)
        count = 0
        #utils.echo_msg(self.ogr_layer)
        if ds_ogr is not None:
            layer_name = None
            if self.ogr_layer is None:
                layer_name, layer_s = self.find_elevation_layer(ds_ogr)

                if layer_name is None:
                    layer_s = ds_ogr.GetLayer()
                    
            elif utils.str_or(self.ogr_layer) is not None:
                layer_name = self.ogr_layer
                layer_s = ds_ogr.GetLayer(str(self.ogr_layer))
                if layer_s is None:
                    layer_name, layer_s = self.find_elevation_layer(ds_ogr)
                    
            elif utils.int_or(self.ogr_layer) is not None:
                layer_s = ds_ogr.GetLayer(self.ogr_layer)
            else:
                layer_s = ds_ogr.GetLayer()

            if layer_s is not None:
                field_names = [field.name for field in layer_s.schema]
                if self.elev_field not in field_names:                    
                    for field_name in field_names:
                        if field_name in self._known_elev_fields:
                            self.elev_field = field_name
                            break
                    
                if self.region is not None:
                    layer_s.SetSpatialFilter(
                        self.region.export_as_geom() \
                        if self.transform['transformer'] is None \
                        else self.transform['trans_region'].export_as_geom()
                    )

                for f in layer_s:
                    geom = f.GetGeometryRef()
                    g = json.loads(geom.ExportToJson())
                    #xyzs = g['coordinates']
                    xyzs = []
                    if g['type'] == 'Point':
                        xyzs = [g['coordinates']]
                    else:
                        for i in g['coordinates']:
                            if isinstance(i[0], list):
                                xyzs += i
                            else:
                                xyzs.append(i)

                    if self.uncertainty_field is not None:
                        unc = utils.float_or(f.GetField(self.uncertainty_field))
                    else:
                        unc = None

                    if self.weight_field is not None:
                        weight = utils.float_or(f.GetField(self.weight_field))
                    else:
                        weight = None
                                
                    for xyz in xyzs:                            
                        if not geom.Is3D():
                            # if self.elev_field is None:
                            #     self.elev_field = self.find_elevation_field(f)

                            if self.elev_field is None:
                                if self.elevation_value is None:
                                    elev = 0
                                else:
                                    elev = self.elevation_value
                            else:
                                elev = utils.float_or(f.GetField(self.elev_field))

                            if elev is not None:                                
                                xyz.append(elev)
                            else:
                                continue

                        else:
                            if self.elev_field is None:
                                if self.elevation_value is None:
                                    elev = 0
                                else:
                                    elev = self.elevation_value
                                    
                            else:
                                elev = utils.float_or(f.GetField(self.elev_field))
                                
                            if isinstance(xyz[0], list):
                                for x in xyz:
                                    #for xx in x:
                                    x[2] = elev

                    if isinstance(xyzs[0], list):
                        #[x.append(weight if weight is not None else 1) for x in xyzs]
                        #[x.append(unc if unc is not None else 0) for x in xyzs]
                        
                        for x in xyzs:
                            x.append(weight if weight is not None else 1.)
                            x.append(unc if unc is not None else 0.)
                            
                        points = np.rec.fromrecords(
                            xyzs, names='x, y, z, w, u'
                        )
                        if self.z_scale is not None:
                            points['z'] *= self.z_scale
                            
                        yield(points)

                        # for x in xyzs:
                        #     x.append(weight if weight is not None else 1)
                        #     x.append(unc if unc is not None else 0)
                        #     points = np.rec.fromrecords(
                        #         [x], names='x, y, z, w, u'
                        #     )
                        #     if self.z_scale is not None:
                        #         points['z'] *= self.z_scale

                        #     yield(points)
                                
            ds_ogr = layer_s = None

            
class Points(ElevationDataset):
    def __init__(self, **kwargs):
        super().__init__(**kwargs)
        self.metadata['name'] = 'points'
        self.data_format = -4

        
    def yield_points(self):
        points = self.fn
        if isinstance(points, np.ndarray):
            points = np.rec.fromrecords(points, names='x, y, z')
        elif isinstance(points, np.core.records.recarray):
            points = points
        elif isinstance(points, pd.DataFrame):
            points = points
        
        yield(points)

        
class Scratch(ElevationDataset):
    """Scratch Dataset

    Process a python list of valid dataset entries
    """
    
    def __init__(self, **kwargs):
        super().__init__(**kwargs)
        self.metadata['name'] = 'scratch'
        self.data_format = -3

    def generate_inf(self):
        """generate and return the infos blob of the datalist.

        datasets parsed from the datalist may have variable srs, so
        we want to transform those to whatever self.dst_srs is, if it
        exists, in order to properly fill the datalist/json srs 
        and regions...
        """

        _region = self.region
        self.region = None
        out_regions = []
        out_srs = []
        for entry in self.parse():            
            entry_minmax = entry.infos.minmax
            ## entry has an srs and dst_srs is set,
            ## so lets transform the region to suit
            if entry.src_srs is not None:
                out_srs.append(entry.src_srs)
                if self.dst_srs is not None:
                    entry_region = regions.Region().from_list(entry_minmax)
                    if entry_region.valid_p():
                        entry_region.src_srs = entry.src_srs
                        entry_region.warp(self.dst_srs)
                        entry_minmax = entry_region.export_as_list(
                            include_z=True
                        )
                        
            entry_region = regions.Region().from_list(entry_minmax)
            if entry_region.valid_p():
                out_regions.append(entry_region)
                self.infos.numpts += entry.infos.numpts

        ## merge all the gathered regions
        region_count = 0
        out_region = None
        for this_region in out_regions:
            if this_region.valid_p():
                if region_count == 0:
                    out_region = this_region
                    region_count += 1
                else:
                    out_region = regions.regions_merge(
                        out_region, this_region
                    )
                    
        if out_region is not None:
            self.infos.minmax = out_region.export_as_list(include_z=True)
            self.infos.wkt = out_region.export_as_wkt()

        ## set the epsg for the datalist
        if self.infos.src_srs is None:
            if self.src_srs is not None:
                self.infos.src_srs = self.src_srs
            elif out_srs:
                if all(x == out_srs[0] for x in out_srs):
                    self.infos.src_srs = out_srs[0]

                self.src_srs = self.infos.src_srs
                
        self.region = _region
        return(self.infos)

    
    def parse(self):
        if isinstance(self.fn, list):
            for this_ds in self.fn:
                if this_ds is not None and this_ds.valid_p(
                        fmts=DatasetFactory._modules[this_ds.data_format]['fmts']
                ):
                    this_ds.initialize()
                    #self.data_entries.append(this_ds)
                    #yield(this_ds)
                    for ds in this_ds.parse():
                    # fill self.data_entries with each dataset for
                    # use outside the yield.
                        self.data_entries.append(ds)
                        yield(ds)

                        
class Datalist(ElevationDataset):
    """representing a datalist parser
    
    A datalist is an extended MB-System style datalist.
    
    Each datalist consists of datalist-entries, where a datalist 
    entry has the following columns:
    `path format weight uncertainty title source date data_type 
    resolution hdatum vdatum url`

    the datalist can contain datalist-entries to other datalist files, 
    distributed across a file-system.

    see `cudem.dlim.datasets` for superclass ElevationDataset
    """

    _datalist_json_cols = [
        'path', 'format', 'weight', 'uncertainty', 'name', 'title', 'source',
        'date', 'data_type', 'resolution', 'hdatum', 'vdatum',
        'url', 'mod_args'
    ]

    
    def __init__(self, fmt=None, **kwargs):
        super().__init__(**kwargs)
        self.kwargs = kwargs
        
    def _init_datalist_vector(self):
        """initialize the datalist geojson vector.
        
        this vector is used to quickly parse data from distributed files
        across a file-system. Each data file will have it's own entry in
        the geojson datalist vector, containing gathered metadata based on the
        source datalist.
        """

        #self.set_transform()
        self.dst_layer = '{}'.format(self.fn)
        self.dst_vector = self.dst_layer + '.json'

        utils.remove_glob('{}.json'.format(self.dst_layer))
        #if self.src_srs is not None:
        #    gdalfun.osr_prj_file('{}.prj'.format(self.dst_layer), self.src_srs)
            
        self.ds = ogr.GetDriverByName('GeoJSON').CreateDataSource(
            self.dst_vector
        )
        srs = srsfun.osr_srs(self.src_srs)
        
        if self.ds is not None: 
            self.layer = self.ds.CreateLayer(
                '{}'.format(self.dst_layer), srs, ogr.wkbMultiPolygon
            )
            [self.layer.CreateField(
                ogr.FieldDefn('{}'.format(f), ogr.OFTString)
            ) for f in self._datalist_json_cols]
            
            [self.layer.SetFeature(feature) for feature in self.layer]
            return(0)
        else:
            self.layer = None
            return(-1)

        
    def _create_entry_feature(self, entry, entry_region):
        """create a datalist entry feature and insert it into the
        datalist-vector geojson

        -----------
        Parameters:
        
        entry - the datalist entry object
        entry_region - the region of the datalist entry
        """

        #utils.echo_msg(entry)
        #utils.echo_msg(entry.params['kwargs'])
        entry_path = os.path.abspath(entry.fn) if not entry.remote else entry.fn
        entry_fields = [entry_path,
                        entry.data_format,
                        entry.weight,
                        entry.uncertainty,
                        entry.metadata['name'],
                        entry.metadata['title'],
                        entry.metadata['source'],
                        entry.metadata['date'],
                        entry.metadata['data_type'],
                        entry.metadata['resolution'],
                        entry.metadata['hdatum'],
                        entry.metadata['vdatum'],
                        entry.metadata['url'],
                        utils.dict2args(entry.params['mod_args'])]
        dst_defn = self.layer.GetLayerDefn()
        entry_geom = ogr.CreateGeometryFromWkt(entry_region.export_as_wkt())
        out_feat = ogr.Feature(dst_defn)
        out_feat.SetGeometry(entry_geom)
        for i, f in enumerate(self._datalist_json_cols):
            out_feat.SetField(f, entry_fields[i])
            
        self.layer.CreateFeature(out_feat)

        
    def generate_inf(self):
        """generate and return the infos blob of the datalist.

        datasets parsed from the datalist may have variable srs, so
        we want to transform those to whatever self.dst_srs is, if it
        exists, in order to properly fill the datalist/json srs and 
        regions...
        """

        self.region = None
        self.infos.file_hash = self.infos.generate_hash()
        _region = self.region
        out_regions = []
        out_srs = []

        ## attempt to generate a datalist-vector geojson and
        ## if successful, fill it wil the datalist entries, using `parse`
        if self._init_datalist_vector() == 0:
            for entry in self.parse():
                entry_minmax = entry.infos.minmax
                if entry.mask is not None: ## add all duplicate params???
                    entry.params['mod_args']['mask'] = entry.mask['mask']
                    for key in entry.mask.keys():
                        entry.params['mod_args'][key] = entry.mask[key]
                        #entry.params['mod_args'] = {'mask': entry.mask}

                ## entry has an srs and dst_srs is set, so lets transform
                ## the region to suit
                if entry.src_srs is not None:
                    out_srs.append(entry.src_srs)
                    if self.dst_srs is not None:
                        entry_region = regions.Region(
                            src_srs=entry.src_srs
                        ).from_list(entry_minmax).warp(self.dst_srs)
                        entry_minmax = entry_region.export_as_list(include_z=True)

                ## create the feature for the geojson
                entry_region = regions.Region().from_list(entry_minmax)
                if entry_region.valid_p():
                    out_regions.append(entry_region)
                    self._create_entry_feature(entry, entry_region)
                    self.infos.numpts += entry.infos.numpts

            self.ds = self.layer = None # close the geojson ogr dataset

        else:
            utils.echo_warning_msg(
                'could not initialize datalist vector'
            )
            return(self.infos)

        ## merge all the gathered regions
        region_count = 0
        out_region = None
        for this_region in out_regions:
            if this_region.valid_p():
                if region_count == 0:
                    out_region = this_region
                    region_count += 1
                else:
                    out_region = regions.regions_merge(out_region, this_region)
                    
        if out_region is not None:
            self.infos.minmax = out_region.export_as_list(include_z=True)
            self.infos.wkt = out_region.export_as_wkt()

        ## set the epsg for the datalist
        if self.infos.src_srs is None:
            if self.src_srs is not None:
                self.infos.src_srs = self.src_srs
            elif out_srs:
                if all(x == out_srs[0] for x in out_srs):
                    self.infos.src_srs = out_srs[0]

                self.src_srs = self.infos.src_srs

        self.region = _region
        return(self.infos)

    
    def parse_json(self):
        """parse the datalist using the datalist-vector geojson.

        Quickly find data in a given region using the datalist-vector. 
        The datalist-vector must have been previously generated using `parse`. 
        If the datlist-vector is not found will fall-back to `parse` and 
        generate a new datalist-vector geojson.

        -------
        Yields:
        dataset object of each dataset found in the datalist-vector
        """

        ## check for the datalist-vector geojson
        status = 0
        count = 0
        
        ## user input to re-gerenate json...?
        if os.path.exists('{}.json'.format(self.fn)):
            driver = ogr.GetDriverByName('GeoJSON')
            dl_ds = driver.Open('{}.json'.format(self.fn))
            if dl_ds is None:
                # utils.echo_warning_msg(
                #     f'could not open {self.fn}.json'
                # )
                status = -1
        else:
            status = -1

        ## parse the datalist-vector geojson and yield the results
        if status != -1:
            dl_layer = dl_ds.GetLayer()
            ldefn = dl_layer.GetLayerDefn()
            _boundsGeom = None
            if self.region is not None:
                _boundsGeom = self.region.export_as_geom() \
                    if self.transform['transformer'] is None \
                       else self.transform['trans_region'].export_as_geom()

            dl_layer.SetSpatialFilter(_boundsGeom)
            count = len(dl_layer)
            with tqdm(
                    total=len(dl_layer),
                    desc='parsing {} datasets from datalist json {}.json @ {}'.format(
                        count, self.fn, self.weight
                    ),
                    leave=self.verbose
            ) as pbar:
                for l,feat in enumerate(dl_layer):
                    pbar.update()
                    ## filter by input source region extras (weight/uncertainty)
                    if self.region is not None:
                        w_region = self.region.w_region()
                        if w_region[0] is not None:
                            if float(feat.GetField('weight')) < w_region[0]:
                                continue

                        if w_region[1] is not None:
                            if float(feat.GetField('weight')) > w_region[1]:
                                continue

                        u_region = self.region.u_region()
                        if u_region[0] is not None:
                            if float(feat.GetField('uncertainty')) < u_region[0]:
                                continue

                        if u_region[1] is not None:
                            if float(feat.GetField('uncertainty')) > u_region[1]:
                                continue

                    ## extract the module arguments from the datalist-vector
                    try:
                        ds_args = feat.GetField('mod_args')
                        data_set_args = utils.args2dict(list(ds_args.split(':')), {})
                        # for kpam in list(data_set_args.keys()):
                        #     if kpam in self.__dict__:
                        #         kval = data_set_args[kpam]
                        #         self.__dict__[kpam] = kval
                        #         del data_set_args[kpam]

                        ds_args = utils.dict2args(data_set_args)
                        # for kpam, kval in data_set_args.items():
                        #     if kpam in self.__dict__:
                        #         utils.echo_msg(kpam)
                        #         self.__dict__[kpam] = kval
                        #         #del data_set_args[kpam]
                    except:
                        ds_args = None
                        data_set_args = {}

                    ## update existing metadata
                    md = copy.deepcopy(self.metadata)
                    for key in self.metadata.keys():
                        md[key] = feat.GetField(key)

                    ## generate the dataset object to yield
                    data_mod = '"{}" {}{} {} {}'.format(
                        feat.GetField('path'),
                        feat.GetField('format'),
                        ':{}'.format(ds_args) if ds_args is not None else '',
                        feat.GetField('weight'),
                        feat.GetField('uncertainty')
                    )
                    data_set = DatasetFactory(
                        **self._set_params(mod=data_mod, metadata=md)#, **data_set_args)
                    )._acquire_module()
                    if data_set is not None and data_set.valid_p(
                            fmts=DatasetFactory._modules[data_set.data_format]['fmts']
                    ):
                        data_set.initialize()
                        #utils.echo_msg(data_set.params)
                        ## fill self.data_entries with each dataset for use outside the yield.
                        for ds in data_set.parse(): 
                            self.data_entries.append(ds)
                            yield(ds)

            dl_ds = dl_layer = None
                
        else:
            ## failed to find/open the datalist-vector geojson, so run `parse` instead and
            ## generate one for future use...
            # utils.echo_warning_msg(
            #     'could not load datalist-vector json {}.json,
            # falling back to parse, generate a json file for the datalist using
            # `dlim -i`'.format(self.fn)
            # )
            for ds in self.parse_no_json():
                yield(ds)

                
    def parse(self):
        """parse the datalist file.

        -------
        Yields:
        dataset object of each dataset found in the datalist        
        """

        status = 0
        if os.path.exists(self.fn):
            with open(self.fn, 'r') as f:
                count = sum(1 for _ in f)

            with open(self.fn, 'r') as op:
                with tqdm(
                        total=count,
                        desc=f'parsing datalist {self.fn}...',
                        leave=False
                ) as pbar:
                    for l, this_line in enumerate(op):
                        pbar.update()
                        ## parse the datalist entry line
                        if this_line[0] != '#' \
                           and this_line[0] != '\n' \
                               and this_line[0].rstrip() != '':
                            md = copy.deepcopy(self.metadata)
                            md['name'] = utils.fn_basename2(
                                os.path.basename(self.fn)
                            )

                            ## generate the dataset object to yield
                            # ds_kwargs = self.kwargs.copy()
                            # ds_kwargs['mod'] = this_line
                            # ds_kwargs['metadata'] = md
                            # ds_kwargs['src_srs'] = self.src_srs
                            # ds_kwargs['parent'] = self
                            # ds_kwargs['fn'] = None
                            ds_params = self._set_params(
                                #**ds_kwargs
                                mod=this_line,
                                metadata=md,
                                src_srs=self.src_srs,
                                parent=self,
                                fn=None,
                            )
                            #utils.echo_msg_bold(ds_params)
                            data_set = DatasetFactory(**ds_params)._acquire_module()
                            if data_set is not None and data_set.valid_p(
                                    fmts=DatasetFactory._modules[
                                        data_set.data_format
                                    ]['fmts']
                            ):
                                data_set.initialize()
                                ## filter with input source region, if necessary
                                ## check input source region against the dataset
                                ## region found in its inf file.
                                if self.region is not None \
                                   and self.region.valid_p(check_xy=True):
                                    # inf_region = regions.Region().from_list(
                                    #     data_set.infos.minmax
                                    # )
                                    # if inf_region.valid_p():
                                    #     inf_region.wmin = data_set.weight
                                    #     inf_region.wmax = data_set.weight
                                    #     inf_region.umin = data_set.uncertainty
                                    #     inf_region.umax = data_set.uncertainty

                                    if not regions.regions_intersect_p(
                                            self.inf_region,
                                            self.region \
                                            if data_set.transform['trans_region'] is None \
                                            else data_set.transform['trans_region']
                                    ):
                                        continue
                                        
                                ## fill self.data_entries with each dataset for use
                                ## outside the yield and yield the dataset object.
                                #yield(data_set)
                                for ds in data_set.parse(): 
                                    self.data_entries.append(ds)
                                    yield(ds)

        ## self.fn is not a file-name, so check if self.data_entries not empty
        ## and return the dataset objects found there.
        elif len(self.data_entries) > 0:
            for data_set in self.data_entries:
                for ds in data_set.parse():
                    yield(ds)
        else:
            if self.verbose:
                utils.echo_warning_msg(
                    f'could not open datalist/entry {self.fn}'
                )

                
class ZIPlist(ElevationDataset):
    """Zip file parser.

    Parse supported datasets from a zipfile.
    """
    
    def __init__(self, **kwargs):
        super().__init__(**kwargs)

        
    def generate_inf(self):
        """generate and return the infos blob of the datalist.

        datasets parsed from the datalist may have variable srs, so
        we want to transform those to whatever self.dst_srs is, if it
        exists, in order to properly fill the datalist/json srs and regions...
        """

        _region = self.region
        self.region = None
        out_regions = []
        out_srs = []
        self.infos.file_hash = self.infos.generate_hash()
        for entry in self.parse():            
            entry_minmax = entry.infos.minmax

            ## entry has an srs and dst_srs is set, so lets transform
            ## the region to suit
            if entry.src_srs is not None:
                out_srs.append(entry.src_srs)
                if self.dst_srs is not None:
                    entry_region = regions.Region().from_list(entry_minmax)
                    entry_region.src_srs = entry.src_srs
                    entry_region.warp(self.dst_srs)
                    entry_minmax = entry_region.export_as_list(include_z=True)

            entry_region = regions.Region().from_list(entry_minmax)
            if entry_region.valid_p():
                out_regions.append(entry_region)
                self.infos.numpts += entry.infos.numpts

        ## merge all the gathered regions
        region_count = 0
        out_region = None
        for this_region in out_regions:
            if this_region.valid_p():
                if region_count == 0:
                    out_region = this_region
                    region_count += 1
                else:
                    out_region = regions.regions_merge(out_region, this_region)
                    
        if out_region is not None:
            self.infos.minmax = out_region.export_as_list(include_z=True)
            self.infos.wkt = out_region.export_as_wkt()

        ## set the epsg for the datalist
        if self.infos.src_srs is None:
            if self.src_srs is not None:
                self.infos.src_srs = self.src_srs
            elif out_srs:
                if all(x == out_srs[0] for x in out_srs):
                    self.infos.src_srs = out_srs[0]

                self.src_srs = self.infos.src_srs
                
        self.region = _region
        return(self.infos)

    
    def parse(self):
        import zipfile
        exts = [DatasetFactory()._modules[x]['fmts'] \
                for x in DatasetFactory()._modules.keys()]
        exts = [x for y in exts for x in y]
        datalist = []
        if self.fn.split('.')[-1].lower() == 'zip':
            try:
                with zipfile.ZipFile(self.fn) as z:
                    zfs = z.namelist()
                    for ext in exts:
                        for zf in zfs:
                            if ext == zf.split('.')[-1]:
                                datalist.append(os.path.basename(zf))
            except Exception as e:
                utils.echo_error_msg(
                    f'could not unzip {self.fn}, {e}'
                )
                            
        for this_data in datalist:
            this_line = utils.p_f_unzip(
                self.fn,
                fns=[this_data],
                outdir=os.path.dirname(self.fn),
                tmp_fn=True
            )[0]
            data_set = DatasetFactory(
                **self._set_params(
                    mod=os.path.basename(this_line),
                    data_format=None,
                    src_srs=self.src_srs,
                    parent=self
                )
            )._acquire_module()
            if data_set is not None and data_set.valid_p(
                    fmts=DatasetFactory._modules[data_set.data_format]['fmts']
            ):
                data_set.initialize()
                if self.region is not None \
                   and self.region.valid_p(check_xy=True):
                    inf_region = self.inf_region.copy()
                    # try:
                    #     inf_region = regions.Region().from_string(
                    #         data_set.infos.wkt
                    #     )
                    # except:
                    #     try:
                    #         inf_region = regions.Region().from_list(
                    #             data_set.infos.minmax
                    #         )
                    #     except:
                    #         inf_region = self.region.copy()
                            
                    inf_region.wmin = data_set.weight
                    inf_region.wmax = data_set.weight
                    inf_region.umin = data_set.uncertainty
                    inf_region.umax = data_set.uncertainty
                    if inf_region.valid_p(check_xy=True):
                        if regions.regions_intersect_p(
                                inf_region,
                                self.region \
                                if data_set.transform['transformer'] is None \
                                else data_set.transform['trans_region']
                        ):
                            for ds in data_set.parse():
                                self.data_entries.append(ds)
                                yield(ds)
                    else:
                        if self.verbose:
                            utils.echo_warning_msg(
                                f'invalid inf file: {data_set.fn}.inf, skipping'
                            )
                            utils.remove_glob(f'{data_set.fn}*')
                            
                else:
                    for ds in data_set.parse():
                        self.data_entries.append(ds)
                        yield(ds)
                        
            utils.remove_glob(f'{data_set.fn}*')

            
class Fetcher(ElevationDataset):
    """The default fetches dataset type; dlim Fetcher dataset class

    This is used in waffles/dlim for on-the-fly remote data
    parsing and processing.
    
    See `fetches`, `cudem.fetches` for more information on usage and the
    various fetches modules supported.

    If a fetch module needs special processing define a sub-class
    of Fetcher and redefine the yield_ds(self, result) function which 
    yields a list of dlim dataset objects, where result is an item from 
    the fetch result list. Otherwise, this Fetcher class can be used as 
    default if the fetched data comes in a normal sort of way.

    Generally, though not always, if the fetched data is a raster then
    there is no need to redefine yield_ds, though if the raster has 
    insufficient information, such as with Copernicus, whose nodata value 
    is not specified in the geotiff files, it may be best to create a 
    simple sub-class for it.
    """

    def __init__(self,
                 keep_fetched_data=True,
                 mask_coast=False,
                 invert_coast=True,
                 coast_buffer=0.00001,
                 outdir=None,
                 check_size=True,
                 want_single_metadata_name=False,
                 callback=fetches.fetches.fetches_callback,
                 **kwargs
    ):
        super().__init__(**kwargs)
        ## cache directory to store fetched data
        #self.outdir = outdir if outdir is not None else self.cache_dir

        self.wgs_region = self.region.copy()
        self.wgs_region.src_srs = self.dst_srs
        self.wgs_srs = 'epsg:4326'
        if self.dst_srs is not None:
            self.wgs_region.warp(self.wgs_srs)

        self.fetch_module = fetches.fetches_factory.FetchesFactory(
            mod=self.fn, src_region=self.wgs_region,
            callback=callback, verbose=False,
            outdir=outdir,
        )._acquire_module() # the fetches module
        if self.fetch_module is None:
            utils.echo_warning_msg(
                f'fetches modules {self.fn} returned None'
            )
            pass

        self.mask_coast = mask_coast
        self.invert_coast = invert_coast
        self.coast_buffer = utils.float_or(coast_buffer, 0.00001)
        self.want_single_metadata_name = want_single_metadata_name
        # check the size of the fetched data
        self.check_size = check_size
        # retain fetched data after processing
        self.keep_fetched_data = keep_fetched_data 
        self.outdir = self.fetch_module._outdir
        if not os.path.exists(os.path.dirname(self.outdir)):
            os.makedirs(os.path.dirname(self.outdir))

        self.outdir = os.path.abspath(self.outdir)        
        ##self.cache_dir = self.outdir                
        # try:
        #     self.fetch_module.run()
        # except Exception as e:
        #     utils.echo_warning_msg(
        #         f'fetch module {self.fn} returned zero results, {e}'
        #     )
        #     self.fetch_module.results = []

        ## breaks when things not set...
        # src_horz, src_vert = gdalfun.epsg_from_input(self.fetch_module.src_srs)

        self._reset_params()


    def _sub_init(self):
        if len(self.fetch_module.results) == 0:
            try:
                self.fetch_module.run()
            except Exception as e:
                utils.echo_warning_msg(
                    f'fetch module {self.fn} returned zero results, {e}'
                )
                self.fetch_module.results = []
        
    def init_fetch_module(self):
        self.fetch_module = fetches.fetches_factory.FetchesFactory(
            mod=self.fn,
            src_region=self.region,
            callback=fetches.fetches.fetches_callback,
            verbose=self.verbose,
            outdir=outdir
        )._acquire_module() # the fetches module
        if self.fetch_module is None:
            utils.echo_warning_msg(
                f'fetches modules {self.fn} returned None'
            )
            pass

        try:
            self.fetch_module.run()
        except Exception as e:
            utils.echo_warning_msg(
                f'fetch module {self.fn} returned zero results, {e}'
            )
            self.fetch_module.results = []

            
    def _reset_params(self):
        ## set the metadata from the fetches module
        md = copy.deepcopy(self.metadata)
        md['name'] = self.metadata['name']
        md['title'] = self.fetch_module.title
        md['source'] = self.fetch_module.source
        md['date'] = self.fetch_module.date
        md['data_type'] = self.data_format
        md['resolution'] = self.fetch_module.resolution
        md['hdatum'] = self.fetch_module.hdatum
        md['vdatum'] = self.fetch_module.vdatum
        md['url'] = self.fetch_module.url
        
        #self.fetches_params = self._set_params(**self.fetches_params)
        self.fetches_params = self._set_params(
            data_format=self.fetch_module.data_format,
            src_srs=self.fetch_module.src_srs,
            cache_dir=self.fetch_module._outdir,
            remote=True,
            metadata=md,
            #parent=self,
        )

        if self.mask is None and self.mask_coast:
            coast_mask = self.process_coastline(
                self.fetch_coastline(
                    chunks=False, verbose=False
                ),
                return_geom=False,
                landmask_is_watermask=True,
                include_landmask=False,
                line_buffer=self.coast_buffer,
                verbose=False
            )
            if coast_mask is not None:
                self.fetches_params['mask'] = f'mask_fn={coast_mask}:invert={self.invert_coast}'
        
        
    def generate_inf(self):
        """generate a infos dictionary from the Fetches dataset"""

        tmp_region = self.fetch_module.region \
            if self.region is None \
               else self.region.copy()
        self.infos.minmax = tmp_region.export_as_list()    
        self.infos.wkt = tmp_region.export_as_wkt()
        self.infos.src_srs = self.fetch_module.src_srs
        return(self.infos)

    
    def parse(self):
        #self.init_fetch_module()
        with tqdm(
                total=len(self.fetch_module.results),
                desc='parsing datasets from datalist fetches {} @ {}'.format(
                    self.fetch_module, self.weight
                ),
            leave=False
        ) as pbar:
            for result in self.fetch_module.results:
                ## mrl commented out to set params in sub-modules
                #self._reset_params()
                status = self.fetch_module.fetch_entry(
                    result, check_size=self.check_size
                )
                if status == 0:
                    self.fetches_params['mod'] = os.path.join(
                        self.fetch_module._outdir, result['dst_fn']
                    )

                    #self.fetches_params['mod'] = result['dst_fn']
                    #utils.echo_msg(self.fetches_params)
                    for this_ds in self.yield_ds(result):
                        if this_ds is not None:
                            #this_ds.initialize()
                            f_name = os.path.relpath(
                                this_ds.fn.split(':')[0], self.fetch_module._outdir
                            )
                            if f_name == '.':
                                f_name = this_ds.fn.split(':')[0]

                            mod_name = os.path.dirname(utils.fn_basename2(f_name))
                            if mod_name == '':
                                mod_name = self.fetch_module.name

                            #if self.want_single_metadata_name:
                            #    this_ds.metadata['name'] = mod_name
                            #else:
                            this_ds.metadata['name'] \
                                = '/'.join(
                                    ['/'.join(
                                        this_ds.metadata['name'].split('/')[:-1]
                                    ),
                                     f_name]
                                )
                            #this_ds.remote = True
                            this_ds.initialize()
                            for ds in this_ds.parse():
                                ds.initialize()
                                self.data_entries.append(ds)
                                yield(ds)
                        else:
                            utils.echo_warning_msg(
                                f'could not set fetches datasource {result}'
                            )
                else:
                    utils.echo_warning_msg(
                        f'data not fetched {status}:{result}'
                    )
                        
                pbar.update()
                
        if not self.keep_fetched_data:
            utils.remove_glob(f'{self.fn}*')

            
    def yield_ds(self, result):
        ## try to get the SRS info from the result if it's a gdal file
        ## fix this.
        try:
            vdatum = self.fetch_module.vdatum
            src_srs = gdalfun.gdal_get_srs(
                os.path.join(
                    self.fetch_module._outdir, result['dst_fn']
                )
            )
            horz_epsg, vert_epsg = gdalfun.epsg_from_input(src_srs)
            if vert_epsg is None:
                vert_epsg = vdatum

            if vert_epsg is not None:
                self.fetch_module.src_srs = f'{horz_epsg}+{vert_epsg}'
            else:
                self.fetch_module.src_srs = src_srs
                
        except:
            pass

        yield(DatasetFactory(**self.fetches_params)._acquire_module())

        
class NEDFetcher(Fetcher):
    """National Elevation Dataset from USGS

    This is a wrapper shortcut for fetching NED DEMs from USGS' 
    The National Map (TNM)
    """

    __doc__ = '''{}    
    Fetches Module: <ned> - {}'''.format(
        __doc__, fetches.tnm.NED.__doc__
    )

    
    def __init__(self, coast_buffer=0.00001, **kwargs):
        super().__init__(**kwargs)
        self.coast_buffer = utils.float_or(coast_buffer, 0.00001)

        
    def yield_ds(self, result):
        ## todo: merge the coast mask with user input self.mask
        coast_mask = None
        ned_mask = self.mask
        if self.mask is None:
            coast_mask = self.process_coastline(
                self.fetch_coastline(
                    chunks=False, verbose=False
                ),
                return_geom=False,
                landmask_is_watermask=True,
                include_landmask=False,
                line_buffer=self.coast_buffer,
                verbose=False
            )
            if coast_mask is not None:
                ned_mask = {'mask': coast_mask, 'invert_mask': True}
        
        src_dem = os.path.join(self.fetch_module._outdir, result['dst_fn'])
            
        self.fetches_params['mod'] = src_dem
        self.fetches_params['mask'] = ned_mask
        self.fetches_params['remove_flat'] = True
        yield(DatasetFactory(**self.fetches_params)._acquire_module())

        if coast_mask is not None:
            utils.remove_glob(
                '{}.*'.format(utils.fn_basename2(coast_mask))
            )

            
class DNRFetcher(Fetcher):
    """
    """

    __doc__ = '''{}    
    Fetches Module: <wadnr> - {}'''.format(
        __doc__, fetches.wadnr.waDNR.__doc__
    )
    
    def __init__(self, **kwargs):
        super().__init__(**kwargs)

        self.data_format = -2

        
    def yield_ds(self, result):
        src_dnr_dems = utils.p_unzip(
            os.path.join(self.fetch_module._outdir, result['dst_fn']),
            exts=['tif'],
            outdir=self.fetch_module._outdir,
            verbose=self.verbose
        )
        for src_dnr_dem in src_dnr_dems:
            self.fetches_params['mod'] = src_dnr_dem
            #self.fetches_params['data_format'] = 200
            #self.fetches_params['node'] = 'pixel'
            self.fetches_params['remove_flat'] = True
            yield(DatasetFactory(**self.fetches_params)._acquire_module())

            
class DAVFetcher_CoNED(Fetcher):
    """CoNED from the digital coast 

    This is a wrapper shortcut for fetching CoNED DEMs from the Digital Coast,
    mainly so we can pull the vertical datum info from the DAV metadata 
    since the CoNED doesn't assign one to their DEMs.
    """

    __doc__ = '''{}    
    Fetches Module: <CoNED> - {}'''.format(
        __doc__, fetches.dav.CoNED.__doc__
    )
    
    
    def __init__(self, keep_fetched_data=True, cog=True, **kwargs):
        super().__init__(**kwargs)
        self.keep_fetched_data = keep_fetched_data
        self.cog = cog

        
    def parse(self):
        #self.fetch_module.run()
        for result in self.fetch_module.results:
            if not self.cog:
                status = self.fetch_module.fetch_entry(
                    result, check_size=self.check_size
                )
                if status != 0:
                    break
                
            for this_ds in self.yield_ds(result):
                if this_ds is not None:
                    this_ds.initialize()
                    yield(this_ds)

                    
    def yield_ds(self, result):
        ## try to get the SRS info from the result
        try:
            vdatum = self.fetch_module.vdatum
            if not self.cog:
                src_srs = gdalfun.gdal_get_srs(
                    os.path.join(self.fetch_module._outdir, result['dst_fn'])
                )
            else:
                src_srs = gdalfun.gdal_get_srs(result['url'])
                
            horz_epsg, vert_epsg = gdalfun.epsg_from_input(src_srs)
            if vert_epsg is None:
                vert_epsg = vdatum

            #utils.echo_msg('srs: {}+{}'.format(horz_epsg, vert_epsg))
            if vert_epsg is not None:
                self.fetch_module.src_srs = f'{horz_epsg}+{vert_epsg}'
            else:
                self.fetch_module.src_srs = src_srs
                
        except:
            pass

        self.fetches_params['mod'] = os.path.join(
            self.fetch_module._outdir, result['dst_fn']
        ) if not self.cog else result['url']
        
        self.fetches_params['check_path'] = False if self.cog else True
        self.fetches_params['src_srs'] = self.fetch_module.src_srs
        self.fetches_params['data_format'] = 200
        
        yield(DatasetFactory(**self.fetches_params)._acquire_module())

        
class DAVFetcher_SLR(Fetcher):
    """SLR DEM from the digital coast 

    This is a wrapper shortcut for fetching SLR DEMs from the Digital Coast,
    mainly so we can pull and remove the flattened ring around the actual data.
    """

    __doc__ = '''{}    
    Fetches Module: <SLR> - {}'''.format(
        __doc__, fetches.dav.SLR.__doc__
    )

    
    def __init__(self, keep_fetched_data = True, **kwargs):
        super().__init__(**kwargs)

        
    def yield_ds(self, result):
        ## this doesn't work in all cases,
        ## update to find and remove flattened areas
        # gdalfun.gdal_set_ndv(
        #     os.path.join(
        #         self.fetch_module._outdir, result[1]
        #     ), ndv=-99.0000, convert_array=True
        # )
        self.fetches_params['remove_flat'] = True
        yield(DatasetFactory(**self.fetches_params)._acquire_module())    

        
class SWOTFetcher(Fetcher):
    """SWOT L2_HR_Raster data from NASA

    set `data_set` to one of (for L2_HR_Raster):
    1 - longitude (64-bit floating-point)
    2 - latitude (64-bit floating-point)
    3 - wse (32-bit floating-point)
    4 - status_flag (8-bit unsigned integer)
    5 - status_flag (32-bit unsigned integer)
    6 - wse_uncert (32-bit floating-point)
    7 - water_area (32-bit floating-point)
    8 - status_flag (8-bit unsigned integer)
    9 - status_flag (32-bit unsigned integer)
    10 - water_area_uncert (32-bit floating-point)
    11 - water_frac (32-bit floating-point)
    12 - water_frac_uncert (32-bit floating-point)
    13 - sig0 (32-bit floating-point)
    14 - status_flag (8-bit unsigned integer)
    15 - status_flag (32-bit unsigned integer)
    16 - sig0_uncert (32-bit floating-point)
    17 - inc (32-bit floating-point)
    18 - cross_track (32-bit floating-point)
    19 - time (64-bit floating-point)
    20 - time (64-bit floating-point)
    21 - n_wse_pix (32-bit unsigned integer)
    22 - n_water_area_pix (32-bit unsigned integer)
    23 - n_sig0_pix (32-bit unsigned integer)
    24 - n_other_pix (32-bit unsigned integer)
    25 - dark_frac (32-bit floating-point)
    26 - status_flag (8-bit unsigned integer)
    27 - status_flag (8-bit unsigned integer)
    28 - layover_impact (32-bit floating-point)
    29 - sig0_cor_atmos_model (32-bit floating-point)
    30 - height_cor_xover (32-bit floating-point)
    31 - geoid_height_above_reference_ellipsoid (32-bit floating-point)
    32 - solid_earth_tide (32-bit floating-point)
    33 - load_tide_fes (32-bit floating-point)
    34 - load_tide_got (32-bit floating-point)
    35 - pole_tide (32-bit floating-point)
    36 - model_dry_tropo_cor (32-bit floating-point)
    37 - model_wet_tropo_cor (32-bit floating-point)
    38 - iono_cor_gim_ka (32-bit floating-point)

    currently supported SWOT products and product options:
    - L2_HR_Raster
      apply_geoid
      data_set

    - L2_HR_PIXC
      apply_geoid
      
    """

    __doc__ = '''{}    
    Fetches Module: <swot> - {}'''.format(
        __doc__, fetches.earthdata.SWOT.__doc__
    )

    
    def __init__(self,
                 data_set='wse',
                 apply_geoid=True,
                 classes=None,
                 classes_qual=None,
                 anc_classes=None,
                 remove_class_flags=False,
                 **kwargs):
        super().__init__(**kwargs)
        self.fetches_params['var'] = data_set
        self.fetches_params['apply_geoid'] = apply_geoid
        self.fetches_params['classes'] = classes
        self.fetches_params['anc_classes'] = anc_classes
        self.fetches_params['classes_qual'] = classes_qual
        self.fetches_params['remove_class_flags'] = remove_class_flags

        
    # def fetch_pixc_vec(self, swot_fn):
    #     pixc_vec_filter = utils.fn_basename2(swot_fn).split('PIXC_')[1]
    #     this_pixc_vec = fetches.SWOT(
    #         src_region=None,
    #         verbose=self.verbose,
    #         outdir=self.fetch_module._outdir,
    #         product='L2_HR_PIXCVec',
    #         filename_filter=pixc_vec_filter
    #     )
    #     this_pixc_vec.run()
    #     if len(this_pixc_vec.results) == 0:
    #         utils.echo_warning_msg(
    #             'could not locate associated PIXCVec file for {}'.format(pixc_vec_filter)
    #         )
    #         return(None)
    #     else:
    #         if this_pixc_vec.fetch(this_pixc_vec.results[0], check_size=self.check_size) == 0:
    #             return(os.path.join(this_pixc_vec._outdir, this_pixc_vec.results[0][1]))

    
    def yield_ds(self, result):
        #swot_fn = os.path.join(self.fetch_module._outdir, result[1])
        if 'L2_HR_PIXC_' in result['data_type']:
            #pixc_vec_result = self.fetch_pixc_vec(swot_fn)
            #swot_pixc_vec_fn = pixc_vec_result
            self.fetches_params['data_format'] = 202
            yield(DatasetFactory(**self.fetches_params)._acquire_module())
        elif 'L2_HR_Raster' in result['data_type']:
            self.fetches_params['data_format'] = 203
            yield(DatasetFactory(**self.fetches_params)._acquire_module())
        else:
            utils.echo_warning_msg(
                (f'{result["data_type"]} is not a currently supported '
                 'dlim dataset')
            )

            
class IceSat2Fetcher(Fetcher):
    """IceSat2 data from NASA
    
    """

    __doc__ = '''{}    
    DLIM Module: <IceSat2File> - {}'''.format(
        __doc__, IceSat2File.__doc__
    )
    
    __doc__ = '''{}    
    Fetches Module: <icesat2> - {}'''.format(
        __doc__, fetches.earthdata.IceSat2.__doc__
    )

    
    def __init__(self,
                 water_surface=None,
                 classes=None,
                 confidence_levels=None,
                 columns={},
                 classify_bathymetry=False,
                 classify_buildings=True,
                 classify_water=True,
                 reject_failed_qa=True,
                 min_bathy_confidence=None,
                 **kwargs):
        super().__init__(**kwargs)
        self.water_surface = water_surface
        self.classes = classes
        self.confidence_levels = confidence_levels
        self.columns = columns
        self.classify_bathymetry = classify_bathymetry
        self.classify_buildings = classify_buildings
        self.classify_water = classify_water
        self.reject_failed_qa = reject_failed_qa
        self.min_bathy_confidence = min_bathy_confidence        
        self.data_format = -111
        self.fetches_params['classify_bathymetry'] = self.classify_bathymetry
        self.fetches_params['classify_buildings'] = self.classify_buildings
        self.fetches_params['classify_water'] = self.classify_water

        if self.fetches_params['classify_buildings']:
            self.fetches_params['classify_buildings'] \
                = self.process_buildings(self.fetch_buildings(verbose=self.verbose), verbose=self.verbose)

        if self.fetches_params['classify_water']:
            self.fetches_params['classify_water'] = self.process_coastline(
                self.fetch_coastline(chunks=False, verbose=self.verbose),
                return_geom=True, verbose=self.verbose
            )

        
    def yield_ds(self, result):
        icesat2_fn= os.path.join(
            self.fetch_module._outdir, result['dst_fn']
        )

        if result['data_type'].lower() == 'atl03' or \
           'NSIDC_CPRD' in result['data_type'].upper():
            self.fetches_params['water_suface'] = self.water_surface if self.water_surface is not None else 'geoid'
            self.fetches_params['classes'] = self.classes
            self.fetches_params['confidence_levels'] = self.confidence_levels
            self.fetches_params['columns'] = self.columns
            self.fetches_params['reject_failed_qa'] = self.reject_failed_qa
            self.fetches_params['min_bathy_confidence'] = self.min_bathy_confidence

            if 'processed_zip' in result['data_type']:
                icesat2_h5s = utils.p_unzip(
                    icesat2_fn,
                    exts=['h5'],
                    outdir=self.cache_dir,
                    verbose=self.verbose
                )
                for icesat2_h5 in icesat2_h5s:
                    self.fetches_params['fn'] = icesat2_h5
                    yield(IceSat2File(**self.fetches_params)._acquire_module())
                    yield(sub_ds)

            else:
                self.fetches_params['fn'] = icesat2_fn
                self.fetches_params['data_format'] = 303
                #yield(IceSat2File(**self.fetches_params)._acquire_module())
                yield(DatasetFactory(**self.fetches_params)._acquire_module())
                
        elif result['data_type'].lower() == 'atl24':
            self.fetches_params['water_suface'] = self.water_surface if self.water_surface is not None else 'ortho'
            self.fetches_params['classes'] = self.classes
            self.fetches_params['min_confidence'] = self.min_bathy_confidence
            self.fetches_params['fn'] = icesat2_fn
            self.fetches_params['data_format'] = 304
            yield(DatasetFactory(**self.fetches_params)._acquire_module())
        else:
            utils.echo_warning_msg(f'{icesat2_fn}({result["dst_fn"]} - {result["data_type"]} cannot be processed')

            
class GMRTFetcher(Fetcher):
    """GMRT Gridded data.

    -----------
    Parameters:
    
    swath_only: only return MB swath data
    """
    
    __doc__ = '''{}    
    Fetches Module: <gmrt> - {}'''.format(
        __doc__, fetches.gmrt.GMRT.__doc__
    )

    
    def __init__(self, swath_only=False, **kwargs):
        super().__init__(**kwargs)
        self.swath_only = swath_only

        
    def yield_ds(self, result):
        swath_mask=None
        gmrt_fn = os.path.join(self.fetch_module._outdir, result['dst_fn'])
        with gdalfun.gdal_datasource(gmrt_fn, update = 1) as src_ds:
            md = src_ds.GetMetadata()
            md['AREA_OR_POINT'] = 'Point'
            src_ds.SetMetadata(md)
            gdalfun.gdal_set_srs(src_ds)
            gdalfun.gdal_set_ndv(src_ds, verbose=False)

        if self.swath_only:
            if fetches.fetches.Fetch(
                    self.fetch_module._gmrt_swath_poly_url,
                    verbose=self.verbose
            ).fetch_file(
                os.path.join(
                    self.fetch_module._outdir, 'gmrt_swath_polygons.zip'
                )
            ) == 0:
                swath_shps = utils.p_unzip(
                    os.path.join(
                        self.fetch_module._outdir, 'gmrt_swath_polygons.zip'
                    ),
                    exts=['shp', 'shx', 'prj', 'dbf'],
                    outdir=self.cache_dir,
                    verbose=self.verbose
                )
                for v in swath_shps:
                    if '.shp' in v:
                        #swath_shp = v
                        ## upate to new masking
                        swath_mask = {'mask': v, 'invert_mask': True}
                        break
                    
                if not os.path.exists(swath_mask['mask']):
                    utils.echo_error_msg(
                        'could not find gmrt swath polygons...'
                    )
                    self.swath_only = False
                    swath_mask = None
                else:
                    self.fetches_params['mask'] = swath_mask

        yield(DatasetFactory(**self.fetches_params)._acquire_module())

        
class GEBCOFetcher(Fetcher):
    """GEBCO Gridded data

    Note: Fetches entire zip file.
    """
    
    __doc__ = '''{}    
    Fetches Module: <gebco> - {}'''.format(
        __doc__, fetches.gebco.GEBCO.__doc__
    )

    
    def __init__(self, exclude_tid=None, **kwargs):
        super().__init__(**kwargs)
        self.exclude_tid = []
        if utils.str_or(exclude_tid) is not None:
            for tid_key in exclude_tid.split('/'):
                self.exclude_tid.append(utils.int_or(tid_key))

                
    def yield_ds(self, result):
        wanted_gebco_fns = []
        gebco_fns = utils.p_unzip(
            os.path.join(self.fetch_module._outdir, result['dst_fn']),
            exts=['tif'],
            outdir=self.fetch_module._outdir,
            verbose=self.verbose
        )
        
        ## fetch the TID zip if needed
        if self.exclude_tid:
            if fetches.fetches.Fetch(
                    self.fetch_module._gebco_urls['gebco_tid']['geotiff'],
                    verbose=self.verbose
            ).fetch_file(
                os.path.join(self.fetch_module._outdir, 'gebco_tid.zip')
            ) == 0:
                tid_fns = utils.p_unzip(
                    os.path.join(self.fetch_module._outdir, 'gebco_tid.zip'),
                    exts=['tif'],
                    outdir=self.cache_dir,
                    verbose=self.verbose
                )
                for tid_fn in tid_fns:
                    ds_config = gdalfun.gdal_infos(tid_fn)                    
                    if self.region is not None \
                       and self.region.valid_p(check_xy=True):
                        inf_region = regions.Region().from_geo_transform(
                            ds_config['geoT'], ds_config['nx'], ds_config['ny']
                        )
                        inf_region.wmin = self.weight
                        inf_region.wmax = self.weight
                        inf_region.umin = self.uncertainty
                        inf_region.umax = self.uncertainty
                        if regions.regions_intersect_p(inf_region, self.region):
                            wanted_gebco_fns.append(tid_fn)
                    else:
                        wanted_gebco_fns.append(tid_fn)

                for tid_fn in wanted_gebco_fns:
                    tmp_tid = utils.make_temp_fn(
                        'tmp_tid.tif', temp_dir=self.fetch_module._outdir
                    )
                    with gdalfun.gdal_datasource(tid_fn) as tid_ds:
                        tid_config = gdalfun.gdal_infos(tid_ds)
                        tid_band = tid_ds.GetRasterBand(1)
                        tid_array = tid_band.ReadAsArray().astype(float)

                    tid_config['ndv'] = -9999
                    tid_config['dt'] = gdal.GDT_Float32                        
                    for tid_key in self.exclude_tid:
                        tid_array[tid_array == tid_key] = tid_config['ndv']
                        
                    for tid_key in self.fetch_module.tid_dic.keys():
                        tid_array[tid_array == tid_key] \
                            = self.fetch_module.tid_dic[tid_key][1]
                            
                    gdalfun.gdal_write(tid_array, tmp_tid, tid_config)
                    if self.mask is not None:
                        new_mask = utils.make_temp_fn('test_tmp_mask')
                        gdalfun.gdal_mask(
                            tmp_tid, self.mask['mask'], new_mask,
                            msk_value=1, verbose=True
                        )
                        os.replace(new_mask, tmp_tid)

                    self.fetches_params['mod'] = tid_fn.replace('tid_', '')
                    self.fetches_params['data_format'] = 200
                    self.fetches_params['mask'] = tmp_tid
                    self.fetches_params['weight_mask'] = tmp_tid
                    yield(DatasetFactory(**self.fetches_params)._acquire_module())
                    utils.remove_glob(tmp_tid)
        else:
            for gebco_fn in gebco_fns:
                ds_config = gdalfun.gdal_infos(gebco_fn)
                inf_region = regions.Region().from_geo_transform(
                    ds_config['geoT'], ds_config['nx'], ds_config['ny']
                )
                if self.region is not None \
                   and self.region.valid_p(check_xy=True):                
                    inf_region.wmin = self.weight
                    inf_region.wmax = self.weight
                    inf_region.umin = self.uncertainty
                    inf_region.umax = self.uncertainty

                    if regions.regions_intersect_p(inf_region, self.region):
                        wanted_gebco_fns.append(gebco_fn)
                else:
                    wanted_gebco_fns.append(gebco_fn)    
            
            for gebco_fn in wanted_gebco_fns:
                self.fetches_params['mod'] = gebco_fn
                self.fetches_params['data_format'] = 200
                yield(DatasetFactory(
                    **self.fetches_params
                )._acquire_module())

                
class CopernicusFetcher(Fetcher):
    """Gridded Copernicus sattelite data.
    """
    
    __doc__ = '''{}    
    Fetches Module: <copernicus> - {}'''.format(
        __doc__, fetches.copernicus.CopernicusDEM.__doc__
    )

    
    def __init__(self, datatype=None, **kwargs):
        super().__init__(**kwargs)
        self.check_size=False
        self.datatype=datatype

        
    def yield_ds(self, result):
        if self.datatype is None \
           or result['data_type'] == self.datatype:
            src_cop_dems = utils.p_unzip(
                os.path.join(
                    self.fetch_module._outdir, result['dst_fn']
                ),
                exts=['tif'],
                outdir=self.fetch_module._outdir,
                verbose=self.verbose
            )
            for src_cop_dem in src_cop_dems:
                gdalfun.gdal_set_ndv(src_cop_dem, ndv=0, verbose=False)
                self.fetches_params['mod'] = src_cop_dem
                self.fetches_params['data_format'] = 200
                self.fetches_params['node'] = 'pixel'
                yield(DatasetFactory(
                    **self.fetches_params
                )._acquire_module())

                
class FABDEMFetcher(Fetcher):
    """FABDEM Gridded data
    """
    
    __doc__ = '''{}
    Fetches Module: <fabdem> - {}'''.format(
        __doc__, fetches.fabdem.FABDEM.__doc__
    )

    
    def __init__(self, **kwargs):
        super().__init__(**kwargs)

        
    def yield_ds(self, result):
        src_fab_dems = utils.p_unzip(
            os.path.join(self.fetch_module._outdir, result['dst_fn']),
            exts=['tif'],
            outdir=self.fetch_module._outdir,
            verbose=self.verbose
        )
        for src_fab_dem in src_fab_dems:
            gdalfun.gdal_set_ndv(src_fab_dem, ndv=0, verbose=False)
            self.fetches_params['mod'] = src_fab_dem
            self.fetches_params['data_format'] = 200
            yield(DatasetFactory(**self.fetches_params)._acquire_module())

            
class MarGravFetcher(Fetcher):
    """Marine Gravity Bathymetry
    """
    
    __doc__ = '''{}    
    Fetches Module: <mar_grav> - {}'''.format(
        __doc__, fetches.margrav.MarGrav.__doc__
    )

    
    def __init__(self,
                 rasterize=False,
                 bathy_only=False,
                 #upper_limit=None,
                 #lower_limit=None,
                 **kwargs):
        super().__init__(**kwargs)
        self.rasterize = rasterize
        self.bathy_only = bathy_only
        #self.upper_limit = utils.float_or(upper_limit)
        #self.lower_limit = utils.float_or(lower_limit)
        #if self.bathy_only:
        #    self.upper_limit = 0

        #self.region.zmax=self.upper_limit
        #self.region.zmin=self.lower_limit

        
    def yield_ds(self, result):
        if result['data_type'] == 'mar_grav_img':
            nc_fn = utils.make_temp_fn(
                '{}.nc'.format(utils.fn_basename2(result['dst_fn'])),
                temp_dir=self.fetch_module._outdir)
            img2grd_cmd = 'gmt img2grd {} {} -G{} -D -T1 -I1m -E'.format(
                os.path.join(
                    self.fetch_module._outdir,
                    result['dst_fn']
                ), self.region.format('gmt'), nc_fn
            )
            out, status = utils.run_cmd(img2grd_cmd, verbose=True)
            out, status = utils.run_cmd(f'gmt grdedit {nc_fn} -T')
            self.fetches_params['mod'] = nc_fn
            self.fetches_params['data_format'] = 200
            self.fetches_params['resample_and_warp'] = False
            self.fetches_params['node'] = 'grid'
            if self.bathy_only:
                self.fetches_params['upper_limit'] = 0
            
        elif self.rasterize:
            from cudem import waffles
            mg_region = self.region.copy()
            if self.bathy_only:
                mg_region.zmax = 0
                #mg_region.zmin = self.lower_limit        
            mar_grav_fn = utils.make_temp_fn('mar_grav')
            _raster = waffles.WaffleFactory(
                mod='IDW:min_points=16',
                data=['{},168:x_offset=REM,1'.format(
                    os.path.join(self.fetch_module._outdir, result['dst_fn'])
                )],
                src_region=mg_region,
                xinc=utils.str2inc('30s'),
                yinc=utils.str2inc('30s'),
                upper_limit = self.upper_limit,
                name=mar_grav_fn,
                node='pixel',
                verbose=True
            )._acquire_module()()            
            #if self.upper_limit is not None or self.lower_limit is not None:
            ds = gdal.Open(_raster.fn)
            ds_band = ds.GetRasterBand(1)
            ds_arr = ds_band.ReadAsArray()
            # if self.upper_limit is not None:
            #     ds_arr[ds_arr >= self.upper_limit] = ds_band.GetNoDataValue()

            # if self.lower_limit is not None:
            #     ds_arr[ds_arr <= self.lower_limit] = ds_band.GetNoDataValue()
                    
            ds = None

            self.fetches_params['mod'] = _raster.fn
            self.fetches_params['data_format'] = 200
            
        yield(DatasetFactory(**self.fetches_params)._acquire_module())

                                        
class ChartsFetcher(Fetcher):
    """NOAA ENC Charts Fetcher

    Digital Soundings
    """
    
    __doc__ = '''{}
    Fetches Module: <charts> - {}'''.format(
        __doc__, fetches.charts.Charts.__doc__
    )

                                        
    def __init__(self, want_soundings=True, want_contours=False, **kwargs):
        super().__init__(**kwargs)
        self.want_soundings = want_soundings
        self.want_contours = want_contours

                                        
    def yield_ds(self, result):
        src_000s = utils.p_unzip(
            os.path.join(self.fetch_module._outdir, result['dst_fn']),
            exts=['000'],
            outdir=self.fetch_module._outdir,
            verbose=self.verbose            
        )
        for src_000 in src_000s:
            if self.want_soundings:
                self.fetches_params['mod'] = src_000
                self.fetches_params['data_format'] = 302
                self.fetches_params['ogr_layer'] = 'SOUNDG'
                self.fetches_params['z_scale'] = -1
                yield(DatasetFactory(**self.fetches_params)._acquire_module())

            if self.want_contours:
                enc_level = utils.int_or(
                    os.path.basename(src_000)[2], 0
                )
                if enc_level < 5:
                    continue
                
                self.fetches_params['mod'] = src_000
                self.metadata['name'] = '{}_contours'.format(
                    utils.fn_basename2(self.fn)
                )
                self.fetches_params['DEPCNT'] = 'SOUNDG'
                self.fetches_params['data_format'] \
                    = '302:ogr_layer=DEPCNT:elev_field=VALDCO:z_scale=-1'
                yield(DatasetFactory(**self.fetches_params)._acquire_module())            

                                        
class MBSFetcher(Fetcher):
    """NOAA Multibeam Fetcher
    """

    __doc__ = '''{}
    Fetches Module: <multibeam> - {}'''.format(
        __doc__, fetches.multibeam.Multibeam.__doc__
    )

                                        
    def __init__(self, mb_exclude='A', want_binned=False,
                 want_mbgrid=False, auto_weight=True, **kwargs):
        super().__init__(**kwargs)
        self.fetches_params['mb_exclude'] = mb_exclude
        self.fetches_params['want_binned'] = want_binned
        self.fetches_params['want_mbgrid'] = want_mbgrid
        self.fetches_params['auto_weight'] = auto_weight

        
    def yield_ds(self, result):
        if not result['url'].endswith('.inf'):
            mb_infos = self.fetch_module.parse_entry_inf(
                result, keep_inf=True
            )
            yield(DatasetFactory(**self.fetches_params)._acquire_module())

                                        
class HydroNOSParser(ElevationDataset):
    def __init__(self, **kwargs):
        super().__init__(**kwargs)

                                        
class HydroNOSFetcher(Fetcher):
    """NOAA HydroNOS Data Fetcher
    """
    
    __doc__ = '''{}
    Fetches Module: <hydronos> - {}'''.format(
        __doc__, fetches.hydronos.HydroNOS.__doc__
    )

                                        
    def __init__(self, explode=False, min_weight=0, **kwargs):
        super().__init__(**kwargs)
        self.explode=explode
        self.min_weight = min_weight

                                        
    def yield_ds(self, result):
        if result['data_type'] == 'xyz':
            nos_fns = utils.p_unzip(
                os.path.join(self.fetch_module._outdir, result['dst_fn']),
                exts=['xyz', 'dat'],
                outdir=os.path.dirname(
                    os.path.join(self.fetch_module._outdir, result['dst_fn'])
                ),
                verbose=self.verbose
            )
            for nos_fn in nos_fns:
                self.fetches_params['mod'] = nos_fn
                self.fetches_params['data_format'] \
                    = ('168:skip=1:xpos=2:ypos=1'
                       ':zpos=3:z_scale=-1:delim=,')
                self.fetches_params['src_srs'] = 'epsg:4326+5866'
                yield(DatasetFactory(**self.fetches_params)._acquire_module())

        elif result['data_type'] == 'bag':
            bag_fns = utils.p_unzip(
                os.path.join(self.fetch_module._outdir, result['dst_fn']),
                exts=['bag'],
                outdir=os.path.dirname(
                    os.path.join(self.fetch_module._outdir, result['dst_fn'])
                ),
                verbose=self.verbose
            )
            for bag_fn in bag_fns:
                # bag_fn = os.path.join(self.fetch_module._outdir, result[1])
                if 'ellipsoid' not in bag_fn.lower():
                    src_srs = gdalfun.gdal_get_srs(
                        os.path.join(
                            self.fetch_module._outdir, result['dst_fn']
                        )
                    )
                    #utils.echo_msg(src_srs)
                    #self.src_srs = src_srs
                    self.fetches_params['mod'] = bag_fn
                    self.fetches_params['data_format'] = 201
                    #self.fetches_params['src_srs'] = src_srs
                    self.fetches_params['explode'] = self.explode
                    self.fetches_params['min_weight'] = self.min_weight
                    yield(DatasetFactory(
                        **self.fetches_params
                    )._acquire_module())

                                        
class CSBFetcher(Fetcher):
    """Crowd Sourced Bathymetry data fetcher
    """
    
    __doc__ = '''{}
    Fetches Module: <csb> - {}'''.format(__doc__, fetches.csb.CSB.__doc__)

                                        
    def __init__(self, **kwargs):
        super().__init__(**kwargs)

                                        
    def yield_ds(self, result):
        yield(DatasetFactory(**self.fetches_params)._acquire_module())


class R2RFetcher(Fetcher):
    """R2R Bathymetry data fetcher
    """
    
    __doc__ = '''{}
    Fetches Module: <r2r> - {}'''.format(__doc__, fetches.multibeam.R2R.__doc__)

                                        
    def __init__(self, **kwargs):
        super().__init__(**kwargs)

                                        
    def yield_ds(self, result):
        #utils.echo_msg_bold(result)
        r2r_fns = utils.p_untar(
            os.path.join(self.fetch_module._outdir, result['dst_fn']),
            exts=['geoCSV'],
            outdir=os.path.dirname(
                os.path.join(self.fetch_module._outdir, result['dst_fn'])
            ),
            verbose=self.verbose
        )
        #utils.echo_msg_bold(r2r_fns)
        for r2r_fn in r2r_fns:
            self.fetches_params['mod'] = r2r_fn
            self.fetches_params['data_format'] \
                = ('168:skip=16:xpos=1:ypos=2'
                   ':zpos=3:z_scale=-1:delim=,')
            self.fetches_params['src_srs'] = 'epsg:4326'
            yield(DatasetFactory(**self.fetches_params)._acquire_module())

                                        
class EMODNetFetcher(Fetcher):
    """EMODNet Data Fetcher
    """
    
    __doc__ = '''{}
    Fetches Module: <emodnet> - {}'''.format(
        __doc__, fetches.emodnet.EMODNet.__doc__
    )

                                        
    def __init__(self, **kwargs):
        super().__init__(**kwargs)

                                        
    def yield_ds(self, result):
        if result['data_type'] == 'csv':
            self.fetches_params['data_format'] \
                = '168:skip=1:xpos=2:ypos=1:zpos=3:delim=,'
        elif result['data_type'] == 'nc':
            self.fetches_params['data_format'] = 200
            
        yield(DatasetFactory(**self.fetches_params)._acquire_module())

                                        
class GEDTM30Fetcher(Fetcher):
    """GEDTM30 Data Fetcher
    """
    
    __doc__ = '''{}
    Fetches Module: <gedtm30> - {}'''.format(
        __doc__, fetches.gedtm30.GEDTM30.__doc__
    )

                                        
    def __init__(self, **kwargs):
        super().__init__(**kwargs)

                                        
    def parse(self):
        for result in self.fetch_module.results:
            for this_ds in self.yield_ds(result):
                if this_ds is not None:
                    this_ds.remote = True
                    this_ds.initialize()
                    for ds in this_ds.parse():
                        yield(ds)

                                        
    def yield_ds(self, result):
        self.fetches_params['mod'] = '/vsicurl/{}'.format(result['url'])
        self.fetches_params['data_format'] = 200            
        yield(DatasetFactory(**self.fetches_params)._acquire_module())


class HRDEMFetcher(Fetcher):
    """GEDTM30 Data Fetcher
    """
    
    __doc__ = '''{}
    Fetches Module: <hrdem> - {}'''.format(
        __doc__, fetches.hrdem.HRDEM.__doc__
    )

                                        
    def __init__(self, **kwargs):
        super().__init__(**kwargs)

        
    def yield_ds(self, result):
        yield(DatasetFactory(**self.fetches_params)._acquire_module())

                                        
class eHydroFetcher(Fetcher):
    """USACE eHydro soundings
    """

    __doc__ = '''{}
    Fetches Module: <ehydro> - {}'''.format(__doc__, fetches.ehydro.eHydro.__doc__)

                                        
    def __init__(self, want_contours=True, **kwargs):
        super().__init__(**kwargs)
        self.want_contours = want_contours

                                        
    def yield_ds(self, result):
        try:
            src_gdb = utils.gdb_unzip(
                os.path.join(self.fetch_module._outdir, result['dst_fn']),
                outdir=self.fetch_module._outdir,
                verbose=False
            )
        except Exception as e:
            utils.echo_error_msg(f'{self.fn}: {e}')
            src_gdb = None

        if src_gdb is not None:
            tmp_gdb = ogr.Open(src_gdb)
            tmp_layer = tmp_gdb.GetLayer('SurveyPoint')
            src_srs = tmp_layer.GetSpatialRef()
            src_epsg = gdalfun.osr_parse_srs(src_srs)
            elev_datum = tmp_layer[1].GetField('elevationDatum')
            tmp_gdb = tmp_layer = None
            v = vdatums.get_vdatum_by_name(elev_datum)
            self.fetches_params['mod'] = src_gdb
            self.fetches_params['src_srs'] = '{}+{}'.format(
                src_epsg, v if v is not None else '5866'
            ) if src_epsg is not None else None
            self.fetches_params['data_format'] \
                = ('302:ogr_layer=SurveyPoint_HD'
                   ':elev_field=Z_label'
                   ':z_scale=-0.3048006096012192')
            self.metadata['name'] = self.fn
            yield(DatasetFactory(**self.fetches_params)._acquire_module())            

            if self.want_contours:
                self.metadata['name'] = '{}_contours'.format(
                    utils.fn_basename2(self.fn)
                )
                self.fetches_params['data_format'] \
                    = ('302:ogr_layer=ElevationContour_ALL'
                       ':elev_field=contourElevation'
                       ':z_scale=-0.3048006096012192')
                yield(DatasetFactory(**self.fetches_params)._acquire_module())            

                
    def yield_ds_XYZ(self, result):
        src_gdb = utils.gdb_unzip(
            os.path.join(self.fetch_module._outdir, result['dst_fn']),
            outdir=self.fetch_module._outdir,
            verbose=False
        )
        if src_gdb is not None:
            tmp_gdb = ogr.Open(src_gdb)
            tmp_layer = tmp_gdb.GetLayer('SurveyPoint')
            src_srs = tmp_layer.GetSpatialRef()
            src_epsg = gdalfun.osr_parse_srs(src_srs)
            tmp_gdb = None
            src_usaces = utils.p_unzip(
                os.path.join(self.fetch_module._outdir, result['dst_fn']),
                ['XYZ', 'xyz', 'dat'],
                outdir=self.fetch_module._outdir,
                verbose=self.verbose
            )
            for src_usace in src_usaces:
                self.fetches_params['mod'] = src_usace
                self.fetches_params['data_format'] = '168:z_scale=.3048'
                self.fetches_params['src_srs'] \
                    = '{}+{}'.format(src_epsg, v if v is not None else '5866') \
                    if src_epsg is not None \
                       else None
                yield(DatasetFactory(**self.fetches_params)._acquire_module())        

                
class BlueTopoFetcher(Fetcher):
    """BlueTopo Gridded bathymetric data Fetcher

    -----------
    Parameters:
    
    want_interpolation: True/False to include interpolated cells
    unc_weights: use the uncertainty mask as weights
    """

    __doc__ = '''{}
    Fetches Module: <bluetopo> - {}'''.format(
        __doc__, fetches.bluetopo.BlueTopo.__doc__
    )

    
    def __init__(self, want_interpolation=False, unc_weights=False,
                 **kwargs):
        super().__init__(**kwargs)
        self.want_interpolation = want_interpolation
        self.unc_weights = unc_weights

        
    def yield_ds(self, result):
        sid = None
        if not self.want_interpolation:
            sid = gdalfun.gdal_extract_band(
                os.path.join(self.fetch_module._outdir, result['dst_fn']),
                utils.make_temp_fn(
                    'tmp_bt_tid.tif', self.fetch_module._outdir
                ),
                band=3,
                exclude=[0]
            )[0]

        if self.mask is not None:
            new_mask = utils.make_temp_fn('test_tmp_mask')
            gdalfun.gdal_mask(
                sid, self.mask['mask'], new_mask, msk_value=1, verbose=True
            )
            os.replace(new_mask, sid)

        self.fetches_params['data_format'] \
            = '200:band_no=1:mask={}:uncertainty_mask=2{}'.format(
                sid, ':weight_mask=2' if self.unc_weights else ''
            )
        
        yield(DatasetFactory(**self.fetches_params)._acquire_module())        

        
class NGSFetcher(Fetcher):
    """NGS Monument data
    """

    __doc__ = '''{}
    Fetches Module: <ngs> - {}'''.format(__doc__, fetches.ngs.NGS.__doc__)

    
    def __init__(self, datum = 'geoidHt', **kwargs):
        super().__init__(**kwargs)
        self.datum = datum
        if self.datum not in ['orthoHt', 'geoidHt', 'z', 'ellipHeight']:
            utils.echo_warning_msg(
                f'could not parse {datum}, falling back to geoidHt'
                )
            self.datum = 'geoidHt'

            
    def yield_ds(self, result):
        with open(
                os.path.join(
                    self.fetch_module._outdir, result['dst_fn']
                ), 'r'
        ) as json_file:
            r = json.load(json_file)
            if len(r) > 0:
                with open(
                        os.path.join(
                            self.fetch_module._outdir, '_tmp_ngs.xyz'
                        ), 'w'
                ) as tmp_ngs:
                    for row in r:
                        z = utils.float_or(row[self.datum])
                        if z is not None:
                            xyz = xyzfun.XYZPoint(src_srs='epsg:4326').from_list(
                                [float(row['lon']), float(row['lat']), z]
                            )
                            xyz.dump(dst_port=tmp_ngs)

        self.fetches_params['mod'] = os.path.join(
            self.fetch_module._outdir, '_tmp_ngs.xyz'
        )
        self.fetches_params['data_format'] = 168
        yield(DatasetFactory(**self.fetches_params)._acquire_module())

        utils.remove_glob(
            os.path.join(
                self.fetch_module._outdir, '_tmp_ngs.xyz'
            )
        )

        
class TidesFetcher(Fetcher):
    """NOS Tide Station data
    """

    __doc__ = '''{}
    Fetches Module: <tides> - {}'''.format(__doc__, fetches.tides.Tides.__doc__)

    
    def __init__(self, s_datum='mllw', t_datum='msl', units='m', **kwargs):
        super().__init__(**kwargs)
        self.s_datum = s_datum
        self.t_datum = t_datum
        self.units = units

        
    def yield_ds(self, result):
        with open(
                os.path.join(self.fetch_module._outdir, result['dst_fn']), 'r'
        ) as json_file:
            r = json.load(json_file)
            if len(r) > 0:
                with open(
                        os.path.join(
                            self.fetch_module._outdir, '_tmp_tides.xyz'
                        ), 'w'
                ) as tmp_ngs:
                    for feature in r['features']:
                        # if self.fetch_module.station_id is not None:
                        #     if self.fetch_module.station_id != feature['attributes']['id']:
                        #         continue
                            
                        lon = feature['attributes']['longitude']
                        lat = feature['attributes']['latitude']
                        if feature['attributes'][self.s_datum] != -99999.99 \
                           and feature['attributes'][self.t_datum] != -99999.99:
                            z = feature['attributes'][self.s_datum] \
                                - feature['attributes'][self.t_datum]
                            if self.units == 'm':
                                z = z * 0.3048

                            xyz = xyzfun.XYZPoint(
                                src_srs='epsg:4326'
                            ).from_list([lon, lat, z])
                            xyz.dump(dst_port=tmp_ngs)

        self.fetches_params['mod'] \
            = os.path.join(self.fetch_module._outdir, '_tmp_tides.xyz')
        self.fetches_params['data_format'] = 168
        yield(DatasetFactory(**self.fetches_params)._acquire_module())

        utils.remove_glob(
            os.path.join(self.fetch_module._outdir, '_tmp_tides.xyz')
        )

        
class WaterServicesFetcher(Fetcher):
    """USGS Water Services

    -----------
    Parameters:
    
    site_code: the site code to fetch
    units: 'm' for meters

    site_codes:
    00065 - Gate Height
    00060 - StreamFlow
    63160 - Stream water level elevation above NAVD 1988
    62611 - Groundwater level above NAVD 1988
    72019 - Depth to water level, units below land surface
    """

    __doc__ = '''{}
    Fetches Module: <waterservices> - {}'''.format(
        __doc__, fetches.waterservices.WaterServices.__doc__
    )

    
    def __init__(self, site_code='00065', units='m', **kwargs):
        super().__init__(**kwargs)
        self.units = units
        self.site_code = site_code

        
    def yield_ds(self, result):
        with open(
                os.path.join(self.fetch_module._outdir, result['dst_fn']), 'r'
        ) as json_file:
            r = json.load(json_file)
            if len(r) > 0:
                with open(
                        os.path.join(self.fetch_module._outdir, '_tmp_ws.xyz'), 'w'
                ) as tmp_ws:
                    features = r['value']['timeSeries']
                    for feature in features:
                        if feature['variable']['variableCode'][0]['value'] \
                           == self.site_code:
                            lon = float(
                                feature['sourceInfo']['geoLocation']['geogLocation']['longitude']
                            )
                            lat = float(
                                feature['sourceInfo']['geoLocation']['geogLocation']['latitude']
                            )
                            z = float(
                                feature['values'][0]['value'][0]['value']
                            )

                            if self.units == 'm':
                                z = z * 0.3048
                            
                            xyz = xyzfun.XYZPoint(
                                src_srs='epsg:4326'
                            ).from_list([lon, lat, z])
                            xyz.dump(dst_port=tmp_ws)

        self.fetches_params['mod'] = os.path.join(
            self.fetch_module._outdir, '_tmp_ws.xyz'
        )
        self.fetches_params['data_format'] = 168
        yield(DatasetFactory(**self.fetches_params)._acquire_module())

        utils.remove_glob(
            os.path.join(self.fetch_module._outdir, '_tmp_ws.xyz')
        )

        
class VDatumFetcher(Fetcher):
    """VDatum transformation grids.
    """

    __doc__ = '''{}
    Fetches Module: <vdatum> - {}'''.format(__doc__, fetches.vdatum.VDATUM.__doc__)

    
    def __init__(self, **kwargs):
        super().__init__(**kwargs)

        
    def yield_ds(self, result):
        src_tif = os.path.join(
            self.fetch_module._outdir, '{}.tif'.format(
                utils.fn_basename2(os.path.basename(result['dst_fn']))
            )
        )
        if result['dst_fn'].endswith('.zip'):
            v_gtx = utils.p_f_unzip(
                os.path.join(
                    self.fetch_module._outdir, result['dst_fn']
                ), [result['data_type']], outdir=self.fetch_module._outdir
            )[0]
            utils.run_cmd(
                f'gdalwarp {v_gtx} {src_tif} -t_srs epsg:4269 --config CENTER_LONG 0',
                verbose=self.verbose
            )

        self.fetches_params['mod'] = src_tif
        self.fetches_params['data_format'] = 200
        self.fetches_params['node'] = 'pixel'
        yield(DatasetFactory(**self.fetches_params)._acquire_module())

        
## todo: allow lakes bathymetry
## as well as lakes breaklines (shape nodes)
## see: https://www.esri.com/arcgis-blog/products/arcgis-pro/3d-gis/hydro-flattening-of-river-shorelines-in-lidar-based-dem-production/
class HydroLakesFetcher(Fetcher):
    """HydroLakes lake bathymetric data
    """
    
    def __init__(self, **kwargs):
        super().__init__(**kwargs)

        
    def yield_ds(self, result):
        pass

    
class DatasetFactory(factory.CUDEMFactory):
    """Dataset Factory Settings and Generator
    
    Parse a datalist entry and return the dataset object
    """
    
    _modules = {
        ## negative values are `datalists`, where they contain various other datasets.
        -1: {'name': 'datalist',
             'fmts': ['datalist', 'mb-1', 'dl'],
             'description': ('An extended MB-System style datalist containting '
                             'dlim-compatible datasets'),
             'call': Datalist},
        -2: {'name': 'zip',
             'fmts': ['zip', 'ZIP'],
             'description': 'A zipfile containing dlim-compatible datasets',
             'call': ZIPlist}, # add other archive formats (gz, tar.gz, 7z, etc.)
        -3: {'name': 'scratch',
             'fmts': [''],
             'description': ('A scratch dataset, including a python list '
                             'of dlim-compatible datasets'),
             'call': Scratch},
        -4: {'name': 'points',
             'fmts': [''],
             'description': ('A points dataset, a numpy rec-array or a '
                             'pandas dataframe, defining x, y and z data columns'),
             'call': Points},
        ## data files
        167: {'name': 'yxz',
              'fmts': ['yxz'],
              'description': 'ascii DSV datafile formatted as y,x,z',
              'call': YXZFile},
        168: {'name': 'xyz',
              'fmts': ['xyz', 'csv', 'dat', 'ascii', 'txt', 'XYZ'],
              'description': 'An ascii DSV datafile formatted as x,y,z',
              'call': XYZFile},
        200: {'name': 'gdal',
              'fmts': ['tif', 'tiff', 'img', 'grd', 'nc', 'vrt'],
              'description': 'A gdal-compatible raster dataset',
              'call': GDALFile},
        201: {'name': 'bag',
              'fmts': ['bag'],
              'description': 'A BAG bathymetry dataset',
              'call': BAGFile},
        202: {'name': 'swot_pixc',
              'fmts': ['h5'],
              'description': 'An HDF5 SWOT PIXC datafile',
              'call': SWOT_PIXC},
        203: {'name': 'swot_hr_raster',
              'fmts': ['nc'],
              'description': 'An HDF5 SWOT HR Raster datafile',
              'call': SWOT_HR_Raster},
        300: {'name': 'las',
              'fmts': ['las', 'laz'],
              'description': 'An las or laz lidar datafile',
              'call': LASFile},
        301: {'name': 'mbs',
              'fmts': ['fbt', 'mb'],
              'description': 'An MB-System-compatible multibeam datafile',
              'call': MBSParser},
        302: {'name': 'ogr',
              'fmts': ['000', 'shp', 'geojson', 'gpkg', 'gdb/'],
              'description': 'An ogr-compatible vector datafile',
              'call': OGRFile},
        303: {'name': 'icesat2_atl',
              'fmts': ['h5'],
              'description': 'An HDF5 IceSat2 ATL03 datafile',
              'call': IceSat2File},
        304: {'name': 'icesat2_atl24',
              'fmts': ['h5'],
              'description': 'An HDF5 IceSat2 ATL24 datafile',
              'call': IceSat2_ATL24File},
        310: {'name': 'cudem',
              'fmts': ['csg', 'nc', 'h5'],
              'description': 'A netCDF/h5 CUDEM file',
              'call': CUDEMFile},
        ## fetches modules
        -100: {'name': 'https',
               'fmts': ['https'],
               'description': 'A URL pointing to a dlim-compatible datafile',
               'call': Fetcher},
        -101: {'name': 'gmrt',
               'fmts': ['gmrt'],
               'description': 'The GMRT fetches module',
               'call': GMRTFetcher},
        -102: {'name': 'gebco',
               'fmts': ['gebco'],
               'description': 'The GEBCO fetches module',
               'call': GEBCOFetcher},
        -103: {'name': 'copernicus',
               'fmts': ['copernicus'],
               'description': 'The Copernicus fetches module',
               'call': CopernicusFetcher},
        -104: {'name': 'fabdem',
               'fmts': ['fabdem'],
               'description': 'The FABDEM fetches module',
               'call': FABDEMFetcher},
        -105: {'name': 'nasadem',
               'fmts': ['nasadem'],
               'description': 'The NASADEM fetches module',
               'call': Fetcher},
        -106: {'name': 'mar_grav',
               'fmts': ['mar_grav'],
               'description': 'The mar_grav fetches module',
               'call': MarGravFetcher},
        -107: {'name': 'srtm_plus',
               'fmts': ['srtm_plus'],
               'description': 'The srtm_plus fetches module',
               'call': Fetcher},
        -108: {'name': 'synbath',
               'fmts': ['synbath'],
               'description': 'The SynBath fetches module',
               'call': Fetcher},
        -109: {'name': 'gedtm30',
               'fmts': ['gedtm30'],
               'description': 'Global DTM fetches module',
               'call': GEDTM30Fetcher},
        -110: {'name': "swot",
               'fmts': ['swot'],
               'description': '	The SWOT fetches module',
               'call': SWOTFetcher},
        -111: {'name': "icesat2",
               'fmts': ['icesat2'],
               'description': 'The IceSat2 fetches module',
               'call': IceSat2Fetcher},
        -200: {'name': 'charts',
               'fmts': ['charts'],
               'description': 'The charts fetches module',
               'call': ChartsFetcher},
        -201: {'name': 'multibeam',
               'fmts': ['multibeam'],
               'description': 'The multibeam fetches module',
               'call': MBSFetcher},
        -202: {'name': 'hydronos',
               'fmts': ['hydronos'],
               'description': 'The hydronos fetches module',
               'call': HydroNOSFetcher},
        -203: {'name': 'ehydro',
               'fmts': ['ehydro'],
               'description': 'The ehydro fetches module',
               'call': eHydroFetcher},
        -204: {'name': 'bluetopo',
               'fmts': ['bluetopo'],
               'description': 'The bluetopo fetches module',
               'call': BlueTopoFetcher},
        -205: {'name': 'ngs',
               'fmts': ['ngs'],
               'description': 'The ngs fetches module',
               'call': NGSFetcher},
        -206: {'name': 'tides',
               'fmts': ['tides'],
               'description': 'The tides fetches module',
               'call': TidesFetcher},
        -207: {'name': 'digital_coast',
               'fmts': ['digital_coast'],
               'description': 'The digital_coast fetches module',
               'call': Fetcher},
        -208: {'name': 'ncei_thredds',
               'fmts': ['ncei_thredds'],
               'description': 'The ncei_thredds fetches module',
               'call': Fetcher},
        -209: {'name': 'tnm',
               'fmts': ['tnm'],
               'description': 'The TNM fetches module',
               'call': Fetcher},
        -210: {'name': "CUDEM",
               'fmts': ['CUDEM'],
               'description': 'The CUDEM fetches module',
               'call': Fetcher},
        -211: {'name': "CoNED",
               'fmts': ['CoNED'],
               'description': 'The CoNED fetches module',
               'call': DAVFetcher_CoNED},
        -212: {'name': "SLR",
               'fmts': ['SLR'],
               'description': '	The SLR fetches module',
               'call': DAVFetcher_SLR},
        -213: {'name': 'waterservies',
               'fmts': ['waterservices'],
               'description': 'The waterservices fetches module',
               'call': WaterServicesFetcher},
        -214: {'name': 'ned',
               'fmts': ['ned', 'ned1'],
               'description': 'The NED fetches module',
               'call': NEDFetcher},        
        -215: {'name': "csb",
               'fmts': ['csb'],
               'description': 'The CSB fetches module',
               'call': Fetcher},
        -216: {'name': 'wa_dnr',
               'fmts': ['wa_dnr'],
               'description': 'The Washington DNR lidar portal',
               'call': DNRFetcher},
        -217: {'name': 'r2r',
               'fmts': ['r2r'],
               'description': 'The r2r fetches module',
               'call': R2RFetcher},
        -300: {'name': 'emodnet',
               'fmts': ['emodnet'],
               'description': 'The emodnet fetches module',
               'call': EMODNetFetcher},
        -301: {'name': 'chs',
               'fmts': ['chs'],
               'description': 'The chs fetches module',
               'call': Fetcher}, 
        -302: {'name': 'hrdem',
               'fmts': ['hrdem'],
               'description': '	The hrdem fetches module',
               'call': HRDEMFetcher},
        -303: {'name': 'arcticdem',
               'fmts': ['arcticdem'],
               'description': 'The arcticdem fetches module',
               'call': Fetcher},
        -304: {'name': 'mrdem',
               'fmts': ['mrdem'],
               'description': '	The mrdem fetches module',
               'call': Fetcher},
        -500: {'name': 'vdatum',
               'fmts': ['vdatum'],
               'description': 'The vdatum fetches module',
               'call': VDatumFetcher},
        -600: {'name': 'hydrolakes',
               'fmts': ['hydrolakes'],
               'description': 'The hydrolakes fetches module',
               'call': HydroLakesFetcher},        
    }
    _datalist_cols = ['path', 'format', 'weight', 'uncertainty', 'title', 'source',
                      'date', 'type', 'resolution', 'horz', 'vert',
                      'url']

    _metadata_keys = ['name', 'title', 'source', 'date', 'data_type', 'resolution',
                      'hdatum', 'vdatum', 'url']

    
    def __init__(self, **kwargs):
        super().__init__(**kwargs)

    ###########################################################################        
    ## redefine the factory default _parse_mod function for datasets
    ## the mod in this case is a datalist entry and the format key
    ## becomes the module
    ## TODO: use csv module to parse
    ###########################################################################
    def _parse_mod(self, mod=None):
        """parse the datalist entry line"""
        
        self.kwargs['fn'] = mod
        if self.kwargs['fn'] is None:
            return(self)

        ## mod exists as a file, no other entry items should occur, so
        ## guess the format and finish there...
        ## the format number becomes the mod_name
        ## check for specified data format as well
        # if os.path.exists(self.kwargs['fn']):
        #     if 'data_format' not in self.kwargs.keys() or self.kwargs['data_format'] is None:
        #         self.mod_name = self.guess_data_format(self.kwargs['fn'])
        #         self.mod_args = {}
        #         self.kwargs['data_format'] = self.mod_name
        #     else:
        #         opts = str(self.kwargs['data_format']).split(':')
        #         if len(opts) > 1:
        #             self.mod_name = int(opts[0])
        #             self.mod_args = utils.args2dict(list(opts[1:]), {})
        #         else:
        #             self.mod_name = int(self.kwargs['data_format'])
        #             self.mod_args = {}
                    
        #         self.kwargs['data_format'] = self.mod_name

        #     # inherit metadata from parent if available
        #     # something something!
        #     if 'metadata' not in self.kwargs.keys():
        #         self.kwargs['metadata'] = {}
                
        #     self.kwargs['metadata']['name'] = utils.fn_basename2(os.path.basename(self.kwargs['fn']))
            
        #     for key in self._metadata_keys:
        #         if key not in self.kwargs['metadata'].keys():
        #             self.kwargs['metadata'][key] = None
                    
        #     return(self.mod_name, self.mod_args)

        ## if fn is not a path, parse it as a datalist entry
		## breaks on path with space, e.g. /meda/user/My\ Passport/etc
        #this_entry = re.findall(r'[^"\s]\S*|".+?"', self.kwargs['fn'].rstrip())
        #this_entry = shlex.split(shlex.quote(self.kwargs['fn'].rstrip()))#.replace("'", "\'")))
        #this_entry = [p for p in re.split("( |\\\".*?\\\"|'.*?')", self.kwargs['fn']) if p.strip()]
        #this_entry = [t.strip('"') for t in re.findall(r'[^\s"]+|"[^"]*"', self.kwargs['fn'].rstrip())]
        #utils.echo_msg(self.kwargs['fn'])
        this_entry = re.findall(r"(?:\".*?\"|\S)+", self.kwargs['fn'].rstrip())
        #utils.echo_msg(this_entry)
        try:
            entry = [utils.str_or(x) if n == 0 \
                     else utils.str_or(x, replace_quote=False) if n < 2 \
                     else utils.float_or(x) if n < 3 \
                     else utils.float_or(x) if n < 4 \
                     else utils.str_or(x) \
                     for n, x in enumerate(this_entry)]

        except Exception as e:
            utils.echo_error_msg(
                'could not parse entry {}, {}'.format(
                    self.kwargs['fn'], this_entry
                )
            )
            return(self)

        ## data format - entry[1]
        ## guess format based on fn if not specified otherwise
        ## parse the format for dataset specific opts.
        if len(entry) < 2:
            if 'data_format' in self.kwargs.keys() \
               and self.kwargs['data_format'] is not None:
                entry.append(self.kwargs['data_format'])
            else:
                for key in self._modules.keys():
                    if entry[0].startswith('http') \
                       or entry[0].startswith('/vsicurl/'):
                        see = 'https'
                    else:
                        se = entry[0].split('.')
                        see = se[-1] \
                            if len(se) > 1 \
                               else entry[0].split(":")[0]

                    if 'fmts' in self._modules[key].keys():
                        if see in self._modules[key]['fmts']:
                            entry.append(int(key))
                            break

            if len(entry) < 2:
                utils.echo_error_msg(
                    'could not parse entry {}'.format(self.kwargs['fn'])
                )
                return(self)
            
        ## parse the entry format options
        opts = factory.fmod2dict(str(entry[1]), {})
        if '_module' in opts.keys():# and len(opts.keys()) > 1:
            entry[1] = int(opts['_module'])
            self.mod_args = {i:opts[i] for i in opts if i!='_module'}

        # opts = str(entry[1]).split(':')
        # #utils.echo_msg(opts)
        # if len(opts) > 1:
        #     self.mod_args = utils.args2dict(list(opts[1:]), {})
        #     entry[1] = int(opts[0])
        # else:
        #     self.mod_args = {}

        try:
            assert isinstance(utils.int_or(entry[1]), int)
        except:
            utils.echo_error_msg(
                f'could not parse datalist entry {entry}'
            )
            return(self)

        ## entry is a COG to be read with gdal, append vsicurl to the fn
        if entry[0].startswith('http') and int(entry[1]) == 200:
            entry[0] = '/vsicurl/{}'.format(entry[0])
        
        self.kwargs['data_format'] = int(entry[1])
        self.mod_name = int(entry[1])
        
        ## file-name (or fetches module name) - entry[0]
        ## set to relative path from parent
        ## don't set relative path if 'fn' is a
        ## fetches module (entry[1] < -3)
        if 'parent' not in self.kwargs:
            self.kwargs['parent'] = None

        if self.kwargs['parent'] is None:
            self.kwargs['fn'] = entry[0]
        else:
            #utils.echo_msg(self.kwargs['parent'])
            #utils.echo_msg(self.kwargs['parent'].fn)
            if self.mod_name >= -2 \
               and os.path.dirname(self.kwargs['parent'].fn) \
               != os.path.dirname(entry[0]) and \
                   ':' not in entry[0] and \
                   self.kwargs['parent'].data_format >= -2:
                self.kwargs['fn'] = os.path.join(
                    os.path.dirname(self.kwargs['parent'].fn), entry[0]
                )
            else:
                self.kwargs['fn'] = entry[0]
            
        ## weight - entry[2]
        ## inherit weight of parent
        if len(entry) < 3:
            entry.append(self.set_default_weight())
        elif entry[2] is None:
            entry[2] = self.set_default_weight()

        if 'weight' not in self.kwargs:
            self.kwargs['weight'] = 1

        ## multiply the weight by the weight in the parent
        ## if it exists, otherwise weight is weight
        if self.kwargs['parent'] is not None:
            if self.kwargs['weight'] is not None:
                self.kwargs['weight'] *= entry[2]
        else:
            if self.kwargs['weight'] is not None:
                self.kwargs['weight'] = entry[2]

        ## uncertainty - entry[3]
        ## combine with partent using root sum of squares
        if len(entry) < 4:
            entry.append(self.set_default_uncertainty())
        elif entry[3] is None:
            entry[3] = self.set_default_uncertainty()

        if 'uncertainty' not in self.kwargs:
            self.kwargs['uncertainty'] = 0
            
        if self.kwargs['parent'] is not None:
            if self.kwargs['uncertainty'] is not None:
                self.kwargs['uncertainty'] = math.sqrt(
                    self.kwargs['uncertainty']**2 + entry[3]**2
                )
        else:
            if self.kwargs['uncertainty'] is not None:
                self.kwargs['uncertainty'] = entry[3]
                    
        ## Optional arguments follow, for metadata generation
        if 'metadata' not in self.kwargs:
            self.kwargs['metadata'] = {}

        for key in self._metadata_keys:
            if key not in self.kwargs['metadata'].keys():
                self.kwargs['metadata'][key] = None

        ## inherit metadata from parent, if available
        if self.kwargs['parent'] is not None:
            for key in self._metadata_keys:
                if key in self.kwargs['parent'].metadata:
                    if self.kwargs['metadata'][key] is None or key == 'name':
                        self.kwargs['metadata'][key] = self.kwargs['parent'].metadata[key]

        ## set or append metadata from entry
        for i, key in enumerate(self._metadata_keys):
            if key == 'name':
                if self.kwargs['metadata'][key] is None:
                    self.kwargs['metadata'][key] \
                        = utils.fn_basename2(
                            os.path.basename(self.kwargs['fn'].split(':')[0])
                        )
                else:
                    self.set_metadata_entry(
                        utils.fn_basename2(
                            os.path.basename(self.kwargs['fn'].split(':')[0])
                        ),
                        key, '/'
                    )

            else:
                if len(entry) < i+4:
                    entry.append(self.kwargs['metadata'][key])

                self.set_metadata_entry(entry[i+3], key, ', ')

                if key == 'date':
                    self.kwargs['metadata'][key] \
                        = num_strings_to_range(
                            self.kwargs['metadata'][key], entry[i+3]
                        )
                
        return(self.mod_name, self.mod_args)

    
    def set_metadata_entry(self, entry, metadata_field, join_string = '/'):
        if entry != '-' and str(entry).lower() != 'none':
            if self.kwargs['metadata'][metadata_field] is not None:
                if str(self.kwargs['metadata'][metadata_field]).lower() != str(entry).lower():
                    self.kwargs['metadata'][metadata_field] \
                        = join_string.join(
                            [str(self.kwargs['metadata'][metadata_field]), str(entry)]
                        )
            else:
                self.kwargs['metadata'][metadata_field] = str(entry)

                
    def set_default_weight(self):
        return(1)

    
    def set_default_uncertainty(self):
        return(0)

    
    def guess_data_format(self, fn):
        """guess a data format based on the file-name"""
        
        for key in self._modules.keys():
            if fn.split('.')[-1] in self._modules[key]['fmts']:
                return(key)
            ## hack to accept .mb* mb-system files without having to record every one...
            elif fn.split('.')[-1][:2] in self._modules[key]['fmts']:
                return(key)

            
    def write_parameter_file(self, param_file: str):
        try:
            with open(param_file, 'w') as outfile:
                json.dump(self.__dict__, outfile)
                utils.echo_msg(
                    'New DatasetFactory file written to {}'.format(param_file)
                )
                
        except:
            raise ValueError(
                ('DatasetFactory: Unable to write new parameter '
                 f'file to {param_file}')
            )


###############################################################################
## Command-line Interface (CLI)
## $ dlim
##
## datalists cli
###############################################################################
datalists_usage = lambda: """{cmd} ({dl_version}): DataLists IMproved; 
Process and generate datalists

dlim is the elevation data processing tool using various dataset modules. 
dlim's native dataset format is a "datalist". 
A datalist is similar to an MBSystem datalist; 
it is a space-delineated file containing the following columns:

`data-path data-format data-weight data-uncertainty data-name data-source data-date data-resolution data-type data-horz data-vert data-url`

Minimally, `data-path` (column 1) is all that is needed.

An associated inf and geojson file will be gerenated for each datalist 
while only an associated inf file will be genereated for individual datasets

Parse various dataset types by region/increments and yield data as xyz or array. 
Recursive data-structures, which point to datasets (datalist, zip, fetches, etc), 
are negative format numbers, e.g. -1 for datalist. Fetches modules are <= -100.

usage: {cmd} [ -acdghijnquwEJPRT [ args ] ] DATALIST,FORMAT,WEIGHT,UNCERTAINTY ...

Options:
  -R, --region\t\t\tRestrict processing to the desired REGION 
\t\t\t\tWhere a REGION is xmin/xmax/ymin/ymax[/zmin/zmax[/wmin/wmax/umin/umax]]
\t\t\t\tUse '-' to indicate no bounding range; e.g. -R -/-/-/-/-10/10/1/-/-/-
\t\t\t\tOR an OGR-compatible vector file with regional polygons. 
\t\t\t\tWhere the REGION is /path/to/vector[:zmin/zmax[/wmin/wmax/umin/umax]].
\t\t\t\tIf a vector file is supplied, will use each region found therein.
\t\t\t\tOptionally, append `:pct_buffer=<value>` to buffer the region(s) by a percentage.
  -E, --increment\t\tBlock data to INCREMENT in native units.
\t\t\t\tWhere INCREMENT is x-inc[/y-inc]
  -X, --extend\t\t\tNumber of cells with which to EXTEND the output DEM REGION and a 
\t\t\t\tpercentage to extend the processing REGION.
\t\t\t\tWhere EXTEND is dem-extend(cell-count)[:processing-extend(percentage)]
\t\t\t\te.g. -X6:10 to extend the DEM REGION by 6 cells and the processing region by
\t\t\t\t10 percent of the input REGION.
  -J, --s_srs\t\t\tSet the SOURCE projection.
  -P, --t_srs\t\t\tSet the TARGET projection. (REGION should be in target projection) 
  -D, --cache-dir\t\tCACHE Directory for storing temp and output data.
  -Z, --z-precision\t\tSet the target precision of dumped z values. (default is 4)
  -A, --stack-mode\t\tSet the STACK MODE to 'mean', 'min', 'max', 'mixed' or 'supercede' 
\t\t\t\t(with -E and -R)
  -T, --stack_filter\t\tFILTER the data stack using one or multiple filters. 
\t\t\t\tWhere FILTER is filter-name[:opts] (see `grits --modules` for more information)
\t\t\t\tThe -T switch may be set multiple times to perform multiple filters.
\t\t\t\tAvailable FILTERS: {grits_modules}
  -F, --point_filter\t\tFILTER the POINT data using one or multiple filters. 
\t\t\t\tWhere FILTER is filter-name[:opts] (See {cmd} --point-filters for more information)
\t\t\t\tThe -F switch may be set multiple times to perform multiple filters.
\t\t\t\tAvailable FILTERS: {point_filter_modules}
  -V, --archive\t\t\tArchive the DATALIST to the given REGION[/INCREMENTs].
\t\t\t\tSpecify the name of the archive, if not specified an auto-generated 
\t\t\t\tname will be used.

  -m, --mask\t\t\tMASK the datalist to the given REGION/INCREMENTs
  -s, --spatial-metadata\tGenerate SPATIAL METADATA of the datalist to the given 
\t\t\t\tREGION/INCREMENTs
  -g, --glob\t\t\tGLOB the datasets in the current directory to stdout
  -i, --info\t\t\tGenerate and return an INFO dictionary of the dataset
  -l, --list\t\t\tList the assocated datasets from the datalist
  -w, --weights\t\t\tOutput WEIGHT values along with xyz
  -u, --uncertainties\t\tOutput UNCERTAINTY values along with xyz
  -n, --stack-node\t\tOutput stacked x/y data rather than pixel
  -q, --quiet\t\t\tLower the verbosity to a quiet

  --point-filters\t\tDisplay the POINT FILTER descriptions and usage
  --modules\t\t\tDisplay the datatype descriptions and usage
  --help\t\t\tPrint the usage text
  --version\t\t\tPrint the version information

Datalists and data formats:
  A datalist is a file that contains a number of datalist entries, 
  while an entry is a space-delineated line:
  `path [format weight uncertainty [name source date type resolution hdatum vdatum url]]`

  `path` can also be a supported fetches module (dataset IDs <= -100)

Supported datalist formats (see {cmd} --modules <dataset-key> for more information): 
  {dl_formats}

Examples:

  % {cmd} -R-90/-89/30/31/-100/100 *.tif -l -w > tifs_in_region.datalist
  % {cmd} tifs_in_region.datalist -R -90/-89/30/31 -E 1s > tifs_1s.xyz
  % {cmd} -R my_region.shp my_data.xyz -w -s_srs epsg:4326 -t_srs epsg:3565 > my_data_3565.xyz
  % {cmd} -R my_region.shp -w multibeam --archive
""".format(
    cmd=os.path.basename(sys.argv[0]), 
    dl_version=cudem.__version__,
    dl_formats=factory._cudem_module_name_short_desc(
        DatasetFactory._modules
    ),
    grits_modules=factory._cudem_module_short_desc(
        grits.grits_factory.GritsFactory._modules
    ),
    point_filter_modules=factory._cudem_module_short_desc(
        PointFilterFactory._modules
    )
)

def datalists_cli(argv=sys.argv):
    """run datalists from command-line

See `datalists_usage` for full cli options.
    """

    dls = []
    src_srs = None
    dst_srs = None
    i_regions = []
    these_regions = []
    xy_inc = [None, None]
    extend = 0
    want_weights = False
    want_uncertainties = False
    want_mask = False
    want_inf = False
    want_list = False
    want_glob = False
    want_archive = False
    archive_dirname = None
    these_archives = []
    want_verbose = True
    want_region = False
    want_separate = False
    want_sm = False
    invert_region = False
    z_precision = 4
    stack_fltrs = []
    pnt_fltrs = []
    stack_node = False
    stack_mode = 'mean'
    cache_dir = utils.cudem_cache()
    
    ## parse command line arguments.
    i = 1
    while i < len(argv):
        arg = argv[i]
        if arg == '--region' or arg == '-R':
            i_regions.append(str(argv[i + 1]))
            i = i + 1
        elif arg[:2] == '-R':
            i_regions.append(str(arg[2:]))
        elif arg == '--increment' or arg == '-E':
            xy_inc = argv[i + 1].split('/')
            i = i + 1
        elif arg[:2] == '-E':
            xy_inc = arg[2:].split('/')
        elif arg == '--extend' or arg == '-X':
            extend = utils.int_or(argv[i + 1], 0)
            i += 1
        elif arg[:2] == '-X':
            extend = utils.int_or(argv[2:], 0)
        elif arg == '-s_srs' or arg == '--s_srs' or arg == '-J':
            src_srs = argv[i + 1]
            i = i + 1
        elif arg == '-t_srs' or arg == '--t_srs' or arg == '-P':
            dst_srs = argv[i + 1]
            i = i + 1
        elif arg == '-z_precision' \
             or arg == '--z-precision' \
             or arg == '-Z':
            z_precision = utils.int_or(argv[i + 1], 4)
            i = i + 1
        elif arg[:2] == '-Z':
            z_precision = utils.int_or(argv[2:], 4)

        elif arg == '-stack-mode' or arg == '--stack-mode' or arg == '-A':
            stack_mode = utils.str_or(argv[i + 1], 'mean')
            i = i + 1
        elif arg[:2] == '-A':
            stack_mode = utils.str_or(arg[2:], 'mean')
            
        elif arg == '-stack-filter' or arg == '--stack-filter' or arg == '-T':
            stack_fltrs.append(argv[i + 1])
            i = i + 1
        elif arg[:2] == '-T':
            stack_fltrs.append(argv[2:])
            
        elif arg == '-point-filter' or arg == '--point-filter' or arg == '-F':
            pnt_fltrs.append(argv[i + 1])
            i = i + 1
        elif arg[:2] == '-F':
            pnt_fltrs.append(argv[2:])

        elif arg == '--archive' or arg == '-V':
            want_archive = True
            dataexts = [
                xs for y in [
                    x['fmts'] for x in list(
                        DatasetFactory._modules.values()
                    )
                ] for xs in y
            ]
            if i+1 < len(argv) and not argv[i + 1].startswith('-'):
                archive_dirname = utils.str_or(argv[i + 1])
                i = i + 1
        elif arg[:2] == '-V':
            want_archive = True
            archive_dirname = utils.str_or(argv[2:])
            
        elif arg == '--cache-dir' or arg == '-D' or arg == '-cache-dir':
            cache_dir = utils.str_or(argv[i + 1], utils.cudem_cache)
            i = i + 1
        elif arg[:2] == '-D': cache_dir = utils.str_or(argv[i + 1], utils.cudem_cache)
            
        elif arg == '--mask' or arg == '-m' or arg == '--want-mask':
            want_mask = True
        elif arg == '--invert_region' or arg == '-v':
            invert_region = True
        # elif arg == '--archive' or arg == '-a':
        #     want_archive = True
        elif arg == '--weights' or arg == '-w':
            want_weights = True
        elif arg == '--uncertainties' or arg == '-u':
            want_uncertainties = True
        elif arg == '--info' or arg == '-i':
            want_inf = True
        elif arg == '--region_inf' or arg == '-r':
            want_region = True
        elif arg == '--list' or arg == '-l':
            want_list = True
        elif arg == '--glob' or arg == '-g':
            want_glob = True
        elif arg == '--spatial-metadata' or arg == '-sm':
            want_sm = True
            want_mask = True
        elif arg == '--stack-node' or arg == '-n':
            stack_node = True
            
        elif arg == '--separate' or arg == '-s':
            want_separate = True

        elif arg == '--modules':
            factory.echo_modules(
                DatasetFactory._modules,
                None if i+1 >= len(argv) else utils.int_or(sys.argv[i+1], str(sys.argv[i+1]))
            )
            sys.exit(0)
        elif arg == '--md_modules':
            factory.echo_modules(
                DatasetFactory._modules,
                None if i+1 >= len(argv) else int(sys.argv[i+1]), True
            )
            sys.exit(0)
        elif arg == '--point-filters':
            factory.echo_modules(
                PointFilterFactory._modules,
                None if i+1 >= len(argv) else utils.int_or(sys.argv[i+1], str(sys.argv[i+1]))
            )
            sys.exit(0)            
        elif arg == '--quiet' or arg == '-q':
            want_verbose = False
        elif arg == '--help' or arg == '-h':
            print(datalists_usage())
            sys.exit(1)
        elif arg == '--version' or arg == '-v':
            print('{}, version {}'.format(
                os.path.basename(sys.argv[0]), cudem.__version__)
                  )
            sys.exit(1)
        elif arg[0] == '-':
            print(datalists_usage())
            sys.exit(0)
        else:
            dls.append(f'{arg}')#'"{}"'.format(arg)) # FIX THIS!!!
        
        i = i + 1

    if len(xy_inc) < 2:
        xy_inc.append(xy_inc[0])
    elif len(xy_inc) == 0:
        xy_inc = [None, None]

    if want_glob:
        import glob
        for key in DatasetFactory()._modules.keys():
            if key != -1 and key != '_factory':
                for f in DatasetFactory()._modules[key]['fmts']:
                    globs = glob.glob('*.{}'.format(f))
                    [sys.stdout.write(
                        '{}\n'.format(
                            ' '.join(
                                [x, str(key), '1', '0']
                            )
                        )
                    ) for x in globs]
                    
        sys.exit(0)

    #stack_fltrs = [':'.join(f.split('/')) for f in stack_fltrs]
    #pnt_fltrs = [':'.join(f.split('//')) for f in pnt_fltrs]
    if not i_regions: i_regions = [None]
    these_regions = regions.parse_cli_region(i_regions, want_verbose)
    for rn, this_region in enumerate(these_regions):
        ## buffer the region by `extend` if xy_inc is set
        ## this effects the output naming of masks/stacks!
        ## do we want this like in waffles where the output name
        ## does not include the -X extend buffer?
        if xy_inc[0] is not None \
           and xy_inc[1] is not None \
           and this_region is not None:
            this_region.buffer(
                x_bv=(utils.str2inc(xy_inc[0])*extend),
                y_bv=(utils.str2inc(xy_inc[1])*extend)
            )

        if len(dls) == 0:
            sys.stderr.write(datalists_usage())
            utils.echo_error_msg('you must specify some type of data')
        else:
            ## intiialze the input data. Treat data from CLI as a datalist.
            this_datalist = init_data(
                dls,
                region=this_region,
                src_srs=src_srs,
                dst_srs=dst_srs,
                xy_inc=xy_inc,
                sample_alg='auto',
                want_weight=want_weights,
                want_uncertainty=want_uncertainties,
                want_verbose=want_verbose,
                want_mask=want_mask,
                want_sm=want_sm,
                invert_region=invert_region,
                cache_dir=cache_dir,
                dump_precision=z_precision,
                pnt_fltrs=pnt_fltrs,
                stack_fltrs=stack_fltrs,
                stack_node=stack_node,
                stack_mode=stack_mode
            )

            if this_datalist is not None and this_datalist.valid_p(
                    fmts=DatasetFactory._modules[this_datalist.data_format]['fmts']
            ):
                this_datalist.initialize()                
                if not want_weights:
                    this_datalist.weight = None
                    
                if not want_uncertainties:
                    this_datalist.uncertainty = None
                    
                if want_inf:
                    # output the datalist inf blob
                    print(this_datalist.inf()) 
                elif want_list:
                    # output each dataset from the datalist
                    this_datalist.echo() 
                elif want_region:
                    # get the region and warp it if necessary
                    this_inf = this_datalist.inf()
                    this_region = regions.Region().from_list(this_inf.minmax)
                    if dst_srs is not None:
                        if src_srs is not None:
                            this_region.src_srs = src_srs
                            this_region.warp(dst_srs)
                        elif this_inf.src_srs is not None:
                            this_region.src_srs = this_inf.src_srs
                            this_region.warp(dst_srs, include_z=False)
                    print(this_region.format('gmt'))
                elif want_archive:
                    # archive the datalist as xyz
                    this_archive = this_datalist.archive_xyz(dirname=archive_dirname) 
                    if this_archive.numpts == 0:
                        utils.remove_glob('{}*'.format(this_archive.name))
                else:
                    try:
                        # process and dump each dataset independently
                        if want_separate: 
                            for this_entry in this_datalist.parse():
                                this_entry.dump_xyz()
                        else:
                            # process and dump the datalist as a whole
                            this_datalist.dump_xyz()
                    except KeyboardInterrupt:
                      utils.echo_error_msg('Killed by user')
                      break
                    except BrokenPipeError:
                      utils.echo_error_msg('Pipe Broken')
                      break
                    except Exception as e:
                      utils.echo_error_msg(e)
                      print(traceback.format_exc())
                    
### End<|MERGE_RESOLUTION|>--- conflicted
+++ resolved
@@ -5475,11 +5475,8 @@
 
         if self.fn is None or (self.check_path and not os.path.exists(self.fn)):
             utils.echo_warning_msg(f'{self.fn} doesn\'t exist!')
-<<<<<<< HEAD
             return(None)
-=======
             return(None)    
->>>>>>> 535fdc6d
 
         ## apply any open_options that are specified
         try:
