### waffles.py
##
## Copyright (c) 2010 - 2025 Regents of the University of Colorado
##
## waffles.py is part of CUDEM
##
## Permission is hereby granted, free of charge, to any person obtaining a copy 
## of this software and associated documentation files (the "Software"), to deal 
## in the Software without restriction, including without limitation the rights 
## to use, copy, modify, merge, publish, distribute, sublicense, and/or sell copies 
## of the Software, and to permit persons to whom the Software is furnished to do so, 
## subject to the following conditions:
##
## The above copyright notice and this permission notice shall be included in all
## copies or substantial portions of the Software.
##
## THE SOFTWARE IS PROVIDED "AS IS", WITHOUT WARRANTY OF ANY KIND, EXPRESS OR IMPLIED, 
## INCLUDING BUT NOT LIMITED TO THE WARRANTIES OF MERCHANTABILITY, FITNESS FOR A PARTICULAR 
## PURPOSE AND NONINFRINGEMENT. IN NO EVENT SHALL THE AUTHORS OR COPYRIGHT HOLDERS BE LIABLE 
## FOR ANY CLAIM, DAMAGES OR OTHER LIABILITY, WHETHER IN AN ACTION OF CONTRACT, TORT OR OTHERWISE, 
## ARISING FROM, OUT OF OR IN CONNECTION WITH THE SOFTWARE OR THE USE OR OTHER DEALINGS IN THE
## SOFTWARE.
##
###############################################################################
### Commentary:
##
## Generate DEMs from a variety of data sources.
## Use CLI command 'waffles'
##
## Supported input datatypes include:
## datalist, las/laz, gdal, bag, ogr, xyz, mbs, fetches
## see cudem.dlim for more information on supported datasets
##
## Supported gridding modules include:
## gmt-surface (GMT), gmt-triangulate (GMT), gmt-nearneighbor (GMT),
## mbgrid (MB-System), IDW (CUDEM), num (CUDEM/GMT), coastline (CUDEM),
## cudem (CUDEM), stacks (CUDEM), gdal-inv-dst (GDAL), gdal-linear (GDAL),
## gdal-average (GDAL), gdal-nearest (GDAL), linear (SCIPY), cubic (SCIPY),
## nearest (SCIPY), scratch (CUDEM)
##
## GMT, GDAL and MB-System are required for full functionality.
##
## Process all input data through cudem.dlim first, minimally, using
## cudem.dlim.init_data(list-of-data).
##
## Data will be processed through cudem.dlim._stacks prior to any interpolation.
## This will produce a weighted-mean (or weight-superceded)
## grid of the data to use for interpolation. See cudem.dlim for more information.
##
## The interpolated DEM will be post-processed through Waffle._process() where
## it will be filtered, resampled, clipped, set limits, cut to final output size,
## filled with metadata. Optionally, if want_uncertainty is set, _process() will
## also calculate the interpolation uncertainty.
##
### Code:


import sys
import os
import math
import json
import time
import glob
import traceback
#from tqdm import tqdm
#from tqdm import trange

import numpy as np
import h5py as h5
import netCDF4 as nc
import scipy
from scipy import interpolate
from scipy import spatial
from scipy import ndimage
import threading
import multiprocessing as mp
try:
   import Queue as queue
except: import queue as queue

from osgeo import gdal
from osgeo import ogr
from osgeo import osr

import cudem
from cudem.datalists import dlim
from cudem.datalists import xyzfile
from cudem.datalists import gdalfile
from cudem import pointz
from cudem import regions
from cudem import utils
from cudem import xyzfun
from cudem import gdalfun
from cudem import vdatums
from cudem import factory
from cudem import fetches
from cudem.grits import grits
from cudem import srsfun

## Data cache directory, hold temp data, fetch data, etc here.
waffles_cache = utils.cudem_cache()
gc = utils.config_check()
gdal.DontUseExceptions()
ogr.DontUseExceptions()
osr.DontUseExceptions()
gdal.SetConfigOption(
    'CPL_LOG', 'NUL' if gc['platform'] == 'win32' else '/dev/null'
)


class Waffle:
    """Representing a WAFFLES DEM/MODULE.
    Specific Gridding modules are sub-classes of this class.
    See WaffleFactory for module specifications and generation.

    -----------
    Procedures:
      yield_xyz() - yield the xyz data from self.data
      dump_xyz() - dump the xyz data from self.data to port
      run() - run the WAFFLES module (function set via module sub-class)
      generate() - run and process the WAFFLES module
    """
    
    def __init__(
            self,
            data: list = [],
            src_region: regions.Region = None,
            inc: str = None,
            xinc: str = None,
            yinc: str = None,
            xsize: int = None,
            ysize: int = None,
            name: str = 'waffles_dem',
            node: str = 'pixel',
            fmt: str = 'GTiff',
            extend: int = 0,
            extend_proc: float = 0,
            want_weight: bool = False,
            want_uncertainty: bool = False,
            fltr: list = [],
            sample: str = 'bilinear',
            xsample: str = None,
            ysample: str = None,
            clip: str = None,
            chunk: int = None,
            dst_srs: str = None,
            srs_transform: bool = False,
            verbose: bool = False,
            archive: bool = False,
            want_mask: bool = False,
            keep_auxiliary: bool = False,
            want_sm: bool = False,
            clobber: bool = True,
            ndv: float = -9999,
            block: bool = False,
            cache_dir: str = waffles_cache,
            stack_mode: str = 'mean',
            upper_limit: float = None,
            lower_limit: float = None,
            proximity_limit: int = None,
            size_limit: int = None,
            percentile_limit: float = None,
            expand_limit: float = None,
            count_limit: int = None,
            uncertainty_limit: int = None,
            flatten_nodata_values: bool = False,
            want_stack: bool = True,
            co: list = [],
            params: dict = {}
    ):
        self.params = params # the factory parameters
        self.data = data # list of data paths/fetches modules to grid
        self.datalist = None # the datalist which holds the processed datasets
        self.region = src_region # the region to grid
        self.src_region = src_region # the region to grid
        self.inc = inc # the gridding increments [xinc, yinc]
        self.xinc = xinc # the x/lon gridding increment
        self.yinc = yinc # the y/lat gridding increment
        self.sample = sample # the gdal sample algorithm to use when needed
        self.xsample = xsample # the x/lon increment to sample the output dem
        self.ysample = ysample # the y/lat increment to sample the output dem
        self.name = name # the output dem basename
        self.node = node # the grid node method, either 'grid' or 'pixel'
        self.fmt = fmt # the gdal-compatible output dem file format
        self.extend = extend # extend the dem region by this many pixels
        self.extend_proc = extend_proc # extend the dem processing region by this percentage
        self.want_weight = want_weight # use weights, either None or 1
        self.want_uncertainty = want_uncertainty # apply/calculate uncertainty
        self.fltr = fltr # a list of filters (see cudem.grits for options)
        self.clip = clip # ogr compatible vector file or keyword module to clip output dem
        self.chunk = chunk # process the dem in this many chunks
        self.dst_srs = dst_srs # the output dem projection
        self.srs_transform = srs_transform # transform data to the dst_srs
        self.archive = archive # archive the data used in this dem
        self.want_mask = want_mask # mask the incoming datalist
        #self.supercede = supercede # higher weighted data supercedes lower weighted data
        self.stack_mode = stack_mode
        self.upper_limit = utils.float_or(upper_limit) # upper limit of z values in output
        self.lower_limit = utils.float_or(lower_limit) # lower limit of z values in output
        self.proximity_limit = utils.int_or(proximity_limit) # proximity limit of interpolation
        self.size_limit = utils.int_or(size_limit) # size limit of interpolation
        self.percentile_limit = utils.float_or(percentile_limit) # percentile limit of interpolation
        self.expand_limit = utils.float_or(expand_limit) # percentile limit of interpolation
        self.count_limit = utils.int_or(count_limit) # limit by stack count per cell
        self.uncertainty_limit = utils.int_or(uncertainty_limit) # limit by stack upper uncertainty
        self.keep_auxiliary = keep_auxiliary # keep auxiliary outputs
        self.clobber = clobber # clobber the output dem file
        self.verbose = verbose # increase verbosity
        self.cache_dir = cache_dir # directory path to store cahced data
        self.ndv = ndv # no data value for the dem
        self.block = block # block the data (defunct)
        self.block_t = None # block the data (defunct)
        self.ogr_ds = None # datasets as an ogr object
        self.data_ = data # store data paths here, self.data gets processed to dlim datasets
        self.fn = '{}.tif'.format(self.name) # output dem filename
        self.want_sm = want_sm # generate spatial metadata
        self.aux_dems = [] # list of auxiliary dems fns
        self.want_stack = want_stack # generate the stacked rasters
        self.stack = None # multi-banded stacked raster from cudem.dlim
        self.stack_ds = None # the stacked raster as a dlim dataset object
        self.co = co # the gdal creation options
        self.flatten_nodata_values = flatten_nodata_values # flatten any remaining nodata values
        self.output_files = {}
        self.status = 0

        
    def __str__(self):
        return('<Waffles: {}>'.format(self.name))

    
    def __repr__(self):
        return('<Waffles: {}>'.format(self.name))

    
    def initialize(self):
        if self.verbose:
            utils.echo_msg(
                f'initializing waffles module < \033[1m{self.params["mod"]}\033[m >'
            )

        # output dem filename
        self.fn = '{}.{}'.format(self.name, gdalfun.gdal_fext(self.fmt))
        # cudem config file holding foriegn programs and versions
        self.gc = utils.config_check()
        # initialize regions
        self._init_regions()
        # initialize increments
        self._init_incs() 

        if isinstance(self.co, list):
            if len(self.co) == 0:
                self.co = ["COMPRESS=DEFLATE", "TILED=YES"]
                
        else:
            self.co = ["COMPRESS=DEFLATE", "TILED=YES"]

        ## initialize data, setting set_incs to True will force dlim to process the
        ## data to the set increments
        if self.want_stack:
            self._init_data(set_incs=True) 

        self.xcount, self.ycount, self.dst_gt \
            = self.p_region.geo_transform(
                x_inc=self.xinc, y_inc=self.yinc, node='grid'
            )
        self.ds_config = gdalfun.gdal_set_infos(
            self.xcount, self.ycount, (self.xcount*self.ycount),
            self.dst_gt, gdalfun.osr_wkt(self.dst_srs),
            gdal.GDT_Float32, self.ndv, self.fmt, None, None
        )
        if self.verbose:
            utils.echo_msg(
                f'output size: {self.ds_config["nx"]}/{self.ds_config["ny"]}'
            )
        
        self.status = self._init()
        return(self)            

    
    def _init(self):
        return(0)

    
    def __call__(self):
        self.initialize()
        if self.status == 0:
            return(self.generate())
        else:
            utils.echo_warning_msg(
                'failed to initialize from sub-module'
            )

            
    def _init_regions(self):
        """Initialize and set regions.
        
        regions set here include:
        d_region: Distribution Region
        p_region: Processing Region
        c_region: Coastline Region
        ps_region: Processing region for GMT/MB-System
        """
        
        if isinstance(self.region, list):
            self.region = regions.Region().from_list(self.region)
        elif not isinstance(self.region, regions.Region):
            raise ValueError(
                f'could not parse region: {self.region}'
            )
        
        if self.node == 'grid':
            self.region = self.region.buffer(
                x_bv=self.xinc*.5, y_bv=self.yinc*.5
            )
            
        self.d_region = self._dist_region()
        self.p_region = self._proc_region()
        self.c_region = self._coast_region()
        self.ps_region = self.p_region.copy()
        self.ps_region = self.ps_region.buffer(
            x_bv=self.xinc*.5, y_bv=self.yinc*.5,
            x_inc=self.xinc, y_inc=self.yinc
        )

        if self.verbose:
            utils.echo_msg(f'input region: {self.region}')
            utils.echo_msg(f'distribution region: {self.d_region}')
            utils.echo_msg(f'processing region: {self.p_region}')

            
    def _init_data(self, set_incs=False):
        """Initialize the data for processing
        parses data paths to dlim dataset objects.

        set `set_incs` to True to block/sample datasets to given 
        increment

        this function sets `self.data` to a list of dataset objects.
        """

        stack_fltr=[]
        point_fltr=[]
        if isinstance(self.fltr, list):
            for f in self.fltr:
                if f.split(':')[0] in grits.GritsFactory._modules.keys():
                    grits_filter = grits.GritsFactory(mod=f)._acquire_module()
                    if grits_filter is not None:
                        if 'stacks' in grits_filter.kwargs.keys():
                            if grits_filter.kwargs['stacks']:
                                stack_fltr.append(f)
                elif f.split(':')[0] in pointz.PointFilterFactory._modules.keys():
                    point_filter = pointz.PointFilterFactory(mod=f)._acquire_module()
                    if point_filter is not None:
                        point_fltr.append(f)

        self.data = dlim.init_data(
            self.data,
            region=self.p_region,
            src_srs=None,
            dst_srs=self.dst_srs,
            xy_inc=(self.xinc, self.yinc),
            sample_alg=self.sample,
            want_weight=self.want_weight,
            want_uncertainty=self.want_uncertainty,
            want_verbose=self.verbose,
            want_mask=self.want_mask,
            pnt_fltrs=point_fltr,
            stack_fltrs=stack_fltr,
            invert_region=False,
            cache_dir=self.cache_dir,
            stack_mode=self.stack_mode,
        )

        if self.data is not None:
            self.data.initialize()
            if not self.want_weight:
                self.data.weight = None
                
            if not self.want_uncertainty:
                self.data.uncertainty = None
        else:
            return(None)

        
    def _init_incs(self):
        """Initialize increments
        
        xinc/yinc are the DEM increments, in native units.
        xsample/ysample set the output DEM increments, 
        in native units.
        """
        
        self.xinc = utils.str2inc(self.xinc)
        self.yinc = utils.str2inc(self.yinc)
        self.xsample = utils.str2inc(self.xsample)
        self.ysample = utils.str2inc(self.ysample)

        if self.verbose:
            utils.echo_msg(
                f'gridding increments: {self.xinc}/{self.yinc}'
            )
            utils.echo_msg(
                'output increments: {}/{}'.format(
                    self.xsample \
                    if self.xsample is not None \
                    else self.xinc,
                    self.ysample \
                    if self.ysample is not None \
                    else self.yinc
                )
            )

            
    def _coast_region(self):
        """coastline region 
        (extended by percentage self.extend_proc)
        """

        cr = self.d_region.copy()
        return(
            cr.buffer(
                pct=self.extend_proc, x_inc=self.xinc, y_inc=self.yinc
            )
        )

    
    def _proc_region(self):
        """processing region 
        (extended by percentage self.extend_proc)
        """

        pr = self.d_region.copy()
        return(
            pr.buffer(
                pct=self.extend_proc, x_inc=self.xinc, y_inc=self.yinc
            )
        )

    
    def _dist_region(self):
        """distribution region 
        (extended by self.extend).
        """
        
        dr = self.region.copy()
        if self.xsample is None and self.ysample is None:
            return(
                dr.buffer(
                    x_bv=(self.xinc*self.extend),
                    y_bv=(self.yinc*self.extend)
                )
            )
        else:
            return(
                dr.buffer(
                    x_bv=(self.xsample*self.extend),
                    y_bv=(self.ysample*self.extend)
                )
            )

        
    def dump_xyz(self, dst_port=sys.stdout, encode=False):
        """dump the stacked xyz data to dst_port

        use this to dump data into a foreign cli program, 
        such as GMT.
        """

        for xyz in self.stack_ds.yield_xyz():
            xyz.dump(
                include_w = self.want_weight,
                include_u = self.want_uncertainty,
                dst_port=dst_port,
                encode=encode,
            )

            
    def generate(self):
        """run and process the WAFFLES module.

        Generate the data 'stack' and use that to run the 
        waffles module and generate the DEM.
        """

        if self.data is None:
            return(self)

        #self.output_files = {}
        ## todo: move to init
        if os.path.exists(self.fn):
            if not self.clobber:
                utils.echo_warning_msg(
                    f'DEM {self.fn} already exists, skipping...'
                )
                return(self)
            else:
                utils.echo_warning_msg(
                    f'DEM {self.fn} exists and will be clobbered.'
                )
                status = gdal.GetDriverByName(self.fmt).Delete(self.fn)
                if status != 0:
                    utils.remove_glob(f'{self.fn}*')

        else:
            if not os.path.exists(os.path.dirname(self.fn)):
                try:
                    os.makedirs(os.path.dirname(self.fn))
                except: pass

        if self.chunk is not None:
            ## Generate in Chunks of self.chunk by self.chunk and
            ## merge chunks into final DEM
            chunks = []
            stack_chunks = []
            mask_chunks = []
            aux_chunks = []
            for srcwin in utils.yield_srcwin(
                    (self.ycount, self.xcount),
                    self.chunk,
                    verbose=self.verbose
            ):
                this_geo_x_origin, this_geo_y_origin \
                    = utils._pixel2geo(
                        srcwin[0], srcwin[1], self.dst_gt
                    )
                this_geo_x_end, this_geo_y_end \
                    = utils._pixel2geo(
                        srcwin[0]+srcwin[2], srcwin[1]+srcwin[3], self.dst_gt
                    )
                this_gt = [
                    this_geo_x_origin,
                    float(self.dst_gt[1]),
                    0.0,
                    this_geo_y_origin,
                    0.0,
                    float(self.dst_gt[5])
                ]
                this_region = regions.Region()
                this_region.from_geo_transform(
                    geo_transform=this_gt, x_count=srcwin[2], y_count=srcwin[3]
                )
                this_region.buffer(pct=10, x_inc = self.xinc, y_inc = self.yinc)
                this_params = self.params.copy()
                this_params['kwargs']['src_region'] = this_region
                this_params['kwargs']['chunk'] = None
                this_params['kwargs']['name'] \
                    = utils.append_fn(
                        '_chunk', this_region, self.xinc, high_res=True
                    )
                this_waffle = WaffleFactory().load_parameter_dict(this_params)
                this_waffle_module = this_waffle._acquire_module()
                this_waffle_module.initialize()
                this_waffle_module.generate()

                ## append the chunk to the chunk list if the DEM generated ok
                if WaffleDEM(
                        this_waffle_module.fn,
                        cache_dir=self.cache_dir,
                        verbose=self.verbose
                ).initialize().valid_p():
                    chunks.append(this_waffle_module.fn)

                if WaffleDEM(
                        this_waffle_module.stack,
                        cache_dir=self.cache_dir,
                        verbose=self.verbose
                ).initialize().valid_p():
                    stack_chunks.append(this_waffle_module.stack)
                    
                mask_name = f'{this_waffle_module.name}_msk'
                mask_fn = '{}.{}'.format(
                    os.path.join(this_waffle_module.cache_dir, mask_name),
                    gdalfun.gdal_fext(this_waffle_module.fmt)
                )

                mask_chunks.append(this_waffle_module.msk_fn)
                aux_chunks.append(this_waffle_module.aux_dems)

            ## combine DEM chunks
            if len(chunks) > 0:
                g = gdal.Warp(
                    self.fn, chunks,
                    format=self.fmt,
                    resampleAlg='cubicspline',
                    options=["COMPRESS=LZW", "TILED=YES"]
                )
                g = None

            ## combine STACK chunks
            ## multi-band
            if len(stack_chunks) > 0:
                g = gdal.Warp(
                    self.fn,
                    stack_chunks,
                    format=self.fmt,
                    resampleAlg='cubicspline',
                    options=["COMPRESS=LZW", "TILED=YES"]
                )
                g = None

            ## combine MASK chunks
            ## multi-band
            if len(mask_chunks) > 0:
                g = gdal.Warp(
                    mask_fn,
                    mask_chunks,
                    format=self.fmt,
                    resampleAlg='cubicspline',
                    options=["COMPRESS=LZW", "TILED=YES"]
                )
                g = None
                
            ## combine AUXILIARY chunks
            if len(aux_chunks) > 0:
                for ac, aux_dem in enumerate(aux_chunks):
                    g = gdal.Warp(
                        aux_dem,
                        aux_chunks[ac],
                        format=self.fmt,
                        resampleAlg='cubicspline',
                        options=["COMPRESS=LZW", "TILED=YES"]
                    )
                    g = None
                
            utils.remove_glob(*chunks)
            for aux_chunk in aux_chunks:
                utils.remove_glob(aux_chunk)
        else:
            ## stack the data and run the waffles module
            mask_fn = None
            if self.want_stack:
                stack_name = f'{os.path.basename(self.name)}_stack'
                mask_name = f'{stack_name}_msk'
                mask_fn = (f'{os.path.join(self.cache_dir, mask_name)}'
                           f'.{gdalfun.gdal_fext(self.fmt)}')

                ## Threaded...no worky
                # num_threads = 8
                # try:
                #     sk = dlim.stacks_ds(
                #         self.data,
                #         n_threads=num_threads,
                #         out_name=os.path.join(self.cache_dir, stack_name),
                #         supercede=self.supercede,
                #         want_mask=self.want_mask
                #     )
                #     sk.daemon = True
                
                #     sk.start()
                #     sk.join()                
                # except (KeyboardInterrupt, SystemExit):
                #     utils.echo_error_msg(
                #         'user breakage...please wait while fetches exits.'
                #     )
                #     stop_threads = True
                #     while not sk.arr_q.empty():
                #         try:
                #             sk.arr_q.get(False)
                #         except Empty:
                #             continue
                
                #         sk.arr_q.task_done()                        
                
                # self.stack = sk.out_file
                
                ## generate the stack
                stack_fn = os.path.join(
                    self.cache_dir,
                    f'{stack_name}.{gdalfun.gdal_fext("GTiff")}'
                )
                ## for stacks_h5
                # stack_fn = os.path.join(
                #     self.cache_dir, f'{stack_name}.csg'
                # )
                stack_bn = utils.fn_basename2(stack_fn)
                if not self.clobber and os.path.exists(stack_fn):
                    self.stack = stack_fn
                    if not WaffleDEM(
                            self.stack,
                            cache_dir=self.cache_dir,
                            verbose=self.verbose
                    ).initialize().valid_p():
                        self.stack = self.data._stacks(out_name=stack_bn)
                        #, mode=self.stack_mode)#supercede=self.supercede)
                else:
                    self.stack = self.data._stacks(out_name=stack_bn)
                    #, mode=self.stack_mode)#supercede=self.supercede)
                    
                self.stack_ds = gdalfile.GDALFile(
                    fn=self.stack,
                    band_no=1,
                    weight_mask=3,
                    uncertainty_mask=4,
                    data_format=200,
                    src_srs=self.dst_srs,
                    dst_srs=self.dst_srs,
                    x_inc=self.xinc,
                    y_inc=self.yinc,
                    src_region=self.p_region,
                    weight=1,
                    verbose=self.verbose
                ).initialize()

                ## rename the mask_fn outside of cachedir
                if self.want_mask:
                    mask_fn = f'{mask_name}.{gdalfun.gdal_fext(self.fmt)}'

                ## apply the count or uncertainty limit to the stack grid
                if self.count_limit is not None \
                   or self.uncertainty_limit is not None:
                    with gdalfun.gdal_datasource(self.stack, update=True) as stack_ds:
                        stack_infos = gdalfun.gdal_infos(stack_ds)

                        if self.count_limit:
                            count_band = stack_ds.GetRasterBand(2)
                            count_arr = count_band.ReadAsArray()
                            count_mask = count_arr <= self.count_limit
                            
                        if self.uncertainty_limit:
                            uncertainty_band = stack_ds.GetRasterBand(4)
                            uncertainty_arr = uncertainty_band.ReadAsArray()
                            uncertainty_mask = uncertainty_arr <= self.uncertainty_limit

                        for band in range(1, stack_ds.RasterCount+1):
                            this_band = stack_ds.GetRasterBand(band)
                            this_arr = this_band.ReadAsArray()
                            if self.count_limit:
                                this_arr[count_mask] = stack_infos['ndv']
                                
                            if self.uncertainty_limit:
                                this_arr[uncertainty_mask] = stack_infos['ndv']
                                
                            this_band.WriteArray(this_arr)
                            
                ## run the waffles module
                if WaffleDEM(
                        self.stack,
                        cache_dir=self.cache_dir,
                        verbose=self.verbose
                ).initialize().valid_p():
                    self.run()
                    
            else:
                self.run()    
                
            # if self.node == 'grid':
            #     self.region = self.region.buffer(
            #         x_bv=-self.xinc*.5, y_bv=-self.yinc*.5
            #     )
            ## calculate estimated uncertainty of the interpolation
            unc_fn = None
            if self.want_uncertainty:
                iu = WaffleFactory(
                    mod=('uncertainty:percentile=95:accumulate=False'
                         f':waffles_module={self.params["mod"]}'),
                    **self.params['kwargs']
                )._acquire_module()
                iu.name = f'{self.params["kwargs"]["name"]}_u'
                iu.want_uncertainty = False
                iu.want_mask = False
                iu.stack = self.stack
                iu.initialize()
                iu.run()

                unc_dem = WaffleDEM(
                    iu.fn,
                    cache_dir=self.cache_dir,
                    verbose=self.verbose,
                    want_scan=True,
                    co=self.co
                ).initialize()
                if unc_dem.valid_p():
                    unc_dem.process(
                        ndv=self.ndv,
                        xsample=self.xsample,
                        ysample=self.ysample,
                        region=self.d_region,
                        clip_str=self.clip,
                        node=self.node,
                        dst_srs=self.dst_srs,
                        dst_fmt=self.fmt,
                        set_metadata=False,
                        dst_dir=os.path.dirname(self.fn)
                    )
                    self.output_files['uncertainty'] = iu.fn
                unc_fn = iu.fn
            
            ## post-process the DEM(s)
            waffle_dem = WaffleDEM(
                self.fn,
                cache_dir=self.cache_dir,
                verbose=self.verbose,
                co=self.co
            ).initialize()
            if waffle_dem.valid_p():
                if mask_fn is not None and os.path.exists(mask_fn):
                    ## set the projection to the mask,
                    ## it gets lost in translation from mem to tif
                    if self.dst_srs is not None:
                        gdalfun.gdal_set_srs(mask_fn, src_srs=self.dst_srs)
                    
                waffle_dem.process(
                    ndv=self.ndv,
                    xsample=self.xsample,
                    ysample=self.ysample,
                    region=self.d_region,
                    clip_str=self.clip,
                    node=self.node,
                    upper_limit=self.upper_limit,
                    lower_limit=self.lower_limit,
                    size_limit=self.size_limit,
                    proximity_limit=self.proximity_limit,
                    percentile_limit=self.percentile_limit,
                    expand_limit=self.expand_limit,
                    dst_srs=self.dst_srs,
                    dst_fmt=self.fmt,
                    stack_fn=self.stack,
                    mask_fn=mask_fn,
                    unc_fn=unc_fn,
                    filter_=self.fltr,
                    flatten_nodata_values=self.flatten_nodata_values,
                    want_nc=self.keep_auxiliary,
                    want_h5=self.keep_auxiliary
                )
                self.output_files['DEM'] = self.fn
                
            ## post-process the mask, etc.
            if self.want_sm:
                if mask_fn is not None:
                    mask_dem = WaffleDEM(
                        mask_fn,
                        cache_dir=self.cache_dir,
                        verbose=self.verbose,
                        want_scan=True,
                        co=self.co
                    ).initialize()
                    if mask_dem.valid_p():
                        mask_dem.process(
                            ndv=0,
                            xsample=self.xsample,
                            ysample=self.ysample,
                            region=self.d_region,
                            clip_str=self.clip,
                            node=self.node,
                            dst_srs=self.dst_srs,
                            dst_fmt=self.fmt,
                            set_metadata=False,
                            dst_fn='{}_msk.{}'.format(
                                os.path.basename(self.name),
                                gdalfun.gdal_fext(self.fmt)
                            ),
                            dst_dir=os.path.dirname(self.fn)
                        )
                        self.output_files['mask'] = mask_dem.fn
                        if self.want_sm:
                            self.output_files['spatial-metadata'] = []
                            ## with gdal_footprint
                            ## gdal_footprint can stall on a large number of mask bands
                            ## has_gdal_footprint = utils.cmd_exists('gdal_footprint')
                            with gdalfun.gdal_datasource(mask_dem.fn) as msk_ds:
                                # if has_gdal_footprint:
                                #     sm_files, sm_fmt = dlim.ogr_mask_footprints(
                                #         msk_ds, verbose=True, mask_level=0
                                #     )
                                # else:
                                sm_layer, sm_fmt = dlim.polygonize_mask_multibands(
                                    msk_ds, verbose=True
                                )
                                sm_files = glob.glob(f'{sm_layer}.*')
                            
                            for f in sm_files:
                                out_sm = '{}_sm.{}'.format(
                                    self.name, f.split('.')[-1]
                                )
                                if os.path.exists(out_sm):
                                    utils.remove_glob(out_sm)

                                os.rename(f, out_sm)
                                self.output_files['spatial-metadata'].append(out_sm)
                else:
                    utils.echo_warning_msg(
                        'mask DEM is invalid...'
                    )
                    
            ## post-process any auxiliary rasters
            for aux_dem in self.aux_dems:
                aux_dem = WaffleDEM(
                    aux_dem,
                    cache_dir=self.cache_dir,
                    verbose=False,
                    co=self.co
                ).initialize()
                if aux_dem.valid_p():
                    aux_dem.process(
                        ndv=None,
                        xsample=self.xsample,
                        ysample=self.ysample,
                        region=self.d_region,
                        clip_str=self.clip,
                        node=self.node,
                        dst_srs=self.dst_srs,
                        dst_fmt=self.fmt,
                        dst_dir=os.path.dirname(self.fn),
                        set_metadata=False
                    )
                    self.output_files['stack'] = aux_dem.fn

            if self.keep_auxiliary:
                self.output_files['aux netcdf'] = f'{self.name}.nc'
            ## reset the self.stack to new post-processed fn and ds
            # if self.want_stack and self.keep_auxiliary:
            #     self.stack = os.path.join(
            #         os.path.dirname(self.fn), os.path.basename(self.stack)
            #     )
            #     self.stack_ds = dlim.GDALFile(
            #         fn=self.stack,
            #         band_no=1,
            #         weight_mask=3,
            #         uncertainty_mask=4,
            #         data_format=200,
            #         src_srs=self.dst_srs,
            #         dst_srs=self.dst_srs,
            #         x_inc=self.xinc,
            #         y_inc=self.yinc,
            #         src_region=self.p_region,
            #         weight=1,
            #         verbose=self.verbose
            #     ).initialize()

        if self.verbose:
            utils.echo_msg(
                f'output files: {self.output_files}'
            )
            
        return(self)                
        
    def run(self):
        """run the WAFFLES module (set via sub-module class)."""
        
        raise(NotImplementedError)

    
class WafflesScratch(Waffle):
    """SCRATCH Module. 
    
    Don't generate any DEMs, only auxiliary data, 
    including the raster stack.
    
    -----------
    Parameters:
    
    min_count=[val] - only retain data cells if they contain 
                      `min_count` overlapping data

    < scratch:min_count=None >
    """

    ## todo: add parameters for specifying outputs...
    def __init__(self, min_count=None, **kwargs):
        super().__init__(**kwargs)
        self.min_count = min_count

        
    def run(self):
        return(self)

    
class WafflesStacks(Waffle):
    """STACK data into a DEM. 
    
    Generate a DEM using a raster STACKing method. 
    By default, will calculate the [weighted]-mean where 
    overlapping cells occur. 

    Set `stack_mode` to 'supercede' to True to overwrite overlapping 
    cells with higher weighted data.

    stack data to generate DEM. No interpolation
    occurs with this module. To guarantee a full DEM,
    use a background DEM with a low weight, such as GMRT or GEBCO,
    which will be stacked upon to create the final DEM.
    
    -----------
    Parameters:
    
    min_count=[val] - only retain data cells if they contain `min_count` 
                      overlapping data
    
    < stacks:min_count=None >
    """

    ## todo: add parameters for specifying outputs...
    def __init__(self, min_count = None, **kwargs):
        super().__init__(**kwargs)
        self.min_count = min_count
        
    def run(self):
        z_ds = gdal.GetDriverByName(self.fmt).Create(
            '{}.{}'.format(self.name, gdalfun.gdal_fext(self.fmt)),
            self.xcount,
            self.ycount,
            1,
            self.ds_config['dt'],
            options=self.co
        )
        z_ds.SetGeoTransform(self.dst_gt)
        z_band = z_ds.GetRasterBand(1)
        z_band.SetNoDataValue(self.ndv)
        for arrs, srcwin, gt in self.stack_ds.yield_array():
            out_z = (arrs['z'] / arrs['weight']) / arrs['count']
            out_z[np.isnan(out_z)] = self.ndv
            z_band.WriteArray(out_z, srcwin[0], srcwin[1])
            
        z_ds = None
        if self.verbose:
            utils.echo_msg(
                f'stacked data to {self.fn}'
            )
            
        return(self)

    
class WafflesFlatten(Waffle):
    """Stack the data into a DEM and then hydro-flatten all the 
    void areas.

    specify 'size_threshold' to only flatten voids above threshold.

    -----------
    Parameters:
    
    min_count=[val] - only retain data cells if they contain `min_count` 
                      overlapping data
    size_threshold=[val] - the minimum size void to flatten (in cells)
    """
    
    ## todo: add parameters for specifying outputs...
    def __init__(self, min_count=None, size_threshold=1, **kwargs):
        super().__init__(**kwargs)
        self.min_count = min_count
        self.size_threshold = size_threshold

        
    def run(self):
        gdalfun.cudem_flatten_no_data_zones(
            self.stack,
            dst_dem=self.fn,
            band=1,
            size_threshold=self.size_threshold
        )
        
        return(self)

    
class Invdisttree():
    """ inverse-distance-weighted interpolation using KDTree:
    @Denis via https://stackoverflow.com/questions/3104781/inverse-distance-weighted-idw-interpolation-with-python
    https://creativecommons.org/licenses/by-nc-sa/3.0/

invdisttree = Invdisttree( X, z )  -- data points, values
interpol = invdisttree( q, nnear=3, eps=0, p=1, weights=None, stat=0 )
    interpolates z from the 3 points nearest each query point q;
    For example, interpol[ a query point q ]
    finds the 3 data points nearest q, at distances d1 d2 d3
    and returns the IDW average of the values z1 z2 z3
        (z1/d1 + z2/d2 + z3/d3)
        / (1/d1 + 1/d2 + 1/d3)
        = .55 z1 + .27 z2 + .18 z3  for distances 1 2 3

    q may be one point, or a batch of points.
    eps: approximate nearest, dist <= (1 + eps) * true nearest
    p: use 1 / distance**p
    weights: optional multipliers for 1 / distance**p, of the same shape as q
    stat: accumulate wsum, wn for average weights

How many nearest neighbors should one take ?
a) start with 8 11 14 .. 28 in 2d 3d 4d .. 10d; see Wendel's formula
b) make 3 runs with nnear= e.g. 6 8 10, and look at the results --
    |interpol 6 - interpol 8| etc., or |f - interpol*| if you have f(q).
    I find that runtimes don't increase much at all with nnear -- ymmv.

p=1, p=2 ?
    p=2 weights nearer points more, farther points less.
    In 2d, the circles around query points have areas ~ distance**2,
    so p=2 is inverse-area weighting. For example,
        (z1/area1 + z2/area2 + z3/area3)
        / (1/area1 + 1/area2 + 1/area3)
        = .74 z1 + .18 z2 + .08 z3  for distances 1 2 3
    Similarly, in 3d, p=3 is inverse-volume weighting.

Scaling:
    if different X coordinates measure different things, Euclidean distance
    can be way off.  For example, if X0 is in the range 0 to 1
    but X1 0 to 1000, the X1 distances will swamp X0;
    rescale the data, i.e. make X0.std() ~= X1.std() .

A nice property of IDW is that it's scale-free around query points:
if I have values z1 z2 z3 from 3 points at distances d1 d2 d3,
the IDW average
    (z1/d1 + z2/d2 + z3/d3)
    / (1/d1 + 1/d2 + 1/d3)
is the same for distances 1 2 3, or 10 20 30 -- only the ratios matter.
In contrast, the commonly-used Gaussian kernel exp( - (distance/h)**2 )
is exceedingly sensitive to distance and to h.

quite heavy on memory when large grid-size...

    """
# anykernel( dj / av dj ) is also scale-free
# error analysis, |f(x) - idw(x)| ? todo: regular grid, nnear ndim+1, 2*ndim

    def __init__( self, X, z, leafsize=10, stat=0 ):
        assert len(X) == len(z), "len(X) %d != len(z) %d" % (len(X), len(z))
        self.tree = spatial.cKDTree( X, leafsize=leafsize )  # build the tree
        self.z = z
        self.stat = stat
        self.wn = 0
        self.wsum = None;

    def __call__(
            self, q,
            nnear=6,
            eps=0,
            p=1,
            dub=np.inf,
            weights=None,
            uncertainties=None
    ):
        # nnear nearest neighbours of each query point --
        q = np.asarray(q)
        qdim = q.ndim
        if qdim == 1:
            q = np.array([q])
            
        if self.wsum is None:
            self.wsum = np.zeros(nnear)

        eps = utils.float_or(eps, .1)
        self.distances, self.ix \
            = self.tree.query(q, k=nnear, eps=eps, distance_upper_bound=dub)
        interpol = np.zeros((len(self.distances),) + np.shape(self.z[0]))
        jinterpol = 0
        for dist, ix in zip( self.distances, self.ix ):
            if np.any(np.isinf(dist)):
                wz = np.nan
            elif nnear == 1:
                wz = self.z[ix]
            elif dist[0] < 1e-10:
                wz = self.z[ix[0]]
            else:  # weight z s by 1/dist --
                w = 1 / dist**p
                if weights is not None:
                    w *= weights[ix]  # >= 0

                # if uncertainties is not None:
                #     w *= (1/uncertainties[ix])
                    
                w /= np.sum(w)
                wz = np.dot( w, self.z[ix] )
                if self.stat:
                    self.wn += 1
                    self.wsum += w
                    
            interpol[jinterpol] = wz
            jinterpol += 1
        return interpol if qdim > 1  else interpol[0]

    
class WafflesIDW(Waffle):
    """INVERSE DISTANCE WEIGHTED DEM
    
    Generate a DEM using an Inverse Distance Weighted algorithm.
    If weights are used, will generate a UIDW DEM, using weight 
    values as inverse uncertainty, as described here: 
    https://ir.library.oregonstate.edu/concern/graduate_projects/79407x932
    and here: 
    https://stackoverflow.com/questions/3104781/inverse-distance-weighted-idw-interpolation-with-python

    -----------
    Parameters:
    
    power=[val] - weight**power
    min_points=[val] - minimum neighbor points for IDW
    radius=[val] - search radius (in cells), only fill data cells 
                   within radius from data
    chunk_size=[val] - size of chunks in pixels

    < IDW:min_points=8:radius=inf:power=1:chunk_size=None >
    """
    
    def __init__(
            self,
            power=1,
            min_points=8,
            radius=None,
            chunk_size=None,
            **kwargs
    ):
        super().__init__(**kwargs)
        self.power = utils.float_or(power)
        self.min_points = utils.int_or(min_points)
        self.radius = np.inf if radius is None else utils.str2inc(radius) 
        self.chunk_size = chunk_size
        self.chunk_step = None

        
    def run(self):
        if self.verbose:
            if self.min_points:
                utils.echo_msg(
                    (f'generating IDW grid @ {self.ycount}/{self.xcount} '
                     f'looking for at least {self.min_points} neighbors '
                     f'within {self.radius} pixels')
                )
            else:
                utils.echo_msg(
                    f'generating IDW grid @ {self.ycount}/{self.xcount}'
                )
            i=0

        if self.chunk_size is None:
            n_chunk = int(self.ds_config['nx'] * .1)
            n_chunk = 10 if n_chunk < 10 else n_chunk
        else:
            n_chunk = self.chunk_size
            
        if self.chunk_step is None:
            n_step = int(n_chunk/2)
        else:
            n_step = self.chunk_step

        stack_ds = gdal.Open(self.stack)
        points_band = stack_ds.GetRasterBand(1)
        points_no_data = points_band.GetNoDataValue()
        weights_band = stack_ds.GetRasterBand(3)
        weights_no_data = weights_band.GetNoDataValue()
        uncertainty_band = stack_ds.GetRasterBand(4)
        uncertainty_no_data = uncertainty_band.GetNoDataValue()

        #try:
        interp_ds = stack_ds.GetDriver().Create(
            self.fn,
            stack_ds.RasterXSize,
            stack_ds.RasterYSize,
            bands=1,
            eType=points_band.DataType,
            options=["BLOCKXSIZE=256",
                     "BLOCKYSIZE=256",
                     "TILED=YES",
                     "COMPRESS=LZW",
                     "BIGTIFF=YES"]
        )
        interp_ds.SetProjection(stack_ds.GetProjection())
        interp_ds.SetGeoTransform(stack_ds.GetGeoTransform())
        interp_band = interp_ds.GetRasterBand(1)
        interp_band.SetNoDataValue(np.nan)
        #except:
        #    return(self)

        points_array = points_band.ReadAsArray()
        #points_array[points_array == points_no_data] = np.nan
        #point_indices = np.nonzero(~np.isnan(points_array))
        point_indices = np.nonzero(points_array != points_no_data)
        point_values = points_array[point_indices]
        points_array = None

        if self.want_weight:
            weights_array = weights_band.ReadAsArray()
            weight_values = weights_array[point_indices]
            weights_array = None
        else:
            weight_values = None

        if self.want_uncertainty:
            uncertainty_array = uncertainty_band.ReadAsArray()
            uncertainty_values = uncertainty_array[point_indices]
            uncertainty_array = None
        else:
            uncertainty_values = None

        stack_ds = None
        invdisttree = Invdisttree(
            np.transpose(point_indices),
            point_values,
            leafsize=10,
            stat=1
        )
        for srcwin in utils.yield_srcwin(
                (self.ycount, self.xcount),
                n_chunk=n_chunk,
                msg='Generating IDW DEM',
                end_msg='Generated IDW DEM',
                verbose=self.verbose
        ):
            # if np.count_nonzero(np.isnan(points_array)) == 0:
            #     #if not np.all(~np.nan(points_array)):
            #     # y_origin = srcwin[1]-srcwin_buff[1]
            #     # x_origin = srcwin[0]-srcwin_buff[0]
            #     # y_size = y_origin + srcwin[3]
            #     # x_size = x_origin + srcwin[2]
            #     # points_array = points_array[y_origin:y_size,x_origin:x_size]
            #     interp_band.WriteArray(points_array, srcwin[0], srcwin[1])

            if len(point_indices[0]):
                xi, yi = np.mgrid[srcwin[0]:srcwin[0]+srcwin[2],
                                  srcwin[1]:srcwin[1]+srcwin[3]]
                interp_data = invdisttree(
                    np.vstack((yi.flatten(), xi.flatten())).T,
                    nnear=self.min_points,
                    eps=.1,
                    p=self.power,
                    dub=self.radius,
                    weights=weight_values,
                    uncertainties=uncertainty_values
                )
                interp_data = np.reshape(interp_data, (srcwin[2], srcwin[3]))
                interp_band.WriteArray(interp_data.T, srcwin[0], srcwin[1])
                
        interp_ds = point_values = weight_values = None
        
        return(self)    

    
def write_array_queue(wq, q, m):
    while True:
        wq_args = wq.get()
        m.interp_band.WriteArray(wq_args[0], wq_args[1][0], wq_args[1][1])
        wq.task_done()

        
def scipy_queue(q, wq, m, p):
    while True:
        this_srcwin = q.get()
        p.update()
        try:
            interp_array = m.grid_srcwin(this_srcwin)
        except Exception as e:
            utils.echo_msg(e)
            utils.echo_warning_msg(
                f'failed to grid srcwin {this_srcwin}, placing back into queue'
            )
            q.put(this_srcwin)
            q.task_done()
            continue

        wq.put([interp_array, this_srcwin])
        q.task_done()

        
class grid_scipy(threading.Thread):
    """Scipy interpolate.griddata gridding 
    (linear, cubic, nearest)

    https://docs.scipy.org/doc/scipy/reference/generated/scipy.interpolate.griddata.html
    
    set 'num_threads' to int over 1 to generate in multiple threads...
    """
    
    def __init__(self, mod, n_threads=3):
        threading.Thread.__init__(self)
        self.mod = mod
        self.scipy_q = queue.Queue()
        self.grid_q = queue.Queue()
        self.n_threads = n_threads

        
    def run(self):
        for this_srcwin in utils.yield_srcwin(
                n_size=(self.mod.ycount, self.mod.xcount),
                n_chunk=self.mod.chunk_size,
                step=self.mod.chunk_size,
                verbose=True
        ):
            self.scipy_q.put(this_srcwin)

        self.pbar = utils.ccp(
            desc=f'gridding data to {self.mod}',
            total=self.scipy_q.qsize()
        )
        for _ in range(1):
            tg = threading.Thread(
                target=write_array_queue,
                args=(self.grid_q, self.scipy_q, self.mod)
            )
            tg.daemon = True
            tg.start()

        for _ in range(self.n_threads):
            t = threading.Thread(
                target=scipy_queue,
                args=(self.scipy_q, self.grid_q, self.mod, self.pbar)
            )
            t.daemon = True
            t.start()

        self.grid_q.join()
        self.scipy_q.join()
        self.pbar.close()

        
class WafflesSciPy(Waffle):
    """Generate DEM using Scipy gridding interpolation
    
    Generate a DEM using Scipy's gridding interpolation
    Optional gridding methods are 'linear', 'cubic' and 'nearest'
    https://docs.scipy.org/doc/scipy/reference/generated/scipy.interpolate.griddata.html

    -----------
    Parameters:
    
    method=[linear/cubic/nearest] - interpolation method to use
    chunk_size=[val] - size of chunks in pixels
    chunk_buffer=[val] - size of the chunk buffer in pixels
    chunk_step=[val] - size of the chunk step in pixels
    num_threads=[val] - number of threads to use in interpolation, 
                        use None to process as a single thread

    < scipy:method=<method>:chunk_size=None:chunk_buffer=40 >
    """
    
    def __init__(
            self,
            method='linear',
            chunk_size=None,
            chunk_buffer=20,
            chunk_step=None,
            num_threads=None,
            **kwargs
    ):
        """generate a `scipy` dem"""
        
        super().__init__(**kwargs)
        self.methods = ['linear', 'cubic', 'nearest']
        self.method = method
        self.chunk_size = utils.int_or(chunk_size)
        self.chunk_step = utils.int_or(chunk_step)
        self.chunk_buffer = utils.int_or(chunk_buffer)
        self.num_threads = utils.int_or(num_threads)

        
    ## this 'run' command runs the scipy module in a multiple threads
    def _run(self):
        if self.num_threads is None:
            return(self._run())
            
        self.open()
        try:
            gs = grid_scipy(self, n_threads=self.num_threads)
            gs.daemon = True
    
            gs.start()
            gs.join()
        except (KeyboardInterrupt, SystemExit):
            utils.echo_error_msg(
                'user breakage...please wait while fetches exits.'
            )
            stop_threads = True
            while not gs.scipy_q.empty():
                try:
                    gs.scipy_q.get(False)
                except Empty:
                    continue
                        
                gs.scipy_q.task_done()
            
        self.close()
        
        return(self)

    
    def open(self):
        if self.method not in self.methods:
            utils.echo_error_msg(
                (f'{self.method} is not a valid interpolation method, '
                 f'options are {self.methods}')
            )
            return(self)
        
        if self.chunk_size is None:
            self.chunk_size = int(self.ds_config['nx'] * .1)
            self.chunk_size = 10 \
                if self.chunk_size < 10 \
                   else self.chunk_size
            
        if self.chunk_step is None:
            self.chunk_step = int(self.chunk_size/2)

        self.stack_ds = gdal.Open(self.stack)
        self.points_band = self.stack_ds.GetRasterBand(1)
        self.points_no_data = self.points_band.GetNoDataValue()        
        self.interp_ds = self.stack_ds.GetDriver().Create(
            self.fn,
            self.stack_ds.RasterXSize,
            self.stack_ds.RasterYSize,
            bands=1,
            eType=self.points_band.DataType,
            options=["BLOCKXSIZE=256",
                     "BLOCKYSIZE=256",
                     "TILED=YES",
                     "COMPRESS=LZW",
                     "BIGTIFF=YES"]
        )
        if self.interp_ds is not None:
            self.interp_ds.SetProjection(self.stack_ds.GetProjection())
            self.interp_ds.SetGeoTransform(self.stack_ds.GetGeoTransform())
            self.interp_band = self.interp_ds.GetRasterBand(1)
            self.interp_band.SetNoDataValue(np.nan)
        else:
            utils.echo_error_msg(
                f'could not create {self.fn}...'
            )
            return(self)
        
        if self.verbose:
            utils.echo_msg(
                f'buffering srcwin by {self.chunk_buffer} pixels'
            )

        self.points_array = self.points_band.ReadAsArray()
        self.stack_ds = None

        
    def close(self):
        self.interp_ds = self.stack_ds = None            

        
    def grid_srcwin(self, srcwin):
        srcwin_buff = utils.buffer_srcwin(
            srcwin, (self.ycount, self.xcount), self.chunk_buffer
        )
        points_array = self.points_array[
            srcwin_buff[1]:srcwin_buff[1]+srcwin_buff[3],
            srcwin_buff[0]:srcwin_buff[0]+srcwin_buff[2]
        ]
        points_array[points_array == self.points_no_data] = np.nan
        point_indices = np.nonzero(~np.isnan(points_array))
        if np.count_nonzero(np.isnan(points_array)) == 0:
            y_origin = srcwin[1]-srcwin_buff[1]
            x_origin = srcwin[0]-srcwin_buff[0]
            y_size = y_origin + srcwin[3]
            x_size = x_origin + srcwin[2]
            points_array = points_array[y_origin:y_size,x_origin:x_size]
            return(points_array)

        elif len(point_indices[0]):
            point_values = points_array[point_indices]
            xi, yi = np.mgrid[0:srcwin_buff[2],
                              0:srcwin_buff[3]]
            #try:
            interp_data = interpolate.griddata(
                np.transpose(point_indices), point_values,
                (xi, yi), method=self.method
            )
            # while np.any(interp_data[np.isnan(interp_data)]):
            #     utils.echo_msg('nodata in {}'.format(srcwin))
            #     point_indices = np.nonzero(~np.isnan(interp_data))
            #     point_values = interp_data[point_indices]
            #     interp_data = interpolate.griddata(
            #         np.transpose(point_indices), point_values,
            #         (xi, yi), method=self.method
            #     )

            y_origin = srcwin[1]-srcwin_buff[1]
            x_origin = srcwin[0]-srcwin_buff[0]
            y_size = y_origin + srcwin[3]
            x_size = x_origin + srcwin[2]
            interp_data = interp_data[y_origin:y_size,x_origin:x_size]
            return(interp_data)
            #except Exception as e:
            #    return(points_array)
                
        return(None)

    
    ## this 'run' command runs the scipy module in a single thread
    def run(self):
        if self.method not in self.methods:
            utils.echo_error_msg(
                (f'{self.method} is not a valid interpolation method, '
                 f'options are {self.methods}')
            )
            return(self)
        
        if self.chunk_size is None:
            n_chunk = int(self.ds_config['nx'] * .1)
            n_chunk = 10 if n_chunk < 10 else n_chunk
        else:
            n_chunk = self.chunk_size
            
        if self.chunk_step is None:
            n_step = int(n_chunk/2)
            #n_step = n_chunk
        else:
            n_step = self.chunk_step

        stack_ds = gdal.Open(self.stack)
        points_band = stack_ds.GetRasterBand(1)
        points_no_data = points_band.GetNoDataValue()
        interp_ds = stack_ds.GetDriver().Create(
            self.fn,
            stack_ds.RasterXSize,
            stack_ds.RasterYSize,
            bands=1,
            eType=points_band.DataType,
            options=["BLOCKXSIZE=256",
                     "BLOCKYSIZE=256",
                     "TILED=YES",
                     "COMPRESS=LZW",
                     "BIGTIFF=YES"]
        )
        if interp_ds is not None:
            interp_ds.SetProjection(stack_ds.GetProjection())
            interp_ds.SetGeoTransform(stack_ds.GetGeoTransform())
            interp_band = interp_ds.GetRasterBand(1)
            interp_band.SetNoDataValue(np.nan)
        else:
            utils.echo_error_msg(
                f'could not create {self.fn}...'
            )
            return(self)
        
        if self.verbose:
            utils.echo_msg(
                f'buffering srcwin by {self.chunk_buffer} pixels'
            )
       
        for srcwin in utils.yield_srcwin(
                (self.ycount, self.xcount),
                n_chunk=n_chunk,
                msg='generating {} grid'.format(self.method),
                verbose=self.verbose,
                step=n_step
        ):
            chunk_buffer = self.chunk_buffer
            srcwin_buff = utils.buffer_srcwin(
                srcwin, (self.ycount, self.xcount), chunk_buffer
            )
            points_array = points_band.ReadAsArray(*srcwin_buff)
            points_array[points_array == points_no_data] = np.nan
            point_indices = np.nonzero(~np.isnan(points_array))
            if np.count_nonzero(np.isnan(points_array)) == 0:
                y_origin = srcwin[1]-srcwin_buff[1]
                x_origin = srcwin[0]-srcwin_buff[0]
                y_size = y_origin + srcwin[3]
                x_size = x_origin + srcwin[2]
                points_array = points_array[y_origin:y_size,x_origin:x_size]
                interp_band.WriteArray(points_array, srcwin[0], srcwin[1])

            elif len(point_indices[0]):
                point_values = points_array[point_indices]
                xi, yi = np.mgrid[0:srcwin_buff[2],
                                  0:srcwin_buff[3]]

                try:
                    interp_data = interpolate.griddata(
                        np.transpose(point_indices), point_values,
                        (xi, yi), method=self.method
                    )
                    y_origin = srcwin[1]-srcwin_buff[1]
                    x_origin = srcwin[0]-srcwin_buff[0]
                    y_size = y_origin + srcwin[3]
                    x_size = x_origin + srcwin[2]
                    interp_data = interp_data[y_origin:y_size,x_origin:x_size]
                    interp_band.WriteArray(interp_data, srcwin[0], srcwin[1])
                except Exception as e:
                    continue
                
        interp_ds = stack_ds = point_values = weight_values = None
        
        return(self)

    
class WafflesLinear(WafflesSciPy):
    """LINEAR (triangulated) DEM
    
    -----------
    Parameters:
    
    chunk_size (int): size of chunks in pixels
    chunk_step (iint):  size of chunks in pixels
    chunk_buffer (int):  size of the chunk buffer in pixels
    """
    
    def __init__(self, **kwargs):
        super().__init__(**kwargs)
        self.method = 'linear'

        
class WafflesCubic(WafflesSciPy):
    """CUBIC (triangulated) DEM
    
    -----------
    Parameters:
    
    chunk_size=[val] - size of chunks in pixels
    chunk_buffer=[val] - size of the chunk buffer in pixels
    """
        
    def __init__(self, **kwargs):
        super().__init__(**kwargs)
        self.method = 'cubic'

        
class WafflesNearest(WafflesSciPy):
    """NEAREST neighbor DEM
    
    -----------
    Parameters:
    
    chunk_size=[val] - size of chunks in pixels
    chunk_buffer=[val] - size of the chunk buffer in pixels
    """
    
    def __init__(self, **kwargs):
        super().__init__(**kwargs)
        self.method = 'nearest'

        
class GMTSurface(Waffle):
    """SPLINE DEM via GMT surface
    
    Generate a DEM using GMT's surface command
    see gmt surface --help for more info.

    -----------
    Parameters:
   
    tension=[0-1] - spline tension.
    relaxation=[val] - spline relaxation factor.
    aspect=[val/None] - gridding aspect
    breakline=[path/None] - use xyz dataset at `path` as a breakline
    convergence=[val/None] - gridding convergence
    blockmean=[True/False] - pipe the data through gmt blockmean before gridding
    geographic=[True/Faslse] - data/grid are geographic
    pixel_node=[True/False] - grid in pixel-node

    < gmt-surface:tension=.35:relaxation=1:max_radius=None:aspect=None:breakline=None:convergence=None:blockmean=False:geographic=True >
    """
    
    def __init__(self, tension=1, relaxation=1, max_radius=None,
                 aspect=None, breakline=None, convergence=None,
                 blockmean=False, geographic=True, pixel_node=False,
                 **kwargs):
        super().__init__(**kwargs)
        if utils.float_or(tension) is not None:
            if utils.float_or(tension) > 1:
                self.tension = 1
            else:
                self.tension = tension
        else:
            self.tension = .35

        self.convergence = utils.float_or(convergence)
        self.relaxation = relaxation
        self.breakline = breakline
        self.max_radius = max_radius
        self.aspect = aspect
        self.blockmean = blockmean
        self.geographic = geographic
        self.pixel_node = pixel_node

        self.gc = utils.config_check(chk_config_file=False)
        
    def run(self):
        if self.gc['GMT'] is None:
            utils.echo_error_msg(
                'GMT must be installed to use the SURFACE module'
            )
            return(None, -1)

        out, status = utils.run_cmd(
            'gmt gmtset IO_COL_SEPARATOR = SPACE',
            verbose = False,
            cwd = self.cache_dir
        )        

        #self.gmt_region = self.ps_region.copy()
        dem_surf_cmd = ('')
        if self.blockmean:
            dem_surf_cmd = (
<<<<<<< HEAD
                'gmt blockmean {} -I{:.16f}/{:.16f}+e{}{} -V |'.format(
=======
                'gmt blockmean {} -I{:.16f}/{:.16f}+e{}{}{} -V |'.format(
>>>>>>> 535fdc6d
                    self.ps_region.format('gmt') if not self.pixel_node else self.p_region.format('gmt'),
                    self.xinc, self.yinc,
                    ' -W' if self.want_weight else '',
                    ' -fg' if self.geographic else '',
                    ' -rp' if self.pixel_node else '',
                )
            )

        ## mrl: removed -rp and switched p_region to ps_region
        ## (pre 6.5.0 will shift the grid otherwise)
        dem_surf_cmd += (
<<<<<<< HEAD
            'gmt surface -V {} -I{:.16f}/{:.16f}+e -G{}.tif=gd+n{}:GTiff -T{} -Z{} {}{}{}{}{}{}{}'.format(
=======
            'gmt surface -V {} -I{:.16f}/{:.16f}+e -G"{}.tif=gd+n{}:GTiff" -T{} -Z{} {}{}{}{}{}{}{}'.format(
>>>>>>> 535fdc6d
                self.ps_region.format('gmt') if not self.pixel_node else self.p_region.format('gmt'),
                self.xinc, self.yinc,
                self.name, self.ndv, self.tension, self.relaxation,
                ' -Qr' if self.gc['GMT'] >= '6.5.0' else '',
                ' -D{}'.format(self.breakline) if self.breakline is not None else '',
                ' -M{}'.format(self.max_radius) if self.max_radius is not None else '',
                ' -C{}'.format(self.convergence) if self.convergence is not None else '',
                ' -A{}'.format(self.aspect) if self.aspect is not None else '',
                ' -fg' if self.geographic else '',
                ' -rp' if self.pixel_node else '',
            )
        )

        # dem_surf_cmd += (
        #     'gmt surface -V {} -I{:.16f}/{:.16f} -G{}.tif=gd+n{}:GTiff -rp -T{} -Z{} {}{}{}{}{}{}'.format(
        #         self.p_region.format('gmt'), self.xinc, self.yinc,
        #         self.name, self.ndv, self.tension, self.relaxation,
        #         '' if self.gc['GMT'] >= '6.5.0' else '',
        #         ' -D{}'.format(self.breakline) if self.breakline is not None else '',
        #         ' -M{}'.format(self.max_radius) if self.max_radius is not None else '',
        #         ' -C{}'.format(self.convergence) if self.convergence is not None else '',
        #         ' -A{}'.format(self.aspect) if self.aspect is not None else '',
        #         ' -fg' if self.geographic else '',
        #     )
        # )

        out, status = utils.run_cmd(
            dem_surf_cmd,
            verbose=self.verbose,
            data_fun=lambda p: self.dump_xyz(
                dst_port=p, encode=True
            )
        )
            
        return(self)

    
class GMTTriangulate(Waffle):
    """TRIANGULATION DEM via GMT triangulate
    
    Generate a DEM using GMT's triangulate command.
    see gmt triangulate --help for more info.

    < gmt-triangulate >
    """
    
    def __init__(self, **kwargs):
        super().__init__(**kwargs)        
        
    def run(self):
        if self.gc['GMT'] is None:
            utils.echo_error_msg(
                'GMT must be installed to use the TRIANGULATE module'
            )
            return(None, -1)

        out, status = utils.run_cmd(
            'gmt gmtset IO_COL_SEPARATOR = SPACE',
            verbose = False
        )        
        
        dem_tri_cmd = 'gmt triangulate -V {} -I{:.14f}/{:.14f} -G{}.tif=gd:GTiff'.format(
            self.ps_region.format('gmt'), self.xinc, self.yinc, self.name
        )
        out, status = utils.run_cmd(
            dem_tri_cmd,
            verbose = self.verbose,
            data_fun = lambda p: self.dump_xyz(
                dst_port=p, encode=True
            )
        )
        
        return(self)

    
class GMTNearNeighbor(Waffle):
    """NEARNEIGHBOR DEM via GMT nearneighbor
    
    Generate a DEM using GMT's nearneighbor command.
    see gmt nearneighbor --help for more info.
    
    -----------
    Parameters:
    
    radius=[val] - search radius
    sectors=[val] - sector information
    
    < gmt-nearneighbor:radius=None:sectors=None >
    """
    
    def __init__(self, radius=None, sectors=None, **kwargs):
        super().__init__(**kwargs) 
        self.radius = radius
        self.sectors = sectors

        
    def run(self):
        if self.gc['GMT'] is None:
            utils.echo_error_msg(
                'GMT must be installed to use the NEARNEIGHBOR module'
            )
            return(None, -1)

        out, status = utils.run_cmd(
            'gmt gmtset IO_COL_SEPARATOR = SPACE',
            verbose = False
        )        

        dem_nn_cmd = 'gmt nearneighbor -V {} -I{:.14f}/{:.14f} -G{}.tif=gd+n{}:GTiff{}{}{}'.format(
            self.ps_region.format('gmt'),
            self.xinc,
            self.yinc,
            self.name,
            self.ndv,
            ' -W' \
            if self.want_weight \
            else '', ' -N{}'.format(self.sectors) \
            if self.sectors is not None \
            else '',
            ' -S{}'.format(self.radius) \
            if self.radius is not None \
            else ' -S{}'.format(self.xinc),
        )
        out, status = utils.run_cmd(
            dem_nn_cmd,
            verbose = self.verbose,
            data_fun = lambda p: self.dump_xyz(
                dst_port=p, encode=True
            )
        )
        
        return(self)

    
class WafflesMBGrid(Waffle):
    """SPLINE DEM via MB-System's mbgrid.
    
    Generate a DEM using MB-System's mbgrid command.
    By default, will use MB-Systems datalist processes.
    set `use_datalist=True` to use CUDEM's dlim instead.
    see mbgrid --help for more info

    -----------
    Parameters:
    
    dist=[val] - the dist variable to use in mbgrid
    tension=[val] - the spline tension value (0-inf)
    use_stack=[True/False] - use built-in datalists rather than 
                             mbdatalist
    
    < mbgrid:dist='10/3':tension=35:use_datalists=False >
    """
    
    def __init__(
            self,
            dist='10/3',
            tension=0,
            use_stack=True,
            nc=False,
            **kwargs
    ):
        super().__init__(**kwargs)
        self.nc = nc
        self.dist = dist
        self.tension = tension
        self.use_stack = use_stack

        
    def _gmt_num_msk(self, num_grd, dst_msk):
        """generate a num-msk from a NUM grid using GMT grdmath

        Args:
          num_grd (str): pathname to a source `num` grid file
          dst_msk (str): pathname to a destination `msk` grid file

        Returns:
          list: [cmd-output, cmd-return-code]
        """

        if self.gc['MBGRID'] is None:
            utils.echo_error_msg(
                'MB-System must be installed to use the MBGRID module'
            )
            return(None, -1)

        if self.gc['GMT'] is None:
            utils.echo_error_msg(
                'GMT must be installed to use the MBGRID module'
            )
            return(None, -1)

        num_msk_cmd = 'gmt grdmath -V "{}" 0 MUL 1 ADD 0 AND = "{}"'.format(
            num_grd, dst_msk
        )
        return(
            utils.run_cmd(
                num_msk_cmd, verbose=self.verbose
            )
        )

    
    def _gmt_grd2gdal(self, src_grd, dst_fmt='GTiff'):
        """convert the grd file to tif using GMT

        Args:
          src_grd (str): a pathname to a grid file
          dst_fmt (str): the output GDAL format string

        Returns:
          str: the gdal file name or None
        """

        dst_gdal = '{}.{}'.format(
            os.path.basename(src_grd).split('.')[0], gdalfun.gdal_fext(dst_fmt)
        )        
        grd2gdal_cmd = 'gmt grdconvert "{}" "{}"=gd+n{}:{} -V'.format(
            src_grd, dst_gdal, self.ndv, dst_fmt
        )
        out, status = utils.run_cmd(
            grd2gdal_cmd, verbose=self.verbose
        )
        if status == 0:
            return(dst_gdal)
        else:
            return(None)

        
    def _gmt_grdsample(self, src_grd, dst_fmt='GTiff'):
        """convert the grd file to tif using GMT

        Args:
          src_grd (str): a pathname to a grid file
          dst_fmt (str): the output GDAL format string

        Returns:
          str: the gdal file name or None
        """

        dst_gdal = '{}.{}'.format(
            os.path.basename(src_grd).split('.')[0], galfun.gdal_fext(dst_fmt)
        )
        grdsample_cmd = 'gmt grdsample "{}" -T -G{}=gd+n{}:{} -V'.format(
            src_grd, dst_gdal, self.ndv, dst_fmt
        )        
        out, status = utils.run_cmd(
            grdsample_cmd, verbose=self.verbose
        )        
        if status == 0:
            return(dst_gdal)        
        else:
            return(None)

        
    def stack2mbdatalist(self):
        mb_datalist_fn = os.path.join(self.cache_dir, '_tmp_mb.datalist')
        mb_stack_xyz = os.path.join(
            self.cache_dir, '{}.xyz'.format(utils.fn_basename2(self.stack))
        )
        with open(mb_datalist_fn, 'w') as dl:
            dl.write('{} 168 1'.format(mb_stack_xyz))
                
        with open(mb_stack_xyz, 'w') as stack_xyz:
            self.dump_xyz(stack_xyz)

        return(mb_datalist_fn)

    
    def run(self):
        mb_datalist = self.stack2mbdatalist() if self.use_stack else self.data.fn
        #self.mb_region = self.ps_region.copy()
        self.mb_region = self.ps_region.copy()
        #out_name = os.path.join(self.cache_dir, self.name)
        out_name = self.name
        
        mb_xcount, mb_ycount, mb_gt \
            = self.ps_region.geo_transform(
                x_inc=self.xinc, y_inc=self.yinc, node=self.node
            )
        mbgrid_cmd = 'mbgrid -I{} {} -D{}/{} -O{} -A2 -F1 -N -C{} -S0 -X0 -T{}'.format(
            mb_datalist,
            self.mb_region.format('gmt'),
            mb_xcount,
            mb_ycount,
            out_name,
            self.dist,
            self.tension
        )
        out, status = utils.run_cmd(mbgrid_cmd, verbose=self.verbose)
        if status == 0:
            out = gdalfun.gdal2gdal(
                '{}.grd'.format(out_name),
                dst_dem=self.fn,
                dst_fmt=self.fmt,
                co=True
            )
                    
        return(self)

    
class WafflesGDALGrid(Waffle):
    """Waffles GDAL_GRID module.

    see gdal_grid for more info and gridding algorithms
    """
    
    def __init__(self, **kwargs):
        """run gdal grid using alg_str

        parse the data through xyzfun.xyz_block to get weighted 
        mean before building the GDAL dataset to pass into gdal_grid
        
        Args: 
          alg_str (str): the gdal_grid algorithm string
        """
        
        super().__init__(**kwargs)
        self.alg_str = 'linear:radius=-1'
        self.mod = self.alg_str.split(':')[0]

        
    def _vectorize_stack(self):
        """Make a point vector OGR DataSet Object from src_xyz

        for use in gdal gridding functions.
        """

        dst_ogr = '{}'.format(self.name)
        ogr_ds = gdal.GetDriverByName('Memory').Create(
            '', 0, 0, 0, gdal.GDT_Unknown
        )
        layer = ogr_ds.CreateLayer(
            dst_ogr, geom_type=ogr.wkbPoint25D
        )
        for x in ['long', 'lat', 'elev', 'weight']:
            fd = ogr.FieldDefn(x, ogr.OFTReal)
            fd.SetWidth(12)
            fd.SetPrecision(8)
            layer.CreateField(fd)
            
        f = ogr.Feature(feature_def=layer.GetLayerDefn())        
        with utils.ccp(desc='vectorizing stack', leave=self.verbose) as pbar:
            for this_xyz in self.stack_ds.yield_xyz():
                pbar.update()
                f.SetField(0, this_xyz.x)
                f.SetField(1, this_xyz.y)
                f.SetField(2, float(this_xyz.z))
                if self.want_weight:
                    f.SetField(3, this_xyz.w)

                wkt = this_xyz.export_as_wkt(include_z=True)
                g = ogr.CreateGeometryFromWkt(wkt)
                f.SetGeometryDirectly(g)
                layer.CreateFeature(f)
            
        return(ogr_ds)

    
    def run(self):
        if self.verbose:
            utils.echo_msg(
                'running GDAL GRID {} algorithm @ {} and {}/{}...'.format(
                    self.alg_str.split(':')[0],
                    self.p_region.format('fn'),
                    self.xcount,
                    self.ycount
                )
            )
        _prog = utils.ccp(
            desc=f'running GDAL GRID {self.alg_str} algorithm',
            leave=self.verbose
        )
        _prog_update = lambda x, y, z: _prog.update()
        ogr_ds = self._vectorize_stack()
        if ogr_ds.GetLayer().GetFeatureCount() == 0:
            utils.echo_error_msg('no input data')
            
        gd_opts = gdal.GridOptions(
            outputType = gdal.GDT_Float32,
            noData = self.ndv,
            format = 'GTiff',
            width = self.xcount,
            height = self.ycount,
            algorithm = self.alg_str,
            callback = _prog_update if self.verbose else None,
            outputBounds = [
                self.p_region.xmin, self.p_region.ymax,
                self.p_region.xmax, self.p_region.ymin
            ]
        )
        gdal.Grid(
            '{}.tif'.format(self.name),
            ogr_ds,
            options=gd_opts
        )
        gdalfun.gdal_set_ndv(
            '{}.tif'.format(
                self.name, ndv=self.ndv, convert_array=False
            )
        )
        ogr_ds = None
        return(self)

    
class GDALLinear(WafflesGDALGrid):
    """LINEAR DEM via gdal_grid
    Generate a DEM using GDAL's gdal_grid command.
    see gdal_grid --help for more info

    -----------
    Parameters:
    
    radius=[val] - search radius
    
    < gdal-linear:radius=-1 >
    """
    
    def __init__(self, radius=None, nodata=-9999, **kwargs):
        super().__init__(**kwargs)        
        radius = self.xinc * 4 if radius is None else utils.str2inc(radius)
        self.alg_str = 'linear:radius={}:nodata={}'.format(radius, nodata)

        
class GDALInvDst(WafflesGDALGrid):
    """INVERSE DISTANCE DEM via gdal_grid
    
    Generate a DEM using GDAL's gdal_grid command.
    see gdal_grid --help for more info

    -----------
    Parameters:
    
    radius1=[val] - search radius 1
    radius2=[val] - search radius 2
    power=[val] - weight**power
    min_points=[val] - minimum points per IDW bucket (use to fill entire DEM)

    < gdal-invdst:power=2.0:smoothing=0.0:radius1=0:radius2=0:angle=0:max_points=0:min_points=0:nodata=0 >
    """
    
    def __init__(
            self,
            power=2.0,
            smoothing=0.0,
            radius1=None,
            radius2=None,
            angle=0.0,
            max_points=0,
            min_points=0,
            nodata=-9999,
            **kwargs
    ):
        super().__init__(**kwargs)
        radius1 = self.xinc * 2 if radius1 is None else utils.str2inc(radius1)
        radius2 = self.yinc * 2 if radius2 is None else utils.str2inc(radius2)
        self.alg_str = (f'invdist:power={power}'
                        f':smoothing={smoothing}'
                        f':radius1={radius1}'
                        f':radius2={radius2}'
                        f':angle={angle}'
                        f':max_points={max_points}'
                        f':min_points={min_points}'
                        f':nodata={nodata}')

        
class GDALMovingAverage(WafflesGDALGrid):
    """Moving AVERAGE DEM via gdal_grid
    
    Generate a DEM using GDAL's gdal_grid command.
    see gdal_grid --help for more info
    
    -----------
    Parameters:
    
    radius1=[val] - search radius 1
    radius2=[val] - search radius 2
    min_points=[val] - minimum points per bucket 
                       (use to fill entire DEM)

    < gdal-average:radius1=0:radius2=0:angle=0:min_points=0:nodata=0 >
    """
    
    def __init__(
            self,
            radius1=None,
            radius2=None,
            angle=0.0,
            min_points=0,
            nodata=-9999,
            **kwargs
    ):
        super().__init__(**kwargs)
        radius1 = self.xinc * 2 if radius1 is None else utils.str2inc(radius1)
        radius2 = self.yinc * 2 if radius2 is None else utils.str2inc(radius2)
        self.alg_str = (f'average:radius1={radius1}'
                        f':radius2={radius2}'
                        f':angle={angle}'
                        f':min_points={min_points}'
                        f':nodata={nodata}')

        
class GDALNearest(WafflesGDALGrid):
    """NEAREST DEM via gdal_grid
    
    Generate a DEM using GDAL's gdal_grid command.
    see gdal_grid --help for more info

    -----------
    Parameters:
    
    radius1=[val] - search radius 1
    radius2=[val] - search radius 2
    angle=[val] - angle
    nodata=[val] - nodata

    < gdal-nearest:radius1=0:radius2=0:angle=0:nodata=0 >
    """
    
    def __init__(
            self,
            radius1=None,
            radius2=None,
            angle=0.0,
            nodata=-9999,
            **kwargs
    ):
        super().__init__(**kwargs)
        radius1 = self.xinc * 2 if radius1 is None else utils.str2inc(radius1)
        radius2 = self.yinc * 2 if radius2 is None else utils.str2inc(radius2)
        self.alg_str = (f'nearest:radius1={radius1}'
                        f':radius2={radius2}'
                        f':angle={angle}'
                        f':nodata={nodata}')
        
    
class WafflesNum(Waffle):
    """Uninterpolated DEM populated by <mode>.
    
    Generate an uninterpolated DEM using <mode> option.
    Using mode of 'A<mode>' uses GMT's xyz2grd command, 
    see gmt xyz2grd --help for more info.
    
    mode keys: k (mask), m (mean), n (num), w (wet), A<mode> (gmt xyz2grd)

    This module is depreciated!

    -----------
    Parameters:
    
    mode=[key] - specify mode of grid population
    min_count=[val] - minimum number of points per cell

    < num:mode=n:min_count=None >
    """
    
    def __init__(self, mode='n', min_count=None, **kwargs):
        """generate an uninterpolated Grid
        `mode` of `n` generates a num grid
        `mode` of `m` generates a mean grid
        `mode` of `k` generates a mask grid
        `mode` of `w` generates a wet/dry mask grid
        `mode` of `A` generates via GMT 'xyz2grd'
        """
        
        super().__init__(**kwargs)        
        self.mode = mode
        self.min_count = min_count
        
    def _xyz_num(self):
        """Create a GDAL supported grid from xyz data """

        xcount, ycount, dst_gt = self.p_region.geo_transform(
            x_inc=self.xinc, y_inc=self.yinc
        )
        if self.verbose:
            utils.echo_msg(
                'generating uninterpolated NUM grid `{}` @ {}/{}'.format(
                    self.mode, ycount, xcount
                )
            )          
            
        if self.mode == 'm' or self.mode == 'w':
            sum_array = np.zeros((ycount, xcount))
            
        count_array = np.zeros((ycount, xcount))
        gdt = gdal.GDT_Float32
        ds_config = gdalfun.gdal_set_infos(
            xcount,
            ycount,
            xcount * ycount,
            dst_gt,
            gdalfun.osr_wkt(self.dst_srs),
            gdt,
            self.ndv,
            'GTiff',
            None,
            None
        )
        
        for this_xyz in self.yield_xyz():
            if regions.xyz_in_region_p(this_xyz, self.p_region):
                xpos, ypos = utils._geo2pixel(
                    this_xyz.x, this_xyz.y, dst_gt, 'pixel'
                )
                
                try:
                    if self.mode == 'm' or self.mode == 'w':
                        sum_array[ypos, xpos] += this_xyz.z
                    if self.mode == 'n' or self.mode == 'm' or self.mode == 'w':
                        count_array[ypos, xpos] += 1
                    else:
                        count_array[ypos, xpos] = 1
                        
                except Exception as e:
                    pass
                
        if self.mode == 'm' or self.mode == 'w':
            count_array[count_array == 0] = np.nan
            out_array = (sum_array/count_array)
            if self.mode == 'w':
                out_array[out_array >= 0] = 1
                out_array[out_array < 0] = 0
        else:
            out_array = count_array

        out_array[np.isnan(out_array)] = self.ndv            
        gdalfun.gdal_write(out_array, self.fn, ds_config)

        
    def run(self):
        if self.mode.startswith('A'):
            if self.gc['GMT'] is None:
                utils.echo_error_msg(
                    'GMT must be installed to use the Mode `A` with the NUM module'
                )
                return(None, -1)

            out, status = utils.run_cmd(
                'gmt gmtset IO_COL_SEPARATOR = SPACE', verbose = False
            ) 
            dem_xyz2grd_cmd = 'gmt xyz2grd -{} -V {} -I{:.14f}/{:.14f}+e -G{}.tif=gd:GTiff'.format(
                self.mode,
                self.ps_region.format('gmt'),
                self.xinc,
                self.yinc,
                self.name
            )
            
            out, status = utils.run_cmd(
                dem_xyz2grd_cmd,
                verbose=self.verbose,
                data_fun=lambda p: self.dump_xyz(
                    dst_port=p, encode=True
                )
            )
        else:
            self._xyz_num()
                        
        return(self)

    
class WafflesVDatum(Waffle):
    """VDATUM transformation grid.
    Generate a Vertical DATUM transformation grid.

    -----------
    Parameters:

    mode=[waffle-module] - the waffles module to use to interpolate/extrapolate 
    vdatum_in=[vdatum] - input vertical datum
    vdatum_out=[vdatum] - output vertical datum
    
    < mode=gmt-surface:vdatum:vdatum_in=None:vdatum_out=None >
    """

    def __init__(self, mode='IDW', vdatum_in=None, vdatum_out=None, **kwargs):
        self.valid_modes = [
            'gmt-surface',
            'IDW',
            'linear',
            'cubic',
            'nearest',
            'gmt-triangulate',
            'mbgrid'
        ]
        self.mode = mode
        self.mode_args = {}
        if self.mode not in self.valid_modes:
            self.mode = 'IDW'
            
        tmp_waffles = Waffle()
        tmp_waffles_mode = WaffleFactory(mod=self.mode)._acquire_module()
        for kpam, kval in kwargs.items():
            if kpam not in tmp_waffles.__dict__:
                if kpam in tmp_waffles_mode.__dict__:
                    self.mode_args[kpam] = kval

        for kpam, kval in self.mode_args.items():
            del kwargs[kpam]

        super().__init__(**kwargs)
        self.vdatum_in = vdatum_in
        self.vdatum_out = vdatum_out        

        
    def run(self):
        status = vdatums.VerticalTransform(
            self.mode,
            self.p_region,
            self.xinc,
            self.yinc,
            self.vdatum_in,
            self.vdatum_out,
            node=self.node,
            cache_dir=waffles_cache
        ).run(outfile='{}.tif'.format(self.name))

        utils.echo_msg(status)
        return(self)

    
class WafflesCoastline(Waffle):
    """COASTLINE (land/etc-mask) generation
    
    Generate a coastline (land/etc-mask) using a variety of sources. 
    User data can be provided to provide source for further land masking. 
    Output raster will mask land-areas as 1 and oceans/(lakes/buildings) as 0.
    Output vector will polygonize land-areas.
    
    -----------
    Parameters:
    
    want_osm_coast=[True/False] - use OSM to fill background
    want_enc_coast=[True/False] - use ENC charts to fill background
    want_gmrt=[True/False] - use GMRT to fill background (will use Copernicus otherwise)
    want_copernicus=[True/False] - use COPERNICUS to fill background
    want_cudem=[True/False] - use CUDEM to fill background
    want_nhd=[True/False] - use high-resolution NHD to fill US coastal zones
    want_lakes=[True/False] - mask LAKES using HYDROLAKES
    invert_lakes=[True/False] - invert the lake mask 
                                (invert=True to remove lakes from the waterbodies)
    want_osm_buildings=[True/False] - mask BUILDINGS using OSM
    want_bing_buildings=[True/False] - mask BUILDINGS using BING
    want_wsf_buildings=[True/False] - mask BUILDINGS using WSF
    osm_tries=[val] - OSM max server attempts
    min_building_length=[val] - only use buildings larger than val
    invert=[True/False] - invert the output results
    polygonize=[True/False] - polygonize the output
    min_weight=[val] - weight applied to fetched coastal data

    < coastline:want_gmrt=False:want_nhd=True:want_lakes=False:want_buildings=False:invert=False:polygonize=True >
    """
    
    def __init__(
            self,
            want_osm_coast=True,
            want_enc_coast=False,
            want_nhd=True,
            want_nhd_plus=False,
            want_copernicus=False,
            want_cudem=False,
            want_gmrt=False,
            want_lakes=False,
            invert_lakes=False,
            want_buildings=False,
            min_building_length=None,
            want_osm_planet=False,
            want_bing_buildings=False,
            want_osm_buildings=False,
            want_wsf_buildings=False,
            invert=False,
            polygonize=True, # float(True) is 1.0
            osm_tries=5,
            want_wsf=False,
            min_weight=1,
            **kwargs
    ):
        """Generate a landmask from various sources.

        sources include:
        GMRT
        Copernicus
        NHD
        HydroLakes
        OSM Buildings
        *user-data*
        
        set polyginize to False to skip polyginizing the landmask, set
        polygonize to an integer to control how many output polygons will
        be generated.

        output raster mask will have 0 over water and 1 over land.
        """

        super().__init__(**kwargs)
        self.want_osm_coast = want_osm_coast
        self.want_enc_coast = want_enc_coast
        self.want_nhd = want_nhd
        self.want_nhd_plus = want_nhd_plus
        self.want_gmrt = want_gmrt
        self.want_copernicus = want_copernicus
        self.want_cudem = want_cudem
        self.want_lakes = want_lakes
        self.invert_lakes = invert_lakes
        self.want_buildings = want_buildings
        self.want_wsf = want_wsf
        self.want_bing_buildings = want_bing_buildings
        self.want_osm_buildings = want_osm_buildings
        self.want_wsf_buildings = want_wsf_buildings
        self.min_building_length = min_building_length
        self.want_osm_planet = want_osm_planet
        self.invert = invert
        self.polygonize = polygonize
        self.osm_tries = utils.int_or(osm_tries, 5)
        self.coast_array = None
        self.ds_config = None
        self.min_weight = utils.float_or(min_weight, 1)

        
    def fetch_data(self, fetches_module, check_size=True):
        this_fetches = fetches.fetches.FetchesFactory(
            mod=fetches_module,
            src_region=self.wgs_region,
            verbose=self.verbose,
            outdir=self.cache_dir,
            callback=fetches.fetches.fetches_callback
        )._acquire_module()        
        this_fetches.run()
        fr = fetches.fetches.fetch_results(this_fetches, check_size=check_size)
        fr.daemon = True
        fr.start()
        fr.join()

        return(fr)

    
    def run(self):
        self.f_region = self.p_region.copy()
        self.f_region.buffer(pct=5, x_inc=self.xinc, y_inc=self.yinc)
        self.f_region.src_srs = self.dst_srs
        self.wgs_region = self.f_region.copy()
        self.wgs_srs = 'epsg:4326'
        if self.dst_srs is not None:
            self.wgs_region.warp(self.wgs_srs)
        else:
            self.dst_srs = self.wgs_srs
            
        horz_epsg, vert_epsg = gdalfun.epsg_from_input(self.dst_srs)
        self.cst_srs = horz_epsg

        self.mem_config = self.ds_config
        self.mem_config['dt'] = gdal.GDT_Byte
        
        self._load_coast_mask()

        self.want_nhd = True if self.want_nhd_plus else self.want_nhd

        if self.want_osm_coast:
            self._load_osm_coast()

        if self.want_enc_coast:
            self._load_enc_coast()
            #sys.exit()
            
        if self.want_gmrt:
            self._load_gmrt()
            
        if self.want_copernicus:
            self._load_copernicus()

        if self.want_cudem:
            self._load_cudem()

        if self.want_nhd:
            self._load_nhd()

        if self.want_lakes:
            self._load_lakes()

        if self.want_buildings or self.want_bing_buildings:
            self._load_bing_bldgs()

        if self.want_osm_buildings:
            self._load_osm_bldgs()

        if self.want_wsf or self.want_wsf_buildings:
            self._load_wsf_bldgs()
            
        if self.want_stack:
            self._load_data()
            
        if self.verbose:
            utils.echo_msg(
                'finanlizing array for region {} at {} {}...'.format(
                    self.p_region.format('gmt'),
                    self.ds_config['nx'],
                    self.ds_config['ny']
                )
            )
        self._finalize_array()
        self._write_coast_array()
        if self.polygonize:
            if utils.int_or(self.polygonize) is not None:
                self._write_coast_poly(poly_count=self.polygonize)
            else:
                self._write_coast_poly()

        if np.all(self.coast_array == 0) or np.all(self.coast_array == 1):
            return(None)
        else:
            return(self)

        
    def _finalize_array(self):
        self.coast_array[self.coast_array > 0] = 1
        self.coast_array[self.coast_array <= 0] = 0
        if self.invert:
            self.coast_array[self.coast_array == 0] = 2
            self.coast_array[self.coast_array == 1] = 0
            self.coast_array[self.coast_array == 2] = 1

            
    def _load_coast_mask(self):
        """create a nodata grid"""
        
        xcount, ycount, gt = self.p_region.geo_transform(
            x_inc=self.xinc, y_inc=self.yinc
        )
        self.ds_config = gdalfun.gdal_set_infos(
            xcount,
            ycount,
            xcount * ycount,
            gt,
            self.cst_srs,
            gdal.GDT_Float32,
            self.ndv,
            'GTiff',
            None,
            None
        )        
        self.coast_array = np.zeros( (ycount, xcount) )

        
    def _apply_coast_mask(self, msk_arr, srcwin=None):
        if srcwin is None:
            srcwin = (0,0,self.ds_config['nx'],self.ds_config['ny'])            
            self.coast_array[
                srcwin[1]:srcwin[1]+srcwin[3],
                srcwin[0]:srcwin[0]+srcwin[2]
            ] += (msk_arr * self.min_weight)

            
    def _load_osm_coast(self):
        this_cst = self.fetch_data('osm:q=coastline', check_size=False)
        if this_cst is not None:
            with utils.ccp(
                    total=len(this_cst.results),
                    desc='processing osm coastline',
                    leave=True
            ) as pbar:
                for n, cst_result in enumerate(this_cst.results):                
                    if cst_result[-1] == 0:
                        pbar.update()
                        cst_osm = cst_result[1]
                        out = fetches.osm.polygonize_osm_coastline(
                            cst_osm, utils.make_temp_fn(
                                utils.fn_basename2(cst_osm) + '_coast.shp',
                                temp_dir=self.cache_dir
                            ),
                            region=self.wgs_region,
                            include_landmask=False,
                            landmask_is_watermask=True,
                            line_buffer=0.0000001
                        )

                        cst_ds = gdalfun.gdal_mem_ds(
                            self.mem_config,
                            name='osm_coast',
                            src_srs=self.wgs_srs,
                            co=self.co
                        )
                        cst_ds_ = ogr.Open(out)
                        if cst_ds_ is not None:
                            cst_layer = cst_ds_.GetLayer()
                            gdal.RasterizeLayer(
                                cst_ds, [1], cst_layer, burn_values=[1]
                            )

                            for srcwin in utils.yield_srcwin(
                                    (self.ds_config['ny'], self.ds_config['nx']),
                                    1000,
                                    verbose=self.verbose
                            ):
                                cst_ds_arr = cst_ds.GetRasterBand(1).ReadAsArray(*srcwin)
                                self.coast_array[
                                    srcwin[1]:srcwin[1]+srcwin[3],
                                    srcwin[0]:srcwin[0]+srcwin[2]
                                ] += cst_ds_arr
                            cst_ds = cst_ds_ = None
                            
                        else:
                            utils.echo_error_msg(
                                f'could not open {out}'
                            )

                            
    def _load_enc_coast(self):
        this_cst = self.fetch_data('charts')
        if this_cst is not None:
            with utils.ccp(
                    total=len(this_cst.results),
                    desc='processing charts coastline',
                    leave=True
            ) as pbar:
                for n, cst_result in enumerate(this_cst.results):
                    if cst_result[-1] == 0:
                        pbar.update()
                        cst_enc = cst_result[1]
                        src_000s = utils.p_unzip(
                            os.path.join(cst_enc),
                            exts=['000'],
                            outdir=self.cache_dir,
                            verbose=self.verbose            
                        )
                        for src_000 in src_000s:
                            enc_level = utils.int_or(
                                os.path.basename(src_000)[2], 0
                            )
                            if enc_level <= 3:
                                continue

                            enc_ds = gdalfun.gdal_mem_ds(
                                self.mem_config,
                                name='enc',
                                src_srs=self.wgs_srs,
                                co=self.co
                            )
                            cst_ds_ = ogr.Open(src_000)
                            if cst_ds_ is not None:
                                cst_layer = cst_ds_.GetLayer('SEAARE')                            
                                _ = gdal.RasterizeLayer(
                                    enc_ds, [1], cst_layer, burn_values=[1]
                                )
                                cst_ds_ = cst_layer = None
                                
                            if enc_ds is not None:
                                for srcwin in utils.yield_srcwin(
                                        (self.ds_config['ny'], self.ds_config['nx']),
                                        1000,
                                        verbose=self.verbose
                                ):
                                    enc_ds_arr = enc_ds.GetRasterBand(1).ReadAsArray(*srcwin)
                                    self.coast_array[
                                        srcwin[1]:srcwin[1]+srcwin[3],
                                        srcwin[0]:srcwin[0]+srcwin[2]
                                    ] -= (enc_ds_arr * self.min_weight)
                                    
                                enc_ds = enc_ds_arr = None

                                
    def _load_gmrt(self):
        """GMRT - Global low-res.

        Used to fill un-set cells.
        """
        
        this_gmrt = self.fetch_data('gmrt:layer=topo')        
        gmrt_result = this_gmrt.results[0]
        if gmrt_result[-1] == 0:
            gmrt_tif = gmrt_result[1]
            gmrt_ds = gdalfun.gdal_mem_ds(
                self.ds_config,
                name='gmrt',
                src_srs=self.wgs_srs,
                co=self.co
            )
            gdal.Warp(
                gmrt_ds,
                gmrt_tif,
                dstSRS=self.cst_srs,
                resampleAlg=self.sample
            )
            gmrt_ds_arr = gmrt_ds.GetRasterBand(1).ReadAsArray()
            gmrt_ds_arr[gmrt_ds_arr > 0] = 1
            gmrt_ds_arr[gmrt_ds_arr < 0] = 0
            self.coast_array += (gmrt_ds_arr * self.min_weight)
            gmrt_ds = gmrt_ds_arr = None

            
    def _load_copernicus(self):
        """copernicus"""

        this_cop = self.fetch_data(
            'copernicus:datatype=1', check_size=False
        )
        for i, cop_result in enumerate(this_cop.results):
            if cop_result[-1] == 0:
                cop_tif = cop_result[1]
                gdalfun.gdal_set_ndv(cop_tif, 0, verbose=False)
                cop_ds = gdalfun.gdal_mem_ds(
                    self.ds_config,
                    name='copernicus',
                    src_srs=self.wgs_srs,
                    co=self.co
                )
                gdal.Warp(
                    cop_ds,
                    cop_tif,
                    dstSRS=self.cst_srs,
                    resampleAlg=self.sample,
                    callback=False,
                    srcNodata=0
                )
                for srcwin in utils.yield_srcwin(
                        (self.ds_config['ny'], self.ds_config['nx']),
                        1000,
                        verbose=self.verbose
                ):
                    cop_ds_arr = cop_ds.GetRasterBand(1).ReadAsArray(*srcwin)
                    cop_ds_arr[cop_ds_arr != 0] = 1
                    self.coast_array[
                        srcwin[1]:srcwin[1]+srcwin[3],
                        srcwin[0]:srcwin[0]+srcwin[2]
                    ] += (cop_ds_arr * self.min_weight)
                    
                cop_ds = cop_ds_arr = None

                
    def _load_cudem(self):
        """cudem"""

        this_cudem = self.fetch_data(
            'CUDEM:datatype=ninth', check_size=False
        )
        for i, cudem_result in enumerate(this_cudem.results):
            if cudem_result[-1] == 0:
                cudem_tif = cudem_result[1]
                cudem_ds = gdalfun.gdal_mem_ds(
                    self.mem_config,
                    name='cudem',
                    src_srs=self.wgs_srs,
                    co=self.co
                )
                gdal.Warp(
                    cudem_ds, cudem_tif, dstSRS=self.cst_srs, resampleAlg=self.sample,
                    callback=False, srcNodata=0
                )
                for srcwin in utils.yield_srcwin(
                        (self.ds_config['ny'], self.ds_config['nx']),
                        1000,
                        verbose=self.verbose
                ):
                    cudem_ds_arr = cudem_ds.GetRasterBand(1).ReadAsArray(*srcwin)
                    cudem_ds_arr[cudem_ds_arr != 0] = 1
                    self.coast_array[
                        srcwin[1]:srcwin[1]+srcwin[3],
                        srcwin[0]:srcwin[0]+srcwin[2]
                    ] += (cudem_ds_arr * self.min_weight)
                    
                cudem_ds = cudem_ds_arr = None

                
    def _load_nhd(self):
        """USGS NHD (HIGH-RES U.S. Only)
        Fetch NHD (NHD High/Plus) data from TNM to fill in 
        near-shore areas. 
        
        High resoultion data varies by location...
        """

        this_tnm = self.fetch_data(
            "tnm:datasets=13/14:extents='HU-8 Subbasin,HU-4 Subregion'"
        )
        if len(this_tnm.results) > 0:
            tnm_ds = gdalfun.gdal_mem_ds(
                self.ds_config,
                name='nhd',
                src_srs=self.wgs_srs,
                co=self.co
            )
            for i, tnm_result in enumerate(this_tnm.results):
                #utils.echo_msg_bold(tnm_result)
                if tnm_result[-1] == 0:
                    #tnm_zip = os.path.join(this_tnm._outdir, tnm_result[1])
                    tnm_zip = tnm_result[1]
                    if not os.path.exists(tnm_zip):
                        break

                    tnm_zips = utils.unzip(tnm_zip, outdir=os.path.dirname(tnm_zip), verbose=False)
                    gdb = '.'.join(tnm_zip.split('.')[:-1]) + '.gdb'
                    if 'GDB' not in gdb:
                        continue
                    
                    utils.run_cmd(
                        'ogr2ogr -update -append nhdArea_merge.shp "{}" NHDArea -where "FType=312 OR FType=336 OR FType=445 OR FType=460 OR FType=537" -clipdst {} 2>/dev/null'.format(
                            gdb, self.p_region.format('ul_lr')
                        ),
                        verbose=self.verbose
                    )
                    utils.run_cmd(
                        'ogr2ogr -update -append nhdArea_merge.shp "{}" NHDWaterbody -where "FType=493 OR FType=466" -clipdst {} 2>/dev/null'.format(
                            gdb, self.p_region.format('ul_lr')
                        ),
                        verbose=self.verbose
                    )

                    if self.want_nhd_plus:
                        utils.run_cmd(
                            'ogr2ogr -update -append nhdArea_merge.shp "{}" NHDPlusBurnWaterbody -clipdst {} 2>/dev/null'.format(
                                gdb, self.p_region.format('ul_lr')
                            ),
                            verbose=self.verbose
                        )

                try:
                    utils.run_cmd(
                        'gdal_rasterize -burn 1 nhdArea_merge.shp nhdArea_merge.tif -te {} -ts {} {} -ot Int32'.format(
                            self.p_region.format('te'),
                            self.ds_config['nx'],
                            self.ds_config['ny'],
                        ),
                        verbose=self.verbose
                    )

                    gdal.Warp(
                        tnm_ds,
                        'nhdArea_merge.tif',
                        dstSRS=self.cst_srs,
                        resampleAlg=self.sample
                    )
                except:
                    tnm_ds = None

                if tnm_ds is not None:
                    tnm_ds_arr = tnm_ds.GetRasterBand(1).ReadAsArray()
                    tnm_ds_arr[tnm_ds_arr < 1] = 0
                    self.coast_array -= (tnm_ds_arr * self.min_weight)
                    #self.coast_array[tnm_ds_arr < 1] = 0
                    tnm_ds = tnm_ds_arr = None

                utils.remove_glob('nhdArea_merge.*')

                
    def _load_lakes(self):
        """HydroLakes -- Global Lakes"""
        
        this_lakes = self.fetch_data('hydrolakes')
        lakes_shp = None
        if this_lakes.results[0][-1] == 0:
            lakes_zip = this_lakes.results[0][1]
            lakes_shps = utils.unzip(lakes_zip, self.cache_dir)
            for i in lakes_shps:
                if i.split('.')[-1] == 'shp':
                    lakes_shp = i

            lakes_ds = gdalfun.gdal_mem_ds(
                self.ds_config,
                name='lakes',
                src_srs=self.wgs_srs,
                co=self.co
            )
            lakes_warp_ds = gdalfun.gdal_mem_ds(
                self.ds_config,
                name='lakes',
                src_srs=self.wgs_srs,
                co=self.co
            )
            lk_ds = ogr.Open(lakes_shp)
            if lk_ds is not None:
                lk_layer = lk_ds.GetLayer()
                lk_layer.SetSpatialFilter(self.f_region.export_as_geom())
                gdal.RasterizeLayer(lakes_ds, [1], lk_layer, burn_values=[-1])
                gdal.Warp(
                    lakes_warp_ds,
                    lakes_ds,
                    dstSRS=self.cst_srs,
                    resampleAlg=self.sample
                )
                lakes_ds_arr = lakes_warp_ds.GetRasterBand(1).ReadAsArray()
                # update for weights
                self.coast_array[lakes_ds_arr == -1] = 0 if not self.invert_lakes else 1 
                lakes_ds = lk_ds = lakes_warp_ds = None
            else:
                utils.echo_error_msg(
                    f'could not open {lakes_shp}'
                )

                
    def _load_wsf_bldgs(self):
        """wsf"""

        this_wsf = self.fetch_data('wsf', check_size=False)        
        for i, wsf_result in enumerate(this_wsf.results):
            if wsf_result[-1] == 0:
                #wsf_tif = os.path.join(this_wsf._outdir, wsf_result[1])
                wsf_tif = wsf_result[1]
                gdalfun.gdal_set_ndv(wsf_tif, 0, verbose=False)
                wsf_ds = gdalfun.gdal_mem_ds(
                    self.ds_config,
                    name='wsf',
                    src_srs=self.wgs_srs,
                    co=self.co
                )
                gdal.Warp(
                    wsf_ds,
                    wsf_tif,
                    dstSRS=self.cst_srs,
                    resampleAlg='cubicspline',
                    callback=gdal.TermProgress,
                    srcNodata=0,
                    outputType=gdal.GDT_Float32
                )
                wsf_ds_arr = wsf_ds.GetRasterBand(1).ReadAsArray()
                wsf_ds_arr[wsf_ds_arr != 0 ] = -1
                self.coast_array += (wsf_ds_arr * self.min_weight)
                wsf_ds = wsf_ds_arr = None

                
    def _load_osm_bldgs(self):
        """load buildings from OSM
        
        OSM has a size limit, so will chunk the region and
        do multiple osm calls
        """

        this_osm = self.fetch_data(
            "osm:q=buildings:fmt=osm:chunks=True:min_length={}:planet={}".format(
                self.min_building_length, self.want_osm_planet
            )
        )
        os.environ["OGR_OSM_OPTIONS"] = "INTERLEAVED_READING=YES"
        os.environ["OGR_OSM_OPTIONS"] = "OGR_INTERLEAVED_READING=YES"
        with utils.ccp(
                total=len(this_osm.results),
                desc='processing OSM buildings',
                leave=self.verbose
        ) as pbar:
            for n, osm_result in enumerate(this_osm.results):
                if osm_result[-1] == 0:
                    pbar.update()
                    #osm_z = os.path.join(this_osm._outdir, osm_result[1])
                    osm_z = osm_result[1]
                    # if fetches.Fetch(osm_result[0], verbose=True).fetch_file(
                    #         osm_z, check_size=False, tries=self.osm_tries, read_timeout=3600
                    # ) >= 0:
                    #if True:
                    if osm_result[-1] == 'bz2':
                        osm_planet = utils.unbz2(osm_z, self.cache_dir)
                        osm_file = utils.ogr_clip(osm_planet, self.wgs_region)
                        _clipped = True
                    elif osm_result[-1] == 'pbf':
                        osm_file = utils.ogr_clip(osm_z, self.wgs_region, 'multipolygons')
                        _clipped = True
                    else:
                        osm_file = osm_z
                        _clipped = False

                    if os.path.getsize(osm_file) == 366:
                        continue

                    out, status = utils.run_cmd(
                        (f'gdal_rasterize -burn -1 -l multipolygons "{osm_file}" '
                         f'bldg_osm.tif -te {self.p_region.format("te")} '
                         f'-ts {self.ds_config["nx"]} '
                         f'{self.ds_config["ny"]} -ot Int32 -q'),
                        verbose=False
                    )

                    if status == 0:
                        bldg_ds = gdal.Open('bldg_osm.tif')
                        if bldg_ds is not None:
                            bldg_ds_arr = bldg_ds.GetRasterBand(1).ReadAsArray()
                            # update for weights
                            self.coast_array[bldg_ds_arr == -1] = 0 
                            bldg_ds = bldg_ds_arr = None

                        bldg_ds = None
                    else:
                        utils.echo_warning_msg(
                            'could not parse buildings!'
                        )

                    utils.remove_glob('bldg_osm.tif*')

        bldg_ds = bldg_warp_ds = None

        
    def _load_bing_bldgs(self):
        """load buildings from BING      
        """

        this_bing = self.fetch_data("bing_bfp", check_size=True)
        os.environ["OGR_OSM_OPTIONS"] = "INTERLEAVED_READING=YES"
        os.environ["OGR_OSM_OPTIONS"] = "OGR_INTERLEAVED_READING=YES"
        with utils.ccp(
                total=len(this_bing.results),
                desc='processing BING buildings',
                leave=self.verbose
        ) as pbar:
            for n, bing_result in enumerate(this_bing.results):                
                if bing_result[-1] == 0:
                    pbar.update()

                    bing_gz = bing_result[1]
                    try:
                        bing_gj = utils.gunzip(bing_gz, self.cache_dir)
                        os.rename(bing_gj, bing_gj + '.geojson')
                        bing_gj = bing_gj + '.geojson'

                        out, status = utils.run_cmd(
                            ('gdal_rasterize -burn -1 -l '
                             f'{os.path.basename(utils.fn_basename2(bing_gj))} '
                             f'{bing_gj} bldg_bing.tif '
                             f'-te {self.p_region.format("te")} '
                             f'-ts {self.ds_config["nx"]} '
                             f'{self.ds_config["ny"],} -ot Int32'),
                            verbose=True
                        )
                    except Exception as e:
                        utils.remove_glob(bing_gz)
                        utils.echo_error_msg(
                            f'could not process bing bfp, {e}'
                        )
                        status = -1
                    
                    if status == 0:
                        bldg_ds = gdal.Open('bldg_bing.tif')
                        if bldg_ds is not None:
                            bldg_ds_arr = bldg_ds.GetRasterBand(1).ReadAsArray()
                            # update for weights
                            self.coast_array[bldg_ds_arr == -1] = 0 
                            bldg_ds = bldg_ds_arr = None

                        bldg_ds = None
                    else:
                        utils.echo_warning_msg(
                            'could not parse buildings!'
                        )

                    utils.remove_glob('bldg_bing.tif*')

        bldg_ds = bldg_warp_ds = None

        
    def _load_data(self):
        """load data from user datalist and amend coast_array"""
        for this_arr in self.stack_ds.yield_array():
            data_arr = this_arr[0]['z']
            weight_arr = this_arr[0]['weight']
            weight_arr[np.isnan(weight_arr)] = 0
            srcwin = this_arr[1]
            data_arr[np.isnan(data_arr)] = 0
            data_arr[data_arr > 0] = 1
            data_arr[data_arr < 0] = -1
            self.coast_array[
                srcwin[1]:srcwin[1]+srcwin[3],
                srcwin[0]:srcwin[0]+srcwin[2]
            ] += (data_arr*weight_arr)
            
        # for this_arr in self.stack_ds.yield_array():
        #     data_arr = this_arr[0]['z']
        #     weight_arr = this_arr[0]['weight']
        #     weight_arr[np.isnan(weight_arr)] = 0
        #     srcwin = this_arr[1]
        #     data_arr[np.isnan(data_arr)] = 0
        #     data_mask = data_arr >= 0
        #     data_mask = scipy.ndimage.binary_fill_holes(data_mask)

        #     data_arr = np.ones(data_arr.shape)
        #     #data_arr[data_mask] = 1
        #     data_arr[~data_mask] = -1
        #     #data_arr[data_arr > 0] = 1
        #     #data_arr[data_arr < 0] = -1

        #     # #expanded_arr = scipy.ndimage.binary_dilation(data_arr >= 0, iterations=1, structure=np.ones((12,12)))
        #     # #contracted_arr = scipy.ndimage.binary_erosion(expanded_arr, iterations=12, structure=np.ones((12,12)))
        #     # expanded_arr = utils.expand_for(data_arr > 0, shiftx=12, shifty=12)
        #     # contracted_arr = np.invert(utils.expand_for(np.invert(expanded_arr), shiftx=12, shifty=12))
            
        #     # #data_arr[np.isnan(data_arr)] = 0
        #     # data_arr[contracted_arr] = 1
        #     # data_arr[~contracted_arr] = -1
        #     # weight_arr[contracted_arr & np.isnan(weight_arr)] = 10
        #     # weight_arr[contracted_arr] = 10

        #     # utils.echo_msg_bold(contracted_arr)
        #     # utils.echo_msg_bold(data_arr)
        #     self.coast_array[
        #         srcwin[1]:srcwin[1]+srcwin[3],
        #         srcwin[0]:srcwin[0]+srcwin[2]
        #     ] += (data_arr*weight_arr)

            
    def _write_coast_array(self):
        """write coast_array to file"""

        if self.verbose:
            utils.echo_msg(
                f'writing array to {self.name}.tif...'
            )
            
        gdalfun.gdal_write(
            self.coast_array,
            f'{self.name}.tif',
            self.ds_config,
        )

        
    def _write_coast_poly(self, poly_count=None):
        """convert to coast_array vector"""

        if self.verbose:
            utils.echo_msg(
                f'polygonizing {poly_count} features from array to {self.name}.shp...'
            )
        
        poly_count = utils.int_or(poly_count)
        tmp_ds = ogr.GetDriverByName('ESRI Shapefile').CreateDataSource(
            '{}_tmp_c.shp'.format(self.name)
        )
        
        if tmp_ds is not None:
            tmp_layer = tmp_ds.CreateLayer(
                '{}_tmp_c'.format(os.path.basename(self.name)),
                None,
                ogr.wkbMultiPolygon
            )
            tmp_layer.CreateField(ogr.FieldDefn('DN', ogr.OFTInteger))
            gdalfun.gdal_polygonize(
                '{}.tif'.format(self.name), tmp_layer, verbose=self.verbose
            )
            tmp_ds = None
            
        utils.run_cmd(
            'ogr2ogr -dialect SQLITE -sql "SELECT * FROM {}_tmp_c WHERE DN=0{}" "{}.shp" "{}_tmp_c.shp"'.format(
                os.path.basename(self.name),
                ' order by ST_AREA(geometry) desc limit {}'.format(
                    poly_count if poly_count is not None else ''),
                self.name,
                self.name
            ),
            verbose=self.verbose
        )        
        utils.remove_glob(f'{self.name}_tmp_c.*')
        utils.run_cmd(
            'ogrinfo -dialect SQLITE -sql "UPDATE {} SET geometry = ST_MakeValid(geometry)" "{}.shp"'.format(
                os.path.basename(self.name), self.name),
            verbose=self.verbose
        )        
        gdalfun.osr_prj_file(self.name + '.prj', self.dst_srs)

        
class WafflesLakes(Waffle):
    """Estimate lake bathymetry.
    
    By default, will return lake bathymetry as depth values (positive down), 
    to get elevations (positive up), set apply_elevations=True.

    -----------
    Parameters:
    
    apply_elevations=[True/False] - use COPERNICUS to apply lake level elevations to output
    min_area=[val] - minimum lake area to consider
    max_area=[val] - maximum lake area to consider
    min_id=[val] - minimum lake ID to consider
    max_id=[val] - maximum lake ID to consider
    depth=[globathy/hydrolakes/val] - obtain the depth value from GloBathy, 
                                      HydroLakes or constant value
    
    < lakes:apply_elevations=False:min_area=None:max_area=None:min_id=None:max_id=None:depth=globathy:elevations=copernicus >
    """
    
    def __init__(
            self,
            apply_elevations=False,
            min_area=None,
            max_area=None,
            min_id=None,
            max_id=None,
            depth='globathy',
            elevations='copernicus',
            **kwargs
    ):
        super().__init__(**kwargs)
        self._mask = None
        self.apply_elevations = apply_elevations
        self.min_area = min_area
        self.max_area = max_area
        self.min_id = min_id
        self.max_id = max_id
        self.depth = depth
        self.elevations = elevations
        self.ds_config = None

        #self.initialize()
        #self.init_lakes()

        
    def _fetch_lakes(self):
        """fetch hydrolakes polygons"""

        this_lakes = fetches.hydrolakes.HydroLakes(
            src_region=self.p_region,
            verbose=self.verbose,
            outdir=self.cache_dir
        )
        this_lakes.run()
        fr = fetches.fetches.fetch_results(this_lakes, check_size=False)
        fr.daemon = True
        fr.start()
        fr.join()

        lakes_shp = None
        lakes_zip = os.path.join(this_lakes._outdir, this_lakes.results[0]['dst_fn'])
        lakes_shps = utils.unzip(lakes_zip, self.cache_dir)
        for i in lakes_shps:
            if i.split('.')[-1] == 'shp':
                lakes_shp = i

        return(lakes_shp)

    
    def _fetch_globathy(self, ids=[]):
        """fetch globathy csv data and process into dict"""
        
        import csv
        
        _globathy_url = 'https://springernature.figshare.com/ndownloader/files/28919991'
        globathy_zip = os.path.join(self.cache_dir, 'globathy_parameters.zip')
        fetches.fetches.Fetch(
            _globathy_url, verbose=self.verbose
        ).fetch_file(globathy_zip, check_size=False)
        globathy_csvs = utils.unzip(globathy_zip, self.cache_dir)        
        globathy_csv = os.path.join(
            self.cache_dir,
            'GLOBathy_basic_parameters/GLOBathy_basic_parameters(ALL_LAKES).csv'
        )
        with open(globathy_csv, mode='r') as globc:
            reader = csv.reader(globc)
            next(reader)
            if len(ids) > 0:
                globd = {}
                for row in reader:
                    if int(row[0]) in ids:
                        globd[int(row[0])] = float(row[-1])
                        ids.remove(int(row[0]))
                        
                    if len(ids) == 0:
                        break
            else:
                globd = {int(row[0]):float(row[-1]) for row in reader}

        return(globd)

    
    def _fetch_gmrt(self, gmrt_region=None):
        """GMRT - Global low-res.
        """

        if gmrt_region is None:
            gmrt_region = self.p_region
        
        this_gmrt = fetches.gmrt.GMRT(
            src_region=gmrt_region,
            verbose=self.verbose,
            layer='topo',
            outdir=self.cache_dir
        )
        this_gmrt.run()

        fr = fetches.fetches.fetch_results(this_gmrt)
        fr.daemon = True
        fr.start()
        fr.join()

        dst_srs = osr.SpatialReference()
        dst_srs.SetFromUserInput(self.dst_srs)
        
        gmrt_tif = os.path.join(this_gmrt._outdir, this_gmrt.results[0]['dst_fn'])
        gmrt_ds = gdalfun.gdal_mem_ds(self.ds_config, name='gmrt', co=self.co)
        gdal.Warp(gmrt_ds, gmrt_tif, dstSRS=dst_srs, resampleAlg=self.sample)
        return(gmrt_ds)

    
    def _fetch_copernicus(self, cop_region=None):
        """copernicus"""

        if cop_region is None:
            cop_region = self.p_region
            
        this_cop = fetches.copernicus.CopernicusDEM(
            src_region=cop_region,
            verbose=self.verbose,
            datatype='1',
            outdir=self.cache_dir
        )
        this_cop.run()

        fr = fetches.fetches.fetch_results(this_cop, check_size=False)
        fr.daemon = True
        fr.start()
        fr.join()

        dst_srs = osr.SpatialReference()
        dst_srs.SetFromUserInput(self.dst_srs)
        
        cop_ds = gdalfun.gdal_mem_ds(self.ds_config, name='copernicus', co=self.co)
        [gdal.Warp(
            cop_ds,
            os.path.join(this_cop._outdir, cop_result['dst_fn']),
            dstSRS=dst_srs,
            resampleAlg=self.sample
        ) for cop_result in this_cop.results]
        
        return(cop_ds)

    
    def generate_mem_ogr(self, geom, srs):
        """Create temporary polygon vector layer from feature geometry 
        so that we can rasterize it (Rasterize needs a layer)
        """
        
        ds = ogr.GetDriverByName('MEMORY').CreateDataSource('')
        Layer = ds.CreateLayer('', geom_type=ogr.wkbPolygon, srs=srs)
        outfeature = ogr.Feature(Layer.GetLayerDefn())
        outfeature.SetGeometry(geom)
        Layer.SetFeature(outfeature)

        return(ds)


    ## Adapted from GLOBathy
    def apply_calculation(self, shore_distance_arr, lake_depths_arr, shore_arr=None):
        """
        Apply distance calculation, which is each pixel's distance to shore, multiplied
        by the maximum depth, all divided by the maximum distance to shore. This provides
        a smooth slope from shore to lake max depth.

        shore_distance - Input numpy array containing array of distances to shoreline.
            Must contain positive values for distance away from shore and 0 elsewhere.
        max_depth - Input value with maximum lake depth.
        NoDataVal - value to assign to all non-lake pixels (zero distance to shore).
        """

        labels, nfeatures = ndimage.label(shore_distance_arr)
        nfeatures = np.arange(1, nfeatures +1)
        maxes = ndimage.maximum(shore_distance_arr, labels, nfeatures)
        max_dist_arr = np.zeros(np.shape(shore_distance_arr))
        with utils.ccp(
                total=len(nfeatures),
                desc='applying labels.',
                leave=self.verbose
        ) as pbar:
            for n, x in enumerate(nfeatures):
                pbar.update()
                max_dist_arr[labels==x] = maxes[x-1]
        
        max_dist_arr[max_dist_arr == 0] = np.nan
        bathy_arr = (shore_distance_arr * lake_depths_arr) / max_dist_arr
        bathy_arr[bathy_arr == 0] = np.nan

        if shore_arr is None \
           or shore_arr.size == 0 \
           or shore_arr[~np.isnan(bathy_arr)].size == 0 \
           or shore_arr[~np.isnan(bathy_arr)].max() == 0:
            utils.echo_warning_msg(
                'invalid shore array, using default shore value of zero'
            )
            bathy_arr = 0 - bathy_arr
        else:
            bathy_arr = shore_arr - bathy_arr

        utils.echo_msg('applied shore elevations to lake depths')
        bathy_arr[np.isnan(bathy_arr)] = 0
        return(bathy_arr)    

    
    def _init(self):
        self.wgs_region = self.p_region.copy()
        if self.dst_srs is not None:
            self.wgs_region.warp('epsg:4326')            
        else:
            self.dst_srs = 'epsg:4326'
        
        #self.p_region.buffer(pct=2)
        
        lakes_shp = self._fetch_lakes()
        self.lk_ds = ogr.Open(lakes_shp, 1)
        self.lk_layer = self.lk_ds.GetLayer()

        ## filter layer to region
        filter_region = self.p_region.copy()
        self.lk_layer.SetSpatialFilter(filter_region.export_as_geom())

        ## filter by ID
        if self.max_id is not None:
            self.lk_layer.SetAttributeFilter(
                f'Hylak_id < {self.max_id}'
            )
            
        if self.min_id is not None:
            self.lk_layer.SetAttributeFilter(
                f'Hylak_id > {self.min_id}'
            )

        ## filter by Area
        if self.max_area is not None:
            self.lk_layer.SetAttributeFilter(
                f'Lake_area < {self.max_area}'
            )
            
        if self.min_area is not None:
            self.lk_layer.SetAttributeFilter(
                f'Lake_area > {self.min_area}'
            )
            
        lk_features = self.lk_layer.GetFeatureCount()
        if lk_features == 0:
            utils.echo_error_msg('no lakes found in region')
            return(-1)
            #return(self)

        ## get lake ids and globathy depths
        self.lk_ids = []
        [self.lk_ids.append(feat.GetField('Hylak_id')) for feat in self.lk_layer]
        utils.echo_msg('using Lake IDS: {}'.format(self.lk_ids))
        
        lk_regions = self.p_region.copy()
        with utils.ccp(
                total=len(self.lk_layer),
                desc=f'processing {lk_features} lakes',
                leave=self.verbose
        ) as pbar:            
            for lk_f in self.lk_layer:
                pbar.update()
                this_region = regions.Region()
                lk_geom = lk_f.GetGeometryRef()
                lk_wkt = lk_geom.ExportToWkt()
                this_region.from_list(
                    ogr.CreateGeometryFromWkt(lk_wkt).GetEnvelope()
                )
                lk_regions = regions.regions_merge(lk_regions, this_region)

        while not regions.regions_within_ogr_p(self.p_region, lk_regions):
            utils.echo_msg(
                ('buffering region by 2 percent to gather all '
                 f'lake boundaries...{self.p_region}')
            )
            self.p_region.buffer(pct=2, x_inc=self.xinc, y_inc=self.yinc)

        return(0)

    
    def run(self):
        ## fetch and initialize the shoreline data
        cop_band = None
        cop_arr = None
        ds_config = gdalfun.gdal_infos(self.stack)
        if self.elevations == 'copernicus':
            cop_ds = self._fetch_copernicus(cop_region=self.p_region)
            cop_band = cop_ds.GetRasterBand(1)
        elif self.elevations == 'gmrt':
            cop_ds = self._fetch_gmrt(gmrt_region=self.p_region)
            cop_band = cop_ds.GetRasterBand(1)
        elif utils.float_or(self.elevations) is not None: # single value
            cop_band = None
            cop_arr = np.zeros((ds_config['nx'], ds_config['ny']))
            cop_arr[:] = self.elevations
        elif self.elevations == 'self': # from stacks, interpolated
            cop_band = None
            tmp_arr = gdalfun.gdal_get_array(self.stack, band=1)[0]
            cop_arr = gdalfun.generate_mem_ds(
                gdalfun.gdal_infos(self.stack),
                band_data=tmp_arr,
                srcwin=None,
                return_array=True,
                interpolation='flats'
            )
        elif os.path.exists(self.elevations): # from input raster
            elev_ds = gdal.Open(self.elevations)
            if elev_ds is not None:
                dst_srs = osr.SpatialReference()
                dst_srs.SetFromUserInput(self.dst_srs)
                cop_ds = gdalfun.gdal_mem_ds(
                    ds_config,
                    name='cop',
                    co=self.co
                )
                gdal.Warp(
                    cop_ds,
                    elev_ds,
                    dstSRS=dst_srs,
                    resampleAlg=self.sample
                )
                cop_band = cop_ds.GetRasterBand(1)

        if cop_band is not None:
            cop_arr = cop_band.ReadAsArray()
                
        ## initialize the tmp datasources
        prox_ds = gdalfun.gdal_mem_ds(ds_config, name='prox', co=self.co)
        msk_ds = gdalfun.gdal_mem_ds(ds_config, name='msk', co=self.co)
        msk_band = None
        globd = None
        
        if len(self.lk_ids) == 0:
            return(self)
        
        if self.depth == 'globathy':
            globd = self._fetch_globathy(ids=self.lk_ids[:])
            ## rasterize hydrolakes using id
            gdal.RasterizeLayer(
                msk_ds,
                [1],
                self.lk_layer,
                options=["ATTRIBUTE=Hylak_id"],
                callback=gdal.TermProgress
            )
            msk_ds.FlushCache()
            msk_band = msk_ds.GetRasterBand(1)
            msk_band.SetNoDataValue(ds_config['ndv'])

            ## assign max depth from globathy
            msk_arr = msk_band.ReadAsArray()
            with utils.ccp(
                    total=len(self.lk_ids),
                    desc='Assigning Globathy Depths to rasterized lakes...',
                    leave=self.verbose
            ) as pbar:
                
                for n, this_id in enumerate(self.lk_ids):
                    depth = globd[this_id]
                    msk_arr[msk_arr == this_id] = depth
                    pbar.update()
            
        elif self.depth == 'hydrolakes':
            gdal.RasterizeLayer(
                msk_ds,
                [1],
                self.lk_layer,
                options=["ATTRIBUTE=Depth_avg"],
                callback=gdal.TermProgress
            )
            msk_ds.FlushCache()
            msk_band = msk_ds.GetRasterBand(1)
            msk_band.SetNoDataValue(ds_config['ndv'])
            msk_arr = msk_band.ReadAsArray()
            
        elif utils.float_or(self.depth) is not None:
            msk_arr = np.zeros((ds_config['nx'], ds_config['ny']))
            msk_arr[:] = self.depth            
        else:            
            msk_arr = np.ones((ds_config['nx'], ds_config['ny']))

        ## calculate proximity of lake cells to shore
        if msk_band is None:
            gdal.RasterizeLayer(
                msk_ds,
                [1],
                self.lk_layer,
                options=["ATTRIBUTE=Hylak_id"],
                callback=gdal.TermProgress
            )
            msk_ds.FlushCache()
            msk_band = msk_ds.GetRasterBand(1)
            msk_band.SetNoDataValue(ds_config['ndv'])
            
        self.lk_ds = None
        prox_band = prox_ds.GetRasterBand(1)
        proximity_options = ["VALUES=0", "DISTUNITS=PIXEL"]
        gdal.ComputeProximity(
            msk_band,
            prox_band,
            options=proximity_options,
            callback=gdal.TermProgress
        )
        prox_arr = prox_band.ReadAsArray()

        ## apply calculation from globathy
        utils.echo_msg('Calculating simulated lake depths...')

        if self.depth == 'flatten':
            cop_arr[prox_arr == 0] = 0
            bathy_arr = cop_arr
        else:
            bathy_arr = self.apply_calculation(
                prox_arr,
                msk_arr,
                shore_arr=cop_arr,
            )
            
        bathy_arr[bathy_arr == 0] = self.ndv            
        gdalfun.gdal_write(
            bathy_arr, '{}.tif'.format(self.name), ds_config,
        )            

        prox_ds = msk_ds = cop_ds = None
        return(self)

    
class WafflesCUDEM(Waffle):
    """CUDEM integrated DEM generation.
    
    Generate an topo/bathy integrated DEM using a variety of data sources.
    Will iterate <pre_count> pre-surfaces at lower-resolutions, 
    specified with <inc_levels>, e.g. .3s/1s

    Each pre-surface will be clipped to <landmask>, if it exists, and smoothed 
    with <pre_smoothing> factor

    Each pre-surface is used in subsequent pre-surface(s)/final DEM at each 
    iterative weight specified in <weight_levels>

    generate a DEM with `pre_surface`s which are generated at lower resolution(s) 
    and with various weight threshholds

    To generate a typical CUDEM tile, generate 1 pre-surface ('bathy_surface'), 
    clipped to a coastline

    Use a <weight_levels>, e.g. 1/.5 that excludes low-resolution bathymetry data 
    from being used as input in the final DEM generation

    e.g.
    cudem:pre_mode=gmt-surface:tension=.65:geographic=True:landmask=True:polygonize=2:weight_levels=1/.5:inc_levels=.3333333s/1s:pre_count=2:pre_upper_limit=-.1:pre_smoothing=2:flatten=95

    -----------
    Parameters:
    
    pre_mode (str) - the waffles module to perform the initial pre-surface
    pre_count (int): number of pre-surface iterations to perform
    weight_levels () - the minimum weights for each of the pre-surface iterations
    inc_levels () -  the increments for each of the pre-surface iterations
    pre_upper_limit (float) - the upper elevation limit of the pre-surfaces 
                              (used with landmask)
    pre_smoothing (float) - the smoothing (blur) factor to apply to the pre-surfaces
    pre_verbose (bool) - increase the verbosity of pre-surface generation
    landmask (bool): path to coastline vector mask or set as `coastline` to auto-generate
    invert_landmask (bool): invert the coastline mask, invert assumes mask over ocean, while
                            non invert assumes mask over land.
    want_supercede (bool) - supercede subsquent pre-surfaces
    flatten (float) - the nodata-size percentile above which to flatten
    exclude_lakes (bool) - exclude lakes from the landmask
    filter_outliers (float) - percentile at which to filter outliers
    <mode-opts> - options for the waffles module specified in 'mode'
    <coastline-opts> - options for the coastline module when generating the landmask
    """

    def __init__(
            self,
            pre_mode='gmt-surface',
            pre_count=2,
            pre_upper_limit=-0.1,
            pre_smoothing=None,
            weight_levels=None,
            inc_levels=None,
            landmask=True,
            invert_landmask=True,
            filter_outliers=None,
            want_supercede=False,
            flatten=None,
            exclude_lakes=False,
            mode=None,
            min_weight='1',
            pre_verbose=False,
            final_mode='IDW',
            keep_pre_surfaces=False,
            **kwargs
    ):
        self.valid_modes = [
            'gmt-surface', 'IDW', 'linear', 'cubic',
            'nearest', 'gmt-triangulate', 'mbgrid'
        ]

        self.coastline_args = {}
        tmp_waffles = Waffle()
        tmp_coastline = WafflesCoastline()
        for kpam, kval in kwargs.items():
            if kpam not in tmp_waffles.__dict__:
                if kpam in tmp_coastline.__dict__:
                    self.coastline_args[kpam] = kval

        for kpam, kval in self.coastline_args.items():
            del kwargs[kpam]

        if exclude_lakes:
            self.coastline_args['want_lakes'] = True
            self.coastline_args['invert_lakes'] = True

        if mode is not None:
            pre_mode = mode
            
        self.pre_mode = pre_mode
        self.pre_mode_args = {}
        if self.pre_mode not in self.valid_modes:
            utils.echo_warning_msg(
                (f'{self.pre_mode} is not a valid waffles module! '
                 'falling back to `gmt-surface`')
            )
            self.pre_mode = 'gmt-surface'

        tmp_waffles_mode = WaffleFactory(mod=self.pre_mode)._acquire_module()
        for kpam, kval in kwargs.items():
            if kpam not in tmp_waffles.__dict__:
                if kpam in tmp_waffles_mode.__dict__:
                    self.pre_mode_args[kpam] = kval

        for kpam, kval in self.pre_mode_args.items():
            del kwargs[kpam]

        self.final_mode = final_mode
        self.final_mode_args = {}
        if self.final_mode not in self.valid_modes:
            self.final_mode = 'IDW'
            
        super().__init__(**kwargs)
        self.pre_count = utils.int_or(pre_count, 1)
        self.min_weight = min_weight        
        if min_weight is not None:
            weight_levels = min_weight
        
        if weight_levels is not None:
            self.weight_levels = [utils.float_or(w) for w in weight_levels.split('/')]
            self.weight_levels = self.weight_levels[:self.pre_count]
        else:
            self.weight_levels = []
            
        if inc_levels is not None:
            self.inc_levels = [utils.str2inc(i) for i in inc_levels.split('/')]
            self.inc_levels = self.inc_levels[:self.pre_count]
        else:
            self.inc_levels = []
            
        self.landmask = landmask
        self.invert_landmask = invert_landmask
        self.pre_upper_limit = utils.float_or(pre_upper_limit, -0.1) \
            if landmask \
               else None
        
        self.filter_outliers = filter_outliers
        self.want_supercede = want_supercede
        self.pre_smoothing = utils.float_or(pre_smoothing)
        if self.pre_smoothing is not None:
            self.pre_smoothing = ['blur:blur_factor={}'.format(self.pre_smoothing)]
            
        self.flatten = utils.float_or(flatten)
        self.want_weight = True
        self.pre_verbose = pre_verbose
        self.keep_pre_surfaces = keep_pre_surfaces

        
    ## todo: remove coastline after processing...
    def generate_coastline(self, pre_data=None):
        cst_region = self.p_region.copy()
        cst_region.wmin = self.weight_levels[0]
        utils.echo_msg('coast region is: {}'.format(cst_region))
        cst_fn = '{}_cst'.format(
            os.path.join(self.cache_dir, os.path.basename(self.name))
        )
        this_coastline = 'coastline:{}'.format(
            factory.dict2args(self.coastline_args)
        )
        coastline = WaffleFactory(
            mod=this_coastline,
            data=pre_data,
            src_region=cst_region,
            want_weight=True,
            min_weight=self.weight_levels[0],
            xinc=self.xinc,
            yinc=self.yinc,
            name=cst_fn,
            node=self.node,
            dst_srs=self.dst_srs,
            srs_transform=self.srs_transform,
            clobber=True,
            cache_dir=self.cache_dir,
            verbose=True)._acquire_module()
        coastline.initialize()
        coastline.generate()

        if coastline is not None:
            return('{}.shp:invert={}'.format(coastline.name, self.invert_landmask))
        else:
            return(None)

        
    def run(self):
        ## set the weights if not already set correctly
        self.weight_levels.sort(reverse=True)
        if len(self.weight_levels) < self.pre_count+1:
            tmp_pre = self.pre_count - len(self.weight_levels)
            while tmp_pre >= 0:
                if len(self.weight_levels) == 0:
                    # self.stack isn't set yet!
                    tmp_weight = gdalfun.gdal_percentile(
                        self.stack, perc=99, band=3
                    ) 
                    tmp_weight = utils.float_or(tmp_weight, 1)
                else:
                    tmp_weight = self.weight_levels[-1]/(tmp_pre + 1)
                    if tmp_weight == 0:
                        tmp_weight = 1-e20

                if tmp_pre == 0:
                    tmp_weight = 0
                    
                self.weight_levels.append(tmp_weight)                
                tmp_pre -= 1

        ## set the increments if not already set correctly
        self.inc_levels.sort()
        if len(self.inc_levels) < self.pre_count+1:
            tmp_pre = self.pre_count - len(self.inc_levels)
            if len(self.inc_levels) == 0:
                tmp_xinc = self.xinc
                self.inc_levels.append(tmp_xinc)
                
            for t in range(1, tmp_pre+1):
                tmp_xinc = float(self.inc_levels[-1] * 3)
                tmp_yinc = float(self.inc_levels[-1] * 3)
                self.inc_levels.append(tmp_xinc)

        if self.inc_levels[0] != self.xinc or len(self.inc_levels) < self.pre_count+1:
            self.inc_levels.insert(0, self.xinc)
            self.inc_levels = self.inc_levels[:self.pre_count+1]
            self.inc_levels.sort()
        
        if self.verbose:
            utils.echo_msg_bold('==============================================')
            utils.echo_msg('')
            #utils.echo_msg_bold('cudem pre-mode: {}'.format(self.pre_mode))
                
            utils.echo_msg_bold(
                f'cudem generating {self.pre_count} pre-surface(s):'
            )
            for i in range(len(self.inc_levels)-1, -1, -1):
                utils.echo_msg_bold(
                    '* {} {} <{}> @ {} using data with a minimum weight of {}'.format(
                        'pre_surface' if i !=0 else 'final surface',
                        i,
                        self.pre_mode if i == self.pre_count \
                        else 'stacks' if i != 0 \
                        else self.final_mode,
                        self.inc_levels[i],
                        self.weight_levels[i],
                    )
                )
                
            utils.echo_msg('')
            utils.echo_msg_bold(f'cudem using stack file: {self.stack}')
            if self.landmask:
                if isinstance(self.landmask, str):
                    if os.path.exists(self.landmask.split(':')[0]):
                        utils.echo_msg_bold(
                            f'cudem using coastline: {self.landmask}'
                        )
                    else:
                        self.landmask = True
                        
                if isinstance(self.landmask, bool):
                    utils.echo_msg_bold(
                        'cudem using coastline: Waffles COASTLINE module'
                    )
                
            utils.echo_msg_bold(f'cudem flattening: {self.flatten}')
            utils.echo_msg_bold(f'cudem output DEM: {self.name}')
            utils.echo_msg('')
            utils.echo_msg_bold('==============================================')

        orig_stack = self.stack
        pre = self.pre_count
        pre_weight = 0 # initial run will use all data weights
        pre_region = self.p_region.copy()
        pre_region.wmin = None

        # _pre_name_minus = os.path.join(
        #     self.cache_dir, utils.append_fn('_pre_surface', pre_region, pre)
        # )
        # ## initial data to pass through surface (stack)
        stack_data_entry = (f'"{self.stack}",200:band_no=1:weight_mask=3:'
                            'uncertainty_mask=4:sample=average,1')
        pre_data = [stack_data_entry]
         
        ## generate coastline
        pre_clip = None
        if self.landmask:            
            if isinstance(self.landmask, str):
                if os.path.exists(self.landmask.split(':')[0]):
                    pre_clip = '{}:invert={}'.format(self.landmask, self.invert_landmask) 

            if pre_clip is None:
                coast_data = [
                    (f'"{self.stack}",200:band_no=1:weight_mask=3:'
                     'uncertainty_mask=4:sample=cubicspline,1')]
                coastline = self.generate_coastline(pre_data=coast_data)
                #utils.echo_msg_bold(coastline)
                pre_clip = coastline

        ## Grid/Stack the data `pre` times concluding in full
        ## resolution with data > min_weight
        pre_surfaces = []
        with utils.ccp(
                total=self.pre_count+1,
                desc='generating CUDEM surfaces',
                leave=self.verbose
        ) as pbar:
            for pre in range(self.pre_count, -1, -1): # pre_count - 1
                pre_xinc = self.inc_levels[pre]
                pre_yinc = self.inc_levels[pre]
                xsample = self.inc_levels[pre-1] if pre != 0 else self.xinc
                ysample = self.inc_levels[pre-1] if pre != 0 else self.yinc

                ## initial data to pass through surface (stack)

                
                ## if not final or initial output, setup the configuration
                ## for the pre-surface
                if pre != self.pre_count:
                    pre_weight = self.weight_levels[pre]
                    _pre_name_plus = os.path.join(
                        self.cache_dir, utils.append_fn('_pre_surface', pre_region, pre+1)
                    )
                    _pre_unc_name = f'{_pre_name_plus}_u.tif' \
                        if self.want_uncertainty \
                           else None
                    pre_data_entry = (f'"{_pre_name_plus}.tif",200'
                                      f':uncertainty_mask="{_pre_unc_name}"'
                                      f':sample=cubicspline:check_path=True'
                                      f',{pre_weight-.1}')

                    ## rq filter points to previous pre_surface
                    # _pre_name_minus = os.path.join(
                    #     self.cache_dir, utils.append_fn('_pre_surface', pre_region, pre+1)
                    # )
                    # #rq_threshold = max(1, 5+(pre*2))
                    # rq_threshold = 5
                    # stack_data_entry = (f'{self.stack},200:band_no=1:weight_mask=3:'
                    #                     'uncertainty_mask=4:sample=average'
                    #                     f':pnt_fltrs="rq:threshold={rq_threshold}:raster={_pre_name_minus}.tif",1')
                    # #pre_data = [stack_data_entry]
                    
                    pre_data = [stack_data_entry, pre_data_entry]
                    pre_region.wmin = None#pre_weight

                ## reset pre_region for final grid
                if pre == 0:
                    pre_region = self.p_region.copy()
                    pre_region.wmin = None#self.weight_levels[pre]

                _pre_name = os.path.join(
                    self.cache_dir, utils.append_fn('_pre_surface', pre_region, pre)
                )
                # if self.verbose:
                #     utils.echo_msg('pre region: {}'.format(pre_region))
                #     utils.echo_msg('pre data: {}'.format(pre_data))
                #     utils.echo_msg('pre weight: {}'.format(pre_weight))

                last_fltr = [
                    (f'weights:stacks=True:weight_threshold={pre_weight}'
                     ':buffer_cells=1:verbose=False')
                     ]
                waffles_mod = '{}:{}'.format(
                    self.pre_mode,
                    factory.dict2args(self.pre_mode_args)
                ) if pre==self.pre_count \
                else 'stacks'\
                     if pre != 0 \
                        else 'IDW'
                utils.echo_msg(
                    'cudem gridding surface {} @ {} {}/{} to {} using {}...'.format(
                        pre, pre_region, pre_xinc, pre_yinc, _pre_name, waffles_mod
                    )
                )
                pre_surface = WaffleFactory(
                    mod=waffles_mod,
                    data=pre_data,
                    src_region=pre_region,
                    xinc=pre_xinc,
                    yinc=pre_yinc,
                    xsample=xsample,
                    ysample=ysample,
                    name=_pre_name,
                    node='pixel',
                    want_weight=True,
                    want_uncertainty=self.want_uncertainty,
                    dst_srs=self.dst_srs,
                    srs_transform=self.srs_transform,
                    clobber=True,
                    verbose=self.pre_verbose,
                    clip=pre_clip if pre !=0 else None,
                    stack_mode='mixed:weight_threshold={}'.format(pre_weight),
                    #self.weight_levels[0]),# if pre == 0 else 'mean',
                    #stack_mode='supercede' if (pre == 0 and self.want_supercede)
                    #else self.stack_mode,
                    upper_limit=self.pre_upper_limit if pre != 0 else None,
                    keep_auxiliary=False,
                    fltr=self.pre_smoothing if pre != 0 else None,
                    #fltr=last_fltr,
                    percentile_limit=self.flatten if pre == 0 else None,
                    cache_dir=self.cache_dir,
                )._acquire_module()
                pre_surface.initialize()
                pre_surface.generate()
                pbar.update()
                pre_surfaces.append(pre_surface.name)

        ## todo add option to flatten here...or move flatten up
        gdalfun.cudem_flatten_no_data_zones(
            pre_surface.fn, dst_dem=self.fn, band=1, size_threshold=1
        )

        ## reset the stack for uncertainty
        self.stack = orig_stack
        if not self.keep_pre_surfaces:
            utils.remove_glob(*[f"{x}*" for x in pre_surfaces])
        
        return(self)

    
class WafflesUncertainty(Waffle):
    """Calculate cell-level interpolation uncertainty

    -----------
    Parameters:

    waffles_module (str): waffles module string
    percentile (int): max percentile
    sims (int): number of split-sample simulations
    chnk_lvl (int): the 'chunk-level'
    max_sample (int): the maximum sample errors
    max_errors (int): the maximum accumulated errors
    accumulate (bool): accumulate errors
    """
    
    def __init__(
            self,
            waffles_module='IDW',
            percentile=95,
            sims=10,
            chnk_lvl=None,
            max_sample=None,
            max_errors=5000000,
            accumulate=False,
            **kwargs):

        ## parse the waffles module
        self.waffles_module_args = {}
        tmp_waffles = Waffle()
        for kpam, kval in kwargs.items():
            if kpam not in tmp_waffles.__dict__:
                self.waffles_module_args[kpam] = kval

        for kpam, kval in self.waffles_module_args.items():
            del kwargs[kpam]
            
        super().__init__(**kwargs)
        self.waffles_module = waffles_module
        self.percentile = utils.float_or(percentile, 95)
        self.sims = sims
        self.max_sample = max_sample
        self.chnk_lvl = chnk_lvl
        self.accumulate = accumulate
        self.max_errors = max_errors

        ## set up the accumulated errors file
        self.prox_errs = '{}_errs.dat.gz'.format(self.waffles_module.split(':')[0])
        self.prox_errs_local = self.prox_errs
        if not os.path.exists(self.prox_errs):
            if os.path.exists(os.path.join(utils.cudem_data, self.prox_errs)):
                self.prox_errs = os.path.join(utils.cudem_data, self.prox_errs)
            else:
                utils.touch(self.prox_errs)
                self.accumulate = True
        
        self._zones = ['LD0','LD1','LD2','MD0','MD1','MD2','HD0', 'HD1', 'HD2']
        self.prox = None
        self.slope = None

        
    def _mask_analysis(self, src_gdal, region=None):
        """scan the mask raster and gather some infos...

        returns the number of filled cells, the total number of cells 
        and the percent of total cells filled.
        """
       
        ds_config = gdalfun.gdal_infos(src_gdal)
        if region is not None:
            srcwin = region.srcwin(
                ds_config['geoT'], ds_config['nx'], ds_config['ny']
            )
        else:
            srcwin = (0, 0, ds_config['nx'], ds_config['ny'])
          
        ds_arr = src_gdal.GetRasterBand(1).ReadAsArray(
            srcwin[0], srcwin[1], srcwin[2], srcwin[3]
        )
        ds_arr[ds_arr == ds_config['ndv']] = np.nan
        ds_arr[~np.isnan(ds_arr)] = 1
        msk_sum = np.nansum(ds_arr)
        msk_max = float(srcwin[2] * srcwin[3])
        msk_perc = float((msk_sum / msk_max) * 100.)
        dst_arr = None

        return(msk_sum, msk_max, msk_perc)

    
    def _prox_analysis(self, src_gdal, region = None, band = 1):
        """scan the proximity raster and gather some infos...

        returns the percentile (self.percentile) of values in the srcwin
        """
        
        ds_config = gdalfun.gdal_infos(src_gdal)
        if region is not None:
            srcwin = region.srcwin(
                ds_config['geoT'], ds_config['nx'], ds_config['ny']
            )
        else:
            srcwin = (0, 0, ds_config['nx'], ds_config['ny'])
            
        ds_arr = src_gdal.GetRasterBand(band).ReadAsArray(*srcwin).astype(float)
        ds_arr[ds_arr == ds_config['ndv']] = np.nan
        prox_perc = np.nanpercentile(ds_arr, self.percentile)
        dst_arr = None

        return(prox_perc)

    
    def _generate_proximity_raster(self, out_prox = None):
        """
        generate a proximity grid from the data mask raster
        
        returns the output proximity grid's fn
        """
        
        if out_prox is None:
            out_prox = utils.make_temp_fn(
                '{}_prox.tif'.format(self.params['mod_args']['waffles_module'])
            )

        if self.verbose:
            utils.echo_msg(
                f'generating proximity grid {out_prox}...'
            )
            
        gdalfun.gdal_proximity(self.stack, out_prox, distunits='PIXEL')
        if self.dst_srs is not None:
            gdalfun.gdal_set_srs(out_prox, self.dst_srs)

        return(out_prox)

    
    def _generate_slope_raster(self, out_slope = None):
        """
        generate a slope grid from the elevation raster
        
        returns the output slope grid's fn
        """

        if out_slope is None:
            out_slope = utils.make_temp_fn(
                '{}_slope.tif'.format(
                    self.params['mod_args']['waffles_module']
                )
            )

        if self.verbose:
            utils.echo_msg(
                f'generating slope grid {out_slope}...'
            )
            
        gdalfun.gdal_slope(self.stack, out_slope)
        if self.dst_srs is not None:
            gdalfun.gdal_set_srs(out_slope, self.dst_srs)

        return(out_slope)

    
    def _generate_interpolated_src_raster(self):
        """
        generate an interpolated source uncertainty raster
        """

        #gdalfun.gdal_get_array(self.stack, band=4)
        src_unc_name = '{}_src_unc'.format(self.name)
        src_unc_surface = WaffleFactory(
            mod='nearest',
            data=['{},200:band_no=4,1'.format(self.stack)],
            src_region=self._proc_region(),
            xinc=self.xinc,
            yinc=self.yinc,
            name=src_unc_name,
            node='pixel',
            want_weight=False,
            want_uncertainty=False,
            dst_srs=self.dst_srs,
            srs_transform=self.srs_transform,
            clobber=True,
            verbose=self.verbose,
            keep_auxiliary=False
        )._acquire_module()
        src_unc_surface.initialize()
        src_unc_surface.generate()
        return(src_unc_surface.fn)

    
    def _regions_sort(self, trainers, t_num = 25):
        """sort regions (trainers is a list of regions) by 
        distance from one another; 

        a region is a list: [xmin, xmax, ymin, ymax].

        -----------
        Parameters:

        trainers (region-list): a list of regions to sort
        t_num (int): total output number of regions
        
        -----------
        Returns:

        the sorted region-list
        """

        train_sorted = []
        for z, train in enumerate(trainers):
            train_d = []
            np.random.shuffle(train)
            train_total = len(train)
            while True:
                # if self.verbose:
                #     utils.echo_msg_inline(
                #         'sorting training tiles [{}]'.format(len(train))
                #     )
                    
                if len(train) == 0:
                    break
                
                this_center = train[0][0].center()
                train_d.append(train[0])
                train = train[1:]
                if len(train_d) > t_num or len(train) == 0:
                    break
                
                dsts = [utils.euc_dst(this_center, x[0].center()) for x in train]
                min_dst = np.percentile(dsts, 50)
                d_t = lambda t: utils.euc_dst(this_center, t[0].center()) > min_dst
                np.random.shuffle(train)
                train.sort(reverse=True, key=d_t)
                
            ## uncomment to print out the sorted regions...
            #if self.verbose:
            #    utils.echo_msg(' '.join([x[0].format('gmt') for x in train_d[:t_num]]))
                
            train_sorted.append(train_d)
            
        #if self.verbose:
        #    utils.echo_msg_inline('sorting training tiles [OK]\n')
            
        return(train_sorted)

    
    def _select_split(self, o_xyz, sub_region, sub_bn):
        """split an xyz file into an inner and outer region.

        -----------
        Parameters:

        o_xyz (fn): input xyz file-name to split
        sub_region(regions.Region()): the region to split the xyz with.
        sub_bn (str): the basename of the output split xyz files.
        """
        
        out_inner = '{}_inner.xyz'.format(sub_bn)
        out_outer = '{}_outer.xyz'.format(sub_bn)
        xyz_ds = xyzfile.XYZFile(
            fn=o_xyz,
            data_format=168,
            src_region=sub_region
        ).initialize()
        with open(out_inner, 'w') as sub_inner:
            xyz_ds.dump_xyz_direct(dst_port=sub_inner)
            
        xyz_ds.invert_region = True
        with open(out_outer, 'w') as sub_outer:
            xyz_ds.dump_xyz_direct(dst_port=sub_outer)
            
        return([out_inner, out_outer])    

    
    def _sub_region_analysis(self, sub_regions):
        """analyze a list of sub-regions and assign them to 
        various zones (self._zones)

        -----------
        Parameters:

        sub_regions (list): a list of regions to analyze

        -----------
        Returns:

        the sub-zones extracted from the sub-regions
        """
        
        sub_zones = {}
        stack_ds = gdal.Open(self.stack)
        prox_ds = gdal.Open(self.prox)
        slp_ds = gdal.Open(self.slope)
        with utils.ccp(
                total=len(sub_regions),
                desc=f'analyzing {len(sub_regions)} sub-regions',
                leave=self.verbose
        ) as pbar:
            for sc, sub_region in enumerate(sub_regions):
                pbar.update()
                s_sum, s_g_max, s_perc = self._mask_analysis(
                    stack_ds, region=sub_region
                )
                if s_sum == 0:
                    continue

                p_perc = self._prox_analysis(prox_ds, region=sub_region)
                slp_perc = self._prox_analysis(slp_ds, region=sub_region)
                zone = None
                
                ## assign the region to the zone based on the density/slope
                if p_perc <= self.prox_perc_33:# or abs(p_perc - self.prox_perc_33) < 0.01:
                    if slp_perc <= self.slp_perc_33:# or abs(slp_perc - self.slp_perc_33) < 0.01:
                        zone = self._zones[6]
                    elif slp_perc <= self.slp_perc_66:# or abs(slp_perc - self.slp_perc_66) < 0.01:
                        zone = self._zones[7]
                    else:
                        zone = self._zones[8]
                elif p_perc <= self.prox_perc_66:# or abs(p_perc - self.prox_perc_66) < 0.01:
                    if slp_perc <= self.slp_perc_33:# or abs(slp_perc - self.slp_perc_33) < 0.01:
                        zone = self._zones[3]
                    elif slp_perc <= self.slp_perc_66:# or abs(slp_perc - self.slp_perc_66) < 0.01:
                        zone = self._zones[4]
                    else:
                        zone = self._zones[5]
                else:
                    if slp_perc <= self.slp_perc_33:# or abs(slp_perc - self.slp_perc_33) < 0.01:
                        zone = self._zones[0]
                    elif slp_perc <= self.slp_perc_66:# or abs(slp_perc - self.slp_perc_66) < 0.01:
                        zone = self._zones[1]
                    else:
                        zone = self._zones[2]

                if zone is not None:
                    sub_zones[sc + 1] = [sub_region, s_g_max, s_sum, s_perc, p_perc, zone]
            
        stack_ds = prox_ds = slp_ds = None
        return(sub_zones)

    
    def _split_sample(self, trainers, perc):
        """split-sample simulations and error calculations

        -----------
        Parameters:

        trainers (list): a list of training regions (sorted)
        perc (float): sampling density

        -----------
        Returns:

        distance error array
        """
            
        last_ec_d = None
        s_dp = []
        status = 0
        trains = self._regions_sort(trainers)
        all_trains = [x for s in trains for x in s[:5]]
        tot_trains = len(all_trains)
        
        with utils.ccp(
                desc='performing SPLIT-SAMPLE simulation',
                leave=False,
                total=tot_trains
        ) as pbar:
            for n, sub_region in enumerate(all_trains):
                ## perform split-sample analysis on each training region.
                pbar.update()
                ss_samp = perc
                this_region = sub_region[0].copy()
                if sub_region[3] < ss_samp:
                   ss_samp = sub_region[3]

                ## extract the xyz data for the region from the DEM
                o_xyz = utils.make_temp_fn('{}_{}.xyz'.format(self.name, n))
                with gdalfun.gdal_datasource(self.stack) as ds:
                   ds_config = gdalfun.gdal_infos(ds)
                   b_region = this_region.copy()
                   b_region.buffer(pct=20, x_inc=self.xinc, y_inc=self.yinc)
                   srcwin = b_region.srcwin(
                       ds_config['geoT'], ds_config['nx'], ds_config['ny']
                   )

                   ## TODO: extract weights here as well...
                   with open(o_xyz, 'w') as o_fh:
                       for xyz in gdalfun.gdal_parse(ds, srcwin=srcwin):
                           xyz.dump(dst_port=o_fh)

                if os.stat(o_xyz).st_size == 0:
                    continue

                ## split the xyz data to inner/outer; outer is
                ## the data buffer, inner will be randomly sampled
                s_inner, s_outer = self._select_split(
                    o_xyz, this_region, utils.make_temp_fn('sub_{}'.format(n))
                )
                if os.stat(s_inner).st_size == 0:
                    utils.echo_warning_msg('no inner points, cont.')
                    continue

                if os.stat(s_outer).st_size == 0:
                    utils.echo_warning_msg('no outer points, cont.')
                    continue

                sub_xyz = np.loadtxt(s_inner, ndmin=2, delimiter=' ')                        
                ss_len = len(sub_xyz)

                ## determine the sampling density
                #sx_cnt = int(sub_region[2] * (ss_samp / 100.)) if ss_samp is not None else ss_len-1
                sx_cnt = int(sub_region[1] * (ss_samp / 100.)) + 1
                ##sx_cnt = int(ss_len * (ss_samp / 100.))
                sx_cnt = 1 if sx_cnt < 1 or sx_cnt >= ss_len else sx_cnt
                sub_xyz_head = utils.make_temp_fn('sub_{}_head_{}.xyz'.format(n, sx_cnt))
                np.random.shuffle(sub_xyz)
                np.savetxt(sub_xyz_head, sub_xyz[sx_cnt:], '%f', ' ')

                ## generate the random-sample DEM
                this_mod = '{}:{}'.format(
                    self.waffles_module, factory.dict2args(self.waffles_module_args)
                )
                kwargs = self.params['kwargs']
                kwargs['name'] = utils.make_temp_fn('sub_{}'.format(n))
                kwargs['data'] = [s_outer, sub_xyz_head]
                kwargs['src_region'] = b_region
                kwargs['want_uncertainty'] = False
                kwargs['want_sm'] = False
                kwargs['verbose'] = False
                kwargs['clobber'] = True
                this_waffle = WaffleFactory(mod=this_mod, **kwargs)._acquire_module()
                this_waffle.initialize()
                wf = this_waffle.generate()
                if not WaffleDEM(
                        wf.fn,
                        cache_dir=self.cache_dir,
                        verbose=self.verbose
                ).initialize().valid_p():
                    continue

                ## generate the random-sample data PROX and SLOPE
                sub_prox = '{}_prox.tif'.format(wf.name)
                gdalfun.gdal_proximity(wf.stack, sub_prox, distunits='PIXEL')

                ## Calculate the random-sample errors
                ## todo: account for source uncertainty (rms with xyz?)
                sub_xyd = gdalfun.gdal_query(sub_xyz[:sx_cnt], wf.fn, 'xyd')
                sub_dp = gdalfun.gdal_query(sub_xyd, sub_prox, 'zg')
                utils.remove_glob('{}*'.format(sub_xyz_head))
                
                if sub_dp is not None and len(sub_dp) > 0:
                    try:
                        s_dp = np.vstack((s_dp, sub_dp))
                    except:
                        s_dp = sub_dp

                utils.remove_glob(
                    '{}*'.format(wf.stack),
                    '{}*'.format(o_xyz),
                    s_inner,
                    s_outer,
                    wf.fn
                )
                s_dp_m = []
                ## bin the error data
                if s_dp is not None and len(s_dp) > 0:
                    err_count = len(s_dp)
                    ds = np.unique(s_dp[:,1])
                    for d in ds:
                        arr=np.array(
                            [(True if x == d else False) for x in s_dp[:,1]]
                        )
                        if arr.any():
                            arr_count = np.count_nonzero(arr)
                            err_perc = (arr_count / err_count)
                            d_err_count = int(self.max_errors * err_perc)
                            err_sum = np.histogram(
                                s_dp[:,0][arr],
                                d_err_count,
                                weights=s_dp[:,0][arr]
                            )[0]
                            err_cnt = np.histogram(s_dp[:,0][arr], d_err_count)[0]
                            err_sum = err_sum[np.nonzero(err_cnt)]
                            err_cnt = err_cnt[np.nonzero(err_cnt)]
                            d_errs = err_sum/err_cnt
                            d_dist = np.full((d_errs.size, 1), d)
                            dist_errs = np.hstack(
                                (d_errs.reshape((d_errs.size, 1)), d_dist)
                            )
                            if len(s_dp_m) == 0:
                                s_dp_m = np.array(dist_errs)
                            else:
                                s_dp_m = np.vstack((s_dp_m, dist_errs))
        s_dp = np.array(s_dp_m)
        return(s_dp)

    
    def get_accumulated_coefficient(self):
        """load the distance/error points from the acuumulated file,
        calculate the error coefficient and return both.
        """
        
        s_dp = []        
        if os.path.exists(self.prox_errs):
            s_dp = np.loadtxt(self.prox_errs)
            
        utils.echo_msg(
            'loaded {} errors from {}'.format(
                len(s_dp), self.prox_errs
            )
        )
        pre_ec_d = [0, .1, .2]
        if len(s_dp) > 1:
            max_dist = np.nanpercentile(s_dp[:,1], 95)
            pre_ec_d = utils._err2coeff(
                s_dp[s_dp[:,1] <= max_dist],
                self.percentile,
                coeff_guess=pre_ec_d
            )

        return(pre_ec_d, s_dp)

    
    def apply_coefficient_(self, ec_d, want_multi_band=False):
        """apply the error coefficeint `ec_d` to the proximity 
        raster and add it to self.stack band 4 (uncertainty).
        """
        
        if self.prox is None:
            self.prox = self._generate_proximity_raster(
                f'{self.name}_u.tif'
            )

        src_unc_raster = self._generate_interpolated_src_raster()
            
        if self.verbose:
            utils.echo_msg(
                f'applying coefficient {ec_d} to PROXIMITY grid {self.prox}'
            )
            
        with gdalfun.gdal_datasource(self.prox, update=True) as prox_ds:
            prox_inf = gdalfun.gdal_infos(prox_ds)
            prox_band = prox_ds.GetRasterBand(1)
            prox_arr = prox_band.ReadAsArray().astype(float)
            
            with gdalfun.gdal_datasource(src_unc_raster) as src_unc_ds:
                src_unc_inf = gdalfun.gdal_infos(src_unc_ds)
                src_unc_band = src_unc_ds.GetRasterBand(1)
                src_unc_arr = src_unc_band.ReadAsArray().astype(float)
                src_unc_arr[src_unc_arr == src_unc_inf['ndv']] = np.nan
                out_arr = ec_d[0] + ec_d[1] * (prox_arr**ec_d[2])
                out_arr = np.sqrt(np.power(out_arr, 2), np.power(src_unc_arr, 2))
                
                #out_arr[~np.isnan(src_unc_arr)] = unc_arr[~np.isnan(src_unc_arr)]                
                #with gdalfun.gdal_datasource(self.stack) as stack_ds:
                #    unc_inf = gdalfun.gdal_infos(stack_ds, band=4)
                #    unc_band = stack_ds.GetRasterBand(4)
                #    unc_arr = unc_band.ReadAsArray()
                # unc_arr[unc_arr == unc_inf['ndv']] = np.nan
                # out_arr = ec_d[0] + ec_d[1] * (prox_arr**ec_d[2])
                # out_arr[~np.isnan(unc_arr)] = unc_arr[~np.isnan(unc_arr)]
                
        unc_out = gdalfun.gdal_write(
            out_arr, '{}.{}'.format(self.name, 'tif'), self.ds_config
        )[0]
        if self.dst_srs is not None:
            status = gdalfun.gdal_set_srs(self.prox, src_srs=self.dst_srs)

        if self.verbose:
            utils.echo_msg(
                f'applied coefficient {ec_d} to PROXIMITY grid'
            )
            
        return(unc_out)

    
    def apply_coefficient(self, ec_d, fmt = 'GTiff'):
        """apply the error coefficeint `ec_d` to the proximity 
        raster and add it to self.stack band 4 (uncertainty).

        output a multi-banded raster that includes the source uncertainty from
        self.stack, the proximity from data grid, the interpolation uncertainty
        and the final TVU.
        """

        unc_out = '{}.{}'.format(self.name, 'tif')
        gdt = gdal.GDT_Float32
        driver = gdal.GetDriverByName(fmt)
        xcount, ycount, dst_gt = self.region.geo_transform(
            x_inc=self.xinc, y_inc=self.yinc, node='grid'
        )
        if xcount <= 0 or ycount <=0:
            utils.echo_error_msg(
                (f'could not create grid of {xcount}x{ycount} '
                 f'cells with {self.xinc}/{self.yinc} increments '
                 f'on region: {self.region}')
            )
            sys.exit(-1)
        
        if os.path.exists(unc_out):
            status = driver.Delete(unc_out)
            if status != 0:
                utils.remove_glob('{}*'.format(unc_out))
        
        dst_ds = driver.Create(
            unc_out,
            xcount,
            ycount,
            4,
            gdt,
            options=['COMPRESS=LZW',
                     'PREDICTOR=2',
                     'TILED=YES',
                     'BIGTIFF=YES']
        )

        if dst_ds is None:
            utils.echo_error_msg(
                'failed to create uncertainty grid {} {} {} {} {}...'.format(
                    out_file, xcount, ycount, gdt, fmt
                )
            )
            sys.exit(-1)

        dst_ds.SetGeoTransform(dst_gt)
        unc_bands = {
            'tvu': dst_ds.GetRasterBand(1),
            'src_uncertainty': dst_ds.GetRasterBand(2),
            'interpolation_uncertainty': dst_ds.GetRasterBand(3),
            'proximity': dst_ds.GetRasterBand(4)
        }
        unc_data = {
            'tvu': None,
            'src_uncertainty': None,
            'interpolation_uncertainty': None,
            'proximity': None
        }
        
        for key in unc_bands.keys():
            unc_bands[key].SetNoDataValue(np.nan)
            unc_bands[key].SetDescription(key)

        #dst_inf = gdalfun.gdal_infos(dst_ds)
        if self.prox is None:
            self.prox = self._generate_proximity_raster(
                f'{self.name}_u.tif'
            )

        src_unc_raster = self._generate_interpolated_src_raster()
        if self.verbose:
            utils.echo_msg(
                f'applying coefficient {ec_d} to PROXIMITY grid {self.prox}'
            )
            
        with gdalfun.gdal_datasource(self.prox, update=True) as prox_ds:
            prox_inf = gdalfun.gdal_infos(prox_ds)
            srcwin = self.region.srcwin(
                prox_inf['geoT'],
                prox_ds.RasterXSize,
                prox_ds.RasterYSize,
                node='grid'
            )
            prox_band = prox_ds.GetRasterBand(1)
            prox_arr = prox_band.ReadAsArray().astype(float)
            unc_bands['proximity'].WriteArray(
                prox_arr[srcwin[0]:srcwin[0]+srcwin[2],
                         srcwin[1]:srcwin[1]+srcwin[3]]
            )
            with gdalfun.gdal_datasource(src_unc_raster) as src_unc_ds:
                src_unc_inf = gdalfun.gdal_infos(src_unc_ds)
                src_unc_band = src_unc_ds.GetRasterBand(1)
                src_unc_arr = src_unc_band.ReadAsArray().astype(float)
                src_unc_arr[src_unc_arr == src_unc_inf['ndv']] = np.nan

                unc_bands['src_uncertainty'].WriteArray(
                    src_unc_arr[srcwin[0]:srcwin[0]+srcwin[2],
                                srcwin[1]:srcwin[1]+srcwin[3]]
                )
                
                interp_arr = ec_d[0] + ec_d[1] * (prox_arr**ec_d[2])
                interp_arr[prox_arr == 0] = 0
                unc_bands['interpolation_uncertainty'].WriteArray(
                    interp_arr[srcwin[0]:srcwin[0]+srcwin[2],
                            srcwin[1]:srcwin[1]+srcwin[3]]
                )
                
                out_arr = np.sqrt(np.power(interp_arr, 2) + np.power(src_unc_arr, 2))
                unc_bands['tvu'].WriteArray(
                    out_arr[srcwin[0]:srcwin[0]+srcwin[2],
                            srcwin[1]:srcwin[1]+srcwin[3]]
                )

            # with gdalfun.gdal_datasource(self.stack) as stack_ds:
            #     unc_inf = gdalfun.gdal_infos(stack_ds, band=4)
            #     unc_stack_band = stack_ds.GetRasterBand(4)
            #     unc_arr = unc_stack_band.ReadAsArray()
            #     unc_arr[unc_arr == unc_inf['ndv']] = np.nan
            #     unc_arr[np.isnan(unc_arr)] = 0
            #     unc_bands['src_uncertainty'].WriteArray(
            #         unc_arr[srcwin[0]:srcwin[0]+srcwin[2],
            #                 srcwin[1]:srcwin[1]+srcwin[3]]
            #     )
            #     out_arr = ec_d[0] + ec_d[1] * (prox_arr**ec_d[2])
            #     out_arr[prox_arr == 0] = 0
            #     unc_bands['interpolation_uncertainty'].WriteArray(
            #         out_arr[srcwin[0]:srcwin[0]+srcwin[2],
            #                 srcwin[1]:srcwin[1]+srcwin[3]]
            #     )
            #     unc_arr[unc_arr == 0] = np.nan
            #     out_arr[~np.isnan(unc_arr)] = unc_arr[~np.isnan(unc_arr)]
            #     unc_bands['tvu'].WriteArray(
            #         out_arr[srcwin[0]:srcwin[0]+srcwin[2],
            #                 srcwin[1]:srcwin[1]+srcwin[3]]
            #     )
                
        #unc_out = gdalfun.gdal_write(out_arr, '{}.{}'.format(self.name, 'tif'), self.ds_config)[0]
        
        if self.dst_srs is not None:
            status = gdalfun.gdal_set_srs(
                self.prox, src_srs=self.dst_srs
            )

        if self.verbose:
            utils.echo_msg(
                f'applied coefficient {ec_d} to PROXIMITY grid'
            )

        dst_ds = None
        utils.remove_glob(f'{src_unc_raster}*')
        return(unc_out)

    
    def run(self):
        """run the waffles uncertainty module"""
        
        if self.waffles_module.split(':')[0] not in [
                'IDW', 'linear', 'cubic', 'nearest', 'gmt-surface',
                'gmt-triangulate', 'gmt-nearneighbor', 'mbgrid',
                'gdal-linear', 'gdal-nearest', 'gdal-average',
                'gdal-invdst', 'flatten', 'cudem'
        ]:
            utils.echo_warning_msg(
                'cannot perform interpolation uncertainty estimation with {}'.format(
                self.waffles_module.split(':')[0]
                )
            )
            if self.verbose:
                utils.echo_msg('extracting uncertainty band from stack...')

            # band 4 is the uncertainty band in stacks
            gdalfun.gdal_extract_band(self.stack, self.fn, band=4) 
            with gdalfun.gdal_datasource(self.fn, update=True) as unc_ds:
                unc_band = unc_ds.GetRasterBand(1)
                unc_band.SetDescription('tvu')
                
            return(self)
        
        s_dp = s_ds = None
        unc_out = {}
        if self.verbose:
            utils.echo_msg(
                'running UNCERTAINTY module using {}...'.format(
                    self.params['mod_args']['waffles_module']
                )
            )
            utils.echo_msg(
                'using {}; accumulate is {}'.format(
                    self.prox_errs, self.accumulate
                )
            )
            
        if self.prox is None:
            self.prox = self._generate_proximity_raster()

        if self.slope is None:
            self.slope = self._generate_slope_raster()

        pre_ec_d, s_dp = self.get_accumulated_coefficient() 
        if len(s_dp) <= 1:
            self.accumulate = True

        if not self.accumulate:
            unc_out = self.apply_coefficient(pre_ec_d)
            utils.remove_glob(self.slope)
            utils.remove_glob(self.prox)
            return(unc_out, 0)                        
        else:
            ## region and der. analysis
            self.region_info = {}
            with gdalfun.gdal_datasource(self.stack) as tmp_ds:
                num_sum, g_max, num_perc = self._mask_analysis(tmp_ds)

            self.prox_percentile = gdalfun.gdal_percentile(self.prox, self.percentile)
            self.prox_perc_33 = gdalfun.gdal_percentile(self.prox, 25)
            self.prox_perc_66 = gdalfun.gdal_percentile(self.prox, 75)
            self.prox_perc_100 = gdalfun.gdal_percentile(self.prox, 100)

            self.slp_percentile = gdalfun.gdal_percentile(self.slope, self.percentile)
            self.slp_perc_33 = gdalfun.gdal_percentile(self.slope, 25)
            self.slp_perc_66 = gdalfun.gdal_percentile(self.slope, 75)
            self.slp_perc_100 = gdalfun.gdal_percentile(self.slope, 100)

            self.region_info[self.name] = [self.region,
                                           g_max,
                                           num_sum,
                                           num_perc,
                                           self.prox_percentile]
            for x in self.region_info.keys():
                utils.echo_msg(
                    f'region: {x}: {self.region_info[x]}'
                )

            ## chunk region into sub regions
            chnk_inc = int((num_sum / math.sqrt(g_max)) / num_perc) * 2
            chnk_inc = chnk_inc if chnk_inc > 10 else 10
            utils.echo_msg('chunk inc is: {}'.format(chnk_inc))

            sub_regions = self.region.chunk(self.xinc, chnk_inc)
            utils.echo_msg(
                'chunked region into {} sub-regions @ {}x{} cells.'.format(
                    len(sub_regions), chnk_inc, chnk_inc
                )
            )

            ## sub-region analysis
            sub_zones = self._sub_region_analysis(sub_regions)

            ## sub-region density and percentiles
            s_dens = np.array([sub_zones[x][3] for x in sub_zones.keys()])
            s_5perc = np.percentile(s_dens, 5)
            s_dens = None
            utils.echo_msg(
                'Sampling density for region is: {:.16f}'.format(num_perc)
            )

            ## zone analysis / generate training regions
            trainers = []
            t_perc = 95
            s_perc = 50
            for z, this_zone in enumerate(self._zones):
                tile_set = [
                    sub_zones[x] for x in sub_zones.keys() if sub_zones[x][5] == self._zones[z]
                ]
                if len(tile_set) > 0:
                    d_50perc = np.percentile(np.array([x[3] for x in tile_set]), 50)
                else:
                    continue

                t_trainers = [
                    x for x in tile_set if x[3] < d_50perc or abs(x[3] - d_50perc) < 0.01
                ]
                utils.echo_msg(
                    'possible {} training zones: {} @ MAX {}'.format(
                        self._zones[z].upper(), len(t_trainers), d_50perc
                    )
                )
                trainers.append(t_trainers)

            utils.echo_msg(
                'analyzed {} sub-regions.'.format(len(sub_regions))
            )

            ## split-sample simulations and error calculations
            ## sims = max-simulations
            if self.sims is None:
                self.sims = int(len(sub_regions)/tot_trains)

            if self.max_sample is None:
                self.max_sample = int(
                    (self.region_info[self.name][1] \
                     - self.region_info[self.name][2]) \
                    * .005
                )

            sim = 0
            max_dist = gdalfun.gdal_percentile(self.prox, 95)
            if self.verbose:
                utils.echo_msg(
                    'max sample is {}, max sims is {}'.format(
                        self.max_sample, self.sims
                    )
                )
                utils.echo_msg(
                    'pre ec_d is {}'.format(pre_ec_d)
                )
                utils.echo_msg(
                    'performing at least {} simulations, looking for {} errors'.format(
                        self.sims, self.max_sample
                    )
                )                
                utils.echo_msg(
                    'max distance is {}'.format(max_dist)
                )
                utils.echo_msg(
                    'simulation\terrors\tmean-error\tproximity-coeff'
                )
                
            while True:
                sim += 1                
                ## run the split-sample simulation(s)
                sample_dp = self._split_sample(trainers, num_perc)
                if len(s_dp) == 0:
                    s_dp = sample_dp
                else:
                    s_dp = np.vstack((s_dp, sample_dp))

                err_count = len(s_dp)
                if err_count == 0:
                    utils.echo_error_msg(
                        'did not gather any errors, check configuration'
                    )
                    break

                ## bin the error data
                ds = np.unique(s_dp[:,1])
                s_dp_m = None
                for d in ds:
                    arr=np.array([(True if x == d else False) for x in s_dp[:,1]])
                    if arr.any():
                        arr_count = np.count_nonzero(arr)
                        err_perc = (arr_count / err_count)
                        d_err_count = int(self.max_errors * err_perc)
                        err_sum = np.histogram(
                            s_dp[:,0][arr],
                            d_err_count,
                            weights=s_dp[:,0][arr]
                        )[0]
                        err_cnt = np.histogram(s_dp[:,0][arr], d_err_count)[0]
                        err_sum = err_sum[np.nonzero(err_cnt)]
                        err_cnt = err_cnt[np.nonzero(err_cnt)]
                        d_errs = err_sum/err_cnt
                        d_dist = np.full((d_errs.size, 1), d)
                        dist_errs = np.hstack((d_errs.reshape((d_errs.size, 1)), d_dist))

                        if s_dp_m is None:
                            s_dp_m = np.array(dist_errs)
                        else:
                            s_dp_m = np.vstack((s_dp_m, dist_errs))

                s_dp = np.array(s_dp_m)
                if self.accumulate:
                    np.savetxt(self.prox_errs_local, s_dp, '%f', ' ')

                max_dist = np.nanpercentile(s_dp[:,1], 95)
                # if self.verbose:
                #     utils.echo_msg('max distance is {}'.format(max(s_dp[:,1])))
                #     utils.echo_msg('max distance 95th percentile is {}'.format(max_dist))

                ec_d = utils._err2coeff(
                    s_dp[s_dp[:,1] <= max_dist],
                    num_perc,
                    coeff_guess=pre_ec_d,
                    plots=True
                )
                pre_ec_d = ec_d
                if self.verbose:
                    utils.echo_msg(
                        '{}\t{}\t{}\t{}'.format(
                            sim, len(s_dp), np.mean(s_dp, axis=0)[0], ec_d
                        )
                    )

                ## continue if we got back the default err coeff
                if ec_d[0] == 0 and ec_d[1] == 0.1 and ec_d[2] == 0.2:
                    continue

                ## continue if we haven't reached max_sample
                #if len(s_dp) < self.max_sample:
                #    continue

                ## break if we gathered enough simulation errors
                if sim >= int(self.sims): 
                    break

            ## Save/Output results, apply error coefficient to full proximity grid
            unc_out = self.apply_coefficient(ec_d)
            utils.remove_glob(self.slope, self.prox)

        return(self)

    
class WafflesCUBE(Waffle):
    """
    BathyCUBE - doesn't seem to work as expected, 
    likely doing something wrong here...

    https://github.com/noaa-ocs-hydrography/bathygrid
    
    """
    
    def __init__(
            self,
            chunk_size=None,
            chunk_buffer=40,
            **kwargs):
        """generate a `CUBE` dem"""
        
        super().__init__(**kwargs)
        self.chunk_size = utils.int_or(chunk_size)
        self.chunk_step = None
        self.chunk_buffer = chunk_buffer

        
    def run(self):

        try:
            import bathycube.cube as cube
        except:
            utils.echo_error_msg(
                'could not import bathycube, it may not be installed'
            )
            return(self)

        from scipy import optimize
        
        # _x = []
        # _y = []
        # _z = []
        # for this_xyz in self.yield_xyz():
        #     _x.append(this_xyz.x)
        #     _y.append(this_xyz.y)
        #     _z.append(this_xyz.z)

        # _x = np.array(_x)
        # _y = np.array(_y)
        # _z = np.array(_z)

        # print(_z.size)
        # print(_z.shape)
        # print(len(_z))
        
        if self.chunk_size is None:
            n_chunk = int(self.ds_config['nx'] * .1)
            n_chunk = 10 if n_chunk < 10 else n_chunk
        else: n_chunk = self.chunk_size
        if self.chunk_step is None:
            n_step = int(n_chunk/2)
        else: n_step = self.chunk_step

        points_ds = gdal.Open(self.stacked_rasters['z'])
        points_band = points_ds.GetRasterBand(1)
        points_no_data = points_band.GetNoDataValue()
        
        #try:
        interp_ds = points_ds.GetDriver().Create(
            self.fn,
            points_ds.RasterXSize,
            points_ds.RasterYSize,
            bands=1,
            eType=points_band.DataType,
            options=["BLOCKXSIZE=256",
                     "BLOCKYSIZE=256",
                     "TILED=YES",
                     "COMPRESS=LZW",
                     "BIGTIFF=YES"]
        )
        interp_ds.SetProjection(points_ds.GetProjection())
        interp_ds.SetGeoTransform(points_ds.GetGeoTransform())
        #interp_ds.SetGeoTransform(ds_config['geoT'])
        interp_band = interp_ds.GetRasterBand(1)
        interp_band.SetNoDataValue(np.nan)

        uncert_ds = points_ds.GetDriver().Create(
            '{}_unc.tif'.format(self.name),
            points_ds.RasterXSize,
            points_ds.RasterYSize,
            bands=1,
            eType=points_band.DataType,
            options=["BLOCKXSIZE=256",
                     "BLOCKYSIZE=256",
                     "TILED=YES",
                     "COMPRESS=LZW",
                     "BIGTIFF=YES"]
        )
        uncert_ds.SetProjection(points_ds.GetProjection())
        uncert_ds.SetGeoTransform(points_ds.GetGeoTransform())
        #uncert_ds.SetGeoTransform(ds_config['geoT'])
        uncert_band = uncert_ds.GetRasterBand(1)
        uncert_band.SetNoDataValue(np.nan)
            
        # except:
        #     return(self)
        
        if self.verbose:
            utils.echo_msg(
                'buffering srcwin by {} pixels'.format(self.chunk_buffer)
            )

        _x, _y = np.mgrid[0:ds_config['nx'], 0:ds_config['ny']]
        _x = _x.ravel()
        _y = _y.ravel()

        _z = points_band.ReadAsArray()
        _z = _z.T
        _z = _z.ravel()
        point_indices = np.nonzero(_z != ds_config['ndv'])
        point_values = _z[point_indices]        
        xi = _x[point_indices]
        yi = _y[point_indices]

        thu = np.ones(len(point_values))
        thu[:] = 2
        #thu = thu[point_indices]
        a = .25
        b = .0075
        tvu = np.sqrt((a**2 + (b * abs(point_values))**2))
        numrows, numcols = (ds_config['nx'], ds_config['ny'])
        res_x, res_y = ds_config['geoT'][1], ds_config['geoT'][5]*-1
        depth_grid, uncertainty_grid, ratio_grid, numhyp_grid = cube.run_cube_gridding(
            point_values, thu, tvu, xi, yi, self.ds_config['nx'], self.ds_config['ny'],
            min(_x), max(_y), 'local', 'order1a', 1, 1)
        print(depth_grid)
        depth_grid = np.flip(depth_grid)
        depth_grid = np.fliplr(depth_grid)
        interp_band.WriteArray(depth_grid)
        uncertainty_grid = np.flip(uncertainty_grid)
        uncertainty_grid = np.fliplr(uncertainty_grid)
        uncert_band.WriteArray(uncertainty_grid)
            
        return(self)

    
class WafflesBGrid(Waffle):
    """
    BathyCUBE - doesn't seem to work as expected, 
    likely doing something wrong here...

    https://github.com/noaa-ocs-hydrography/bathygrid
    
    """
    
    def __init__(
            self,
            chunk_size=None,
            chunk_buffer=40,
            **kwargs):
        """generate a `CUBE` dem"""
        
        super().__init__(**kwargs)
        self.chunk_size = utils.int_or(chunk_size)
        self.chunk_step = None
        self.chunk_buffer = chunk_buffer

        
    def run(self):

        try:
            import bathycube.cube as cube
        except:
            utils.echo_error_msg(
                'could not import bathycube, it may not be installed'
            )
            return(self)

        from scipy import optimize
        
        # self._stacks_array(
        #     out_name='{}_cube_stack'.format(self.name),
        #     supercede=self.supercede
        # )
        # n = '{}_cube_stack_s.tif'.format(self.name)
        # w = '{}_cube_stack_w.tif'.format(self.name)
        # c = '{}_cube_stack_c.tif'.format(self.name)
        _x = []
        _y = []
        _z = []
        for this_xyz in self.yield_xyz():
            _x.append(this_xyz.x)
            _y.append(this_xyz.y)
            _z.append(this_xyz.z)

        _x = np.array(_x)
        _y = np.array(_y)
        _z = np.array(_z)

        dtyp = [('x', np.float64),
                ('y', np.float64),
                ('z', np.float32),
                ('tvu', np.float32),
                ('thu', np.float32)]
        data = np.empty(len(_x), dtype=dtyp)
        data['x'] = _x
        data['y'] = _y
        data['z'] = _z
        
        # print(_z.size)
        # print(_z.shape)
        # print(len(_z))
        
        if self.chunk_size is None:
            n_chunk = int(ds_config['nx'] * .1)
            n_chunk = 10 if n_chunk < 10 else n_chunk
        else: n_chunk = self.chunk_size
        if self.chunk_step is None:
            n_step = int(n_chunk/2)
        else: n_step = self.chunk_step

        if self.verbose:
            utils.echo_msg(
                'buffering srcwin by {} pixels'.format(self.chunk_buffer)
            )

        thu = np.ones(len(_z))
        thu[:] = 2
        #thu = thu[point_indices]
        a = .25
        b = .0075
        tvu = np.sqrt((a**2 + (b * abs(_z))**2))

        data['tvu'] = tvu
        data['thu'] = thu
        numrows, numcols = (ds_config['nx'], ds_config['ny'])
        res_x, res_y = ds_config['geoT'][1], ds_config['geoT'][5]*-1


        from bathygrid.convenience import create_grid
        # a single resolution grid that is entirely within computer memory
        bg = create_grid(folder_path='./', grid_type='single_resolution')
        # add points from two multibeam lines, EPSG:26917 with vertical reference 'waterline'
        bg.add_points(data, 'test1', ['line1', 'line2'], 26965, 'waterline')
        print(bg.points_count)
        assert not bg.is_empty

        # grid by looking up the mean depth of each tile to determine resolution
        bg.grid()

        print(bg.resolutions)
        out_tif = os.path.join(bg.output_folder, self.fn)
        bg.export(out_tif, export_format='geotiff')
        
        # # check to see if the new bags are written
        # new_bag = os.path.join(bg.output_folder, 'outtiff_0.5.bag')
        # new_bag_two = os.path.join(bg.output_folder, 'outtiff_1.0.bag')
        # assert os.path.exists(new_bag)
        # assert os.path.exists(new_bag_two)

        # # Get the total number of cells in the variable resolution grid for each resolution
        # bg.cell_count
        # bg.coverage_area
        
        # depth_grid, uncertainty_grid, ratio_grid, numhyp_grid = cube.run_cube_gridding(
        #     point_values,
        #     thu,
        #     tvu,
        #     xi,
        #     yi,
        #     ds_config['nx'],
        #     ds_config['ny'],
        #     min(_x),
        #     max(_y),
        #     'local',
        #     'order1a',
        #     1,
        #     1,
        # )
        # print(depth_grid)
        # depth_grid = np.flip(depth_grid)
        # depth_grid = np.fliplr(depth_grid)
        # interp_band.WriteArray(depth_grid)
        # uncertainty_grid = np.flip(uncertainty_grid)
        # uncertainty_grid = np.fliplr(uncertainty_grid)
        # uncert_band.WriteArray(uncertainty_grid)
            
        return(self)

    
class WafflesPatch(Waffle):
    """PATCH an existing DEM with new data.
    
    Patch an existing DEM with data from the datalist.

    -----------
    Parameters:
    
    dem=[path] - the path the the DEM to update
    min_weight=[val] - the minumum data weight to include in the patched DEM
    """
    
    def __init__(
            self,
            radius=None,
            min_weight=1,
            max_diff=.25,
            dem=None,
            **kwargs
    ):
        super().__init__(**kwargs)
        self.radius = utils.str2inc(radius)
        self.min_weight = utils.float_or(min_weight)
        self.max_diff = utils.float_or(max_diff)
        self.dem = dem

        
    def yield_diff(self, src_dem, max_diff=.25):
        '''query a gdal-compatible grid file with xyz data.
        out_form dictates return values

        yields out_form results'''

        def con_dec(x, dec):
            '''Return a float string with n decimals
            (used for ascii output).'''

            if x is None:
                utils.echo_error_msg(
                    'Attempting to convert a None value.'
                )
                return
            fstr = "%." + str(dec) + "f"
            return fstr % x
      
        try:
            ds = gdal.Open(src_dem)
        except: ds = None
        if ds is not None:
            ds_config = gdalfun.gdal_infos(ds)
            ds_band = ds.GetRasterBand(1)
            ds_gt = ds_config['geoT']
            ds_nd = ds_config['ndv']
            tgrid = ds_band.ReadAsArray()
            dsband = ds = None

            for xyz in self.yield_xyz():
                #if xyz.x > ds_gt[0] and xyz.y < float(ds_gt[3]):
                try: 
                    xpos, ypos = utils._geo2pixel(
                        xyz.x, xyz.y, ds_gt, 'pixel'
                    )
                    g = tgrid[ypos, xpos]
                except: g = ds_nd
                
                if g != ds_nd:
                    d = xyz.z - g
                    s = math.fabs(d / (xyz.z + (g+0.00000001)))

                    if s < max_diff:
                        xyz.z = d
                        yield(xyz)
            ds = None

            
    def query_dump(
            self,
            dst_port=sys.stdout,
            encode=False,
            max_diff=.25,
            **kwargs
    ):
        for xyz in self.yield_diff(self.dem, max_diff):
            xyz.dump(
                include_w = self.want_weight,
                include_u = self.want_uncertainty,
                dst_port=dst_port,
                encode=encode,
                **kwargs
            )

            
    def run(self):
        if dem is not None:
            if os.path.exists(dem):
                self.dem = dem
        elif os.path.exists('{}.tif'.format(self.name)):
            self.dem = '{}.tif'.format(self.name)
            self.name = '{}_update'.format(self.name)
        else:
            utils.echo_error_msg(
                'must specify DEM to patch (:dem=fn) to run the patch module.'
            )
            return(None)

        dem_infos = gdalfun.gdal_infos(self.dem)
        dem_region = regions.Region().from_geo_transform(
            geo_transform=dem_infos['geoT'],
            x_count=dem_infos['nx'],
            y_count=dem_infos['ny']
        )

        if not regions.regions_intersect_p(self.region, dem_region):
            utils.echo_error_msg(
                'input region does not intersect with input DEM'
            )

        ## grid the difference to array using query_dump / num
        ## polygonize the differences and add small buffer (1% or so)
        ## make zero array, inverse clipped to buffered polygonized diffs
        ## surface zero array and diffs...
        ## add surfaced diffs to self.dem
        diff_cmd = 'gmt blockmedian {region} -I{xinc}/{yinc} | gmt surface {region} -I{xinc}/{yinc} -G_diff.tif=gd+n{ndv}:GTiff -T.1 -Z1.2 -V -Lud -Lld'.format(
            region=self.region.format('gmt'),
            xinc=self.xinc,
            yinc=self.yinc,
            ndv=self.ndv,
            radius=self.radius
        )

        out, status = utils.run_cmd(
            diff_cmd,
            verbose=self.verbose,
            data_fun=lambda p: self.query_dump(
                dst_port=p, encode=True, max_diff=self.max_diff
            )
        )

        utils.echo_msg('smoothing diff grid...')
        smooth_dem, status = gdalfun.gdal_blur('_diff.tif', '_tmp_smooth.tif', 5)

        if self.xinc != dem_infos['geoT']:
            utils.echo_msg('resampling diff grid...')
            if gdalfun.sample_warp(
                    '_diff.tif',
                    '__tmp_sample.tif',
                    dem_infos['geoT'][1],
                    -1*dem_infos['geoT'][5],
                    src_region=dem_region,
                    verbose=self.verbose
            )[1] == 0:
                os.replace('__tmp_sample.tif', '_tmp_smooth.tif')
            else:
                utils.echo_warning_msg('failed to resample diff grid')

        #if self.xinc != dem_infos['geoT']:
        if self.verbose:
            utils.echo_msg('resampling diff grid...')
            
        diff_ds = gdalfun.sample_warp(
            '_diff.tif',
            None,
            dem_infos['geoT'][1],
            -1*dem_infos['geoT'][5],
            src_region=dem_region,
            verbose=self.verbose
        )[0]
        
        utils.echo_msg('applying diff grid to dem')
        #diff_ds = gdal.Open('_tmp_smooth.tif')
        diff_band = diff_ds.GetRasterBand(1)
        diff_arr = diff_band.ReadAsArray()
        diff_arr[diff_arr == dem_infos['ndv']] = 0
        diff_arr[diff_arr == self.ndv] = 0
        
        dem_ds = gdal.Open(self.dem)
        dem_band = dem_ds.GetRasterBand(1)
        dem_arr = dem_band.ReadAsArray()

        update_dem_arr = diff_arr + dem_arr
        gdalfun.gdal_write(
            update_dem_arr, '{}.tif'.format(self.name), dem_infos
        )
        
        diff_ds = dem_ds = None
        return(self)

# class WafflesMMI(Waffle):
#     """ Multiresolution interpolation function
#     [mapa, xmin,xmax, ymin,ymax, mapa0]=mrinterp(x,y,z, dxy, slev, xmin,xmax,ymin,ymax)
#     x, y, z: coordinates and value
#     dxy: spatial resolution of the raster (same for X and Y)
#     slev: first interpolation level (optional) and smoothing level (number of levels without exact interpolation)
#     mapa: interpolated raster matrix
#     xmin, xmax, ymin, ymax: extent
#     mapa0: raster with the projection of the original data points
#     """

#     def __init__(self, **kwargs):
#         super().__init__(**kwargs)
        
#     #utility functions
#     #sum2
#     def sum2(self, m):
#         return(np.sum(m))
    
#     #duplicate
#     def dupl2(self, a):
#         ha, wa = np.shape(a)
#         #ha = size(a,1);
#         #wa = size(a,2);
#         b = np.nan(2*a.size)
#         #b = nan(2*size(a),class(a))
#         b(1:2:2*ha,1:2:2*wa) = a
#         b(2:2:2*ha,1:2:2*wa) = a
#         b(1:2:2*ha,2:2:2*wa) = a
#         b(2:2:2*ha,2:2:2*wa) = a


#         #function [mapa, xmin,xmax, ymin,ymax, mapa0]=mrinterp(x,y,z, dxy, slev, xmin,xmax,ymin,ymax)

#     def next_power_of_2(self, x):  
#         return 1 if x == 0 else 2**(x - 1).bit_length()
        
#     def run(self):
        
#         #data type
#         dcls=class(z);

#         #compute map size
#         #if( ~exist('xmin') || ~exist('xmax') )
#         #xmin=min(x);
#         #xmax=max(x);

#         #dx=xmax-xmin;
#         dx = self.region.xmax - self.region.xmin
#         #wa=ceil(dx/dxy);
#         wa = np.ceil(dx / dxy)
#         #Nlx=nextpow2(wa);
#         Nlx = self.next_power_of_2(wa)
#         #w=pow2(Nlx);
#         w = Nlx ** 2
#         #xmin=xmin-(w-wa)*dxy/2;
#         xmin = xmin - (w - wa) * dxy / 2
#         #xmax=xmin+w*dxy;
#         xmax = xmin + w * dxy

#         #if( ~exist('ymin') || ~exist('ymax') )
#         #ymin=min(y);
#         #ymax=max(y);
#         #endif
#         #dy=ymax-ymin;
#         dy = self.region.ymax - self.region.ymin
#         #ha=ceil(dy/dxy);
#         ha = np.ceil(dy / dxy)
#         #Nly=nextpow2(ha);
#         Nly = self.next_power_of_2(ha)
#         #h=pow2(Nly);
#         h = Nly ** 2
#         #ymin=ymin-(h-ha)*dxy/2;
#         ymin = ymin - (h - ha) * dxy / 2
#         #ymax=ymin+h*dxy;
#         ymax = ymin + h * dxy

#         #m=(xmin<=x & x<=xmax & ymin<y & y<=ymax);        
#         #x=x(m);
#         #y=y(m);
#         #z=z(m);
#         #clear m
  
#   Nl=min([Nlx,Nly]);
#   bl=min([w,h]);

#   %raw projection
#   i=1+floor((ymax-y)/dxy);
#   j=1+floor((x-xmin)/dxy);
#   ij=i+h*(j-1);
  
#   %map number of points and sum of values
#   map0N=zeros(h,w, dcls);
#   map0S=zeros(h,w, dcls);
#   for n=1:length(z)
#     ijn=ij(n);
#     map0N(ijn)=map0N(ijn)+1;
#     map0S(ijn)=map0S(ijn)+z(n);
#   endfor

#   %OPTIONAL: prune scarcely populated pixels
#   if( false )
#     nmin=1;
#     while( sum(map0N(:)>nmin) > 0.99*sum(map0N(:)>0) )
#       nmin=nmin+1;
#     endwhile
#     map0S(map0N>=nmin)=map0S(map0N>=nmin)./map0N(map0N>=nmin);
#     map0S(map0N<nmin)=0;
#     map0N=(map0N>=nmin); %start afresh from equally weithted pixels (!)
#   endif
  
#   mapa0=nan(size(map0S), dcls);
#     mapa0(map0N>0) = map0S(map0N>0) ./ map0N(map0N>0);
 
#   clear x y z i j ij
 
#   %scaling levels
#   if( length(slev) == 1 )
#     slev0=0;
#     slev1=slev;
#   else
#     slev0=slev(1);
#     slev1=slev(2);
#   endif
    
#   %multiscale iteration
#   b=bl/2^slev0;
#   for l=0:Nl-slev0
#     ni=h/b;
#     nj=w/b;
    
#     %data sums and number
#     maplS=zeros(ni,nj, dcls);
#     maplN=zeros(ni,nj, dcls);
#     if( l <= Nl - slev0 - slev1 ) %smoothing level
#       if( b > 1 )
#         for i=1:ni
#           for j=1:nj
#             maplN(i,j)=sum2( map0N(1+(i-1)*b:i*b, 1+(j-1)*b:j*b) );
#             maplS(i,j)=sum2( map0S(1+(i-1)*b:i*b, 1+(j-1)*b:j*b) );
#           endfor
#         endfor
#       else
#         maplN=1.0*map0N;
#         maplS=map0S;
#       endif
#     endif
    
#     if( l>0 )
#       %mK=[0 1 0; 1 0 1; 0 1 0];
#       mK=[0.614 1 0.614; 1 0 1; 0.614 1 0.614];
#         mK=mK/sum(mK(:));

#       %compute low resolution mean height
#       ma=(mapaN>0); %where data exists at lower resolution
#       mapaz=zeros(size(mapaS), dcls);
#       mapaz(ma)=mapaS(ma)./mapaN(ma);
      
#       %pad low-resolution map with current resolution data
#       m=(maplN>0); %where data exists at current resolution
#       mapaN(m)=maplN(m);
#       %mapaS(m)=maplS(m);
#       mapaz(m)=maplS(m)./maplN(m);
      
#       %compute smoothed version of low resolution variables
#       cmapaM=conv2(ma,mK, 'same');
#       cmapaN=conv2(mapaN,mK, 'same');
#       %cmapaS=conv2(mapaS,mK, 'same');
#       cmapaZ=conv2(mapaz,mK, 'same');
      
#       %fill in missing data at pixels with no data at current resolution
#       m=~m & (cmapaM>0); %where data does not exist at current resolution but it does at lower 
#       maplN(m)=cmapaN(m) ./ cmapaM(m);
#       maplS(m)=(cmapaZ(m) .* cmapaN(m)) ./ power(cmapaM(m),2);

#       clear m ma
#       clear cmapaM cmapaN cmapaZ %cmapaS
#       clear mapaz mapaN mapaS
      
#     endif
    
#     %next resolution
#     if( l<Nl-slev0)
#       b=b/2;
#       %disp( [ 'PROGRESS: b=' num2str(b) ] );
#       mapaS=dupl2(maplS)/4;
#       mapaN=dupl2(maplN)/4;
#     endif

#   endfor

#   %return mapa
#   mapa=nan(size(maplS), dcls);
#     mapa(maplN>0) = maplS(maplN>0) ./ maplN(maplN>0);
  
#   %one last check
#   if( any(size(mapa0) ~= size(mapa)) )
#     warning "mapa0 and mapa have different sizes"
#   endif
  
# endfunction

    
def nodata_count_mask(src_dem, band=1):
    """Make a data mask of nodata zones.

    output array will have the number of cells per nodata zone
    """
    
    mn = None
    with gdalfun.gdal_datasource(src_dem) as src_ds:
        if src_ds is not None:
            src_band = src_ds.GetRasterBand(band)
            src_arr = src_band.ReadAsArray().astype(float)
            src_config = gdalfun.gdal_infos(src_ds)
            src_arr[src_arr == src_config['ndv']] = np.nan

            ## generate the mask array
            msk_arr = np.zeros((src_config['ny'], src_config['nx']))
            msk_arr[np.isnan(src_arr)] = 1

            ## group adjacent non-zero cells
            l, n = scipy.ndimage.label(msk_arr)

            ## get the total number of cells in each group
            mn = scipy.ndimage.sum_labels(msk_arr, labels=l, index=l)
    
    return(mn)


class WaffleDEM:
    """WaffleDEM which holds a gdal DEM to process
    WaffleDEM(fn='module_output.tif')
    """
    
    def __init__(
            self,
            fn: str = 'this_waffle.tif',
            ds_config: dict = {},
            cache_dir: str = waffles_cache,
            verbose: bool = True,
            waffle: Waffle = None,
            want_scan: bool = True,
            co: list = ["COMPRESS=DEFLATE", "TILED=YES"]
    ):
        self.fn = fn # the dem filename
        self.ds_config = ds_config # a dem config dictionary (see gdalfun.gdal_infos)
        self.cache_dir = cache_dir # cache dir for auxiliary data
        self.verbose = verbose # verbosity
        self.dem_region = None # the dem regions.Region()
        self.waffle = waffle # the waffles module that generated the DEM
        self.want_scan = want_scan # scan DEM for min/max values
        self.co = co

        
    def initialize(self):
        if os.path.exists(self.fn):
            if self.fn.endswith('csg'):
                dem_ds = h5.File(self.fn)
                if dem_ds is not None:
                    dst_gt = tuple(
                        [float(x) for x in dem_ds['crs'].attrs['GeoTransform'].split()]
                    )
                    self.ds_config = gdalfun.gdal_set_infos(
                        dem_ds['lon'].size, dem_ds['lat'].size,
                        dem_ds['lon'].size * dem_ds['lat'].size,
                        dst_gt, dem_ds['crs'].attrs['crs_wkt'],
                        'h5', np.nan, 'h5', None, None
                    )
                    self.dem_region = regions.Region().from_geo_transform(
                        dst_gt, self.ds_config['nx'], self.ds_config['ny']
                    )
                    self.ds_config['zr'] \
                        = [dem_ds['stack/z'][...].min(), dem_ds['stack/z'][...].max()]
                    
                    dem_ds = None
                else:
                    utils.echo_warning_msg(f'could not open dem: {self.fn}')
            else:            
                dem_ds = gdal.Open(self.fn, 1)
                if dem_ds is not None:
                    self.ds_config = gdalfun.gdal_infos(dem_ds, scan=self.want_scan)
                    self.dem_region = regions.Region().from_geo_transform(
                        self.ds_config['geoT'], self.ds_config['nx'], self.ds_config['ny']
                    )

                    dem_ds = None
                else:
                    utils.echo_warning_msg(f'could not open dem: {self.fn}')
            
        return(self)

    
    def valid_p(self):
        """check if the WAFFLES DEM appears to be valid"""

        if self.fn is None or not os.path.exists(self.fn):
            utils.echo_warning_msg(
                f'{self.fn} does not exist'
            )
            return(False)
        
        self.initialize()
        if self.ds_config is None:
            utils.echo_warning_msg(
                f'could not parse dem: {self.fn}'
            )
            return(False)
        
        if not 'zr' in self.ds_config:
            utils.echo_msg(
                f'dem {self.fn} has no z values?'
            )
            return(False)

        if self.ds_config['raster_count'] == 0:
            utils.echo_warning_msg(
                f'dem {self.fn} has no bands'
            )
            return(False)
        else:
            band_check = []
            for band_num in range(1, self.ds_config['raster_count']+1):
                #band_infos = gdalfun.gdal_infos(self.fn, scan=True, band=band_num)
                if np.isnan(self.ds_config['zr'][0]) \
                   or np.isnan(self.ds_config['zr'][1]):
                    band_check.append(0)
                else:
                    band_check.append(1)

            if not np.any(band_check):
                utils.echo_warning_msg(
                    f'dem {self.fn} is all nan'
                )
                return(False)
                
        return(True)


    ## todo make these 'processes' grits modules?
    def process(self, filter_ = None, ndv = None, xsample = None, ysample = None,
                region = None, node='pixel', clip_str = None, upper_limit = None,
                lower_limit = None, size_limit = None, proximity_limit = None,
                percentile_limit = None, expand_limit = None, dst_srs = None, dst_fmt = None,
                dst_fn = None, dst_dir = None, set_metadata = True, stack_fn = None, mask_fn = None,
                unc_fn = None, flatten_nodata_values = False, want_nc = False,
                want_h5 = False):
        """Process the DEM using various optional functions.

        set the nodata value, srs, metadata, limits; resample, filter, clip, cut, output.
        """

        if self.verbose:
            utils.echo_msg(
                f'post processing DEM {self.fn}...'
            )
            
        if self.ds_config is None:
            self.initialize()
            
        ## set nodata value
        if ndv is not None:
            self.set_nodata(ndv)
        else:
            if self.ds_config['ndv'] is not None:
                self.set_nodata(self.ds_config['ndv'])

        ## set interpolation limits
        self.set_interpolation_limits(
            stack_fn=stack_fn,
            size_limit=size_limit,
            proximity_limit=proximity_limit,
            percentile_limit=percentile_limit,
            expand_limit=expand_limit
        )

        ## filtering the DEM will change the weights/uncertainty
        if filter_ is not None:
            self.filter_(filter_)

        ## resamples all bands
        self.resample(xsample=xsample, ysample=ysample, ndv=ndv, region=region)

        ## setting limits will change the weights/uncertainty for flattened data
        self.set_limits(upper_limit=upper_limit, lower_limit=lower_limit)

        ## flatten all nodata values
        if flatten_nodata_values:
            flattened_fn = utils.make_temp_fn(
                '{}_flat.tif'.format(utils.fn_basename2(self.fn)),
                self.cache_dir
            )
            gdalfun.cudem_flatten_no_data_zones(
                self.fn, dst_dem=flattened_fn, band=1, size_threshold=1
            )
            os.rename(flattened_fn, self.fn)

        ## clip/cut
        self.clip(clip_str=clip_str)
        if region is not None:
            self.cut(region=region, node='grid')#'pixel' if node == 'grid' else 'grid')

        ## set projection, metadata, reformat and move to final location
        if dst_srs is not None:
            self.set_srs(dst_srs=dst_srs)

        if set_metadata:
            self.set_metadata(node=node)

        ## put everything in a hdf5
        if want_h5:
            if stack_fn is not None:
                self.stack2hd5(
                    stack_fn=stack_fn, mask_fn=mask_fn, unc_fn=unc_fn, node=node
                )

        ## put everything in a netcdf
        if want_nc:
            if stack_fn is not None:
                self.stack2nc(
                    stack_fn=stack_fn, mask_fn=mask_fn, unc_fn=unc_fn, node=node
                )
            
        ## reformat and move final output
        self.reformat(out_fmt=dst_fmt)
        self.move(out_fn=dst_fn, out_dir=dst_dir)

        if self.verbose:
            utils.echo_msg(
                f'Processed DEM: {self.fn}'
            )

            
    def set_nodata(self, ndv):
        if self.ds_config['ndv'] != ndv:
            gdalfun.gdal_set_ndv(
                self.fn, ndv=ndv, convert_array=True, verbose=self.verbose
            )
            self.ds_config['ndv'] = ndv

            if self.verbose:
                utils.echo_msg(
                    f'set nodata value to {ndv}.'
                )

                
    def filter_(self, fltr=[]):
        for f in fltr:
            if f.split(':')[0] in grits.GritsFactory._modules.keys():
                grits_filter = grits.GritsFactory(
                    mod=f,
                    src_dem=self.fn
                )._acquire_module()
                if grits_filter is not None:
                    if 'stacks' in grits_filter.kwargs.keys():
                        if grits_filter.kwargs['stacks']:
                            continue

                    grits_filter()
                    os.replace(grits_filter.dst_dem, self.fn)

                    
    def resample(
            self,
            region=None,
            xsample=None,
            ysample=None,
            ndv=-9999,
            sample_alg='cubicspline'
    ):
        if xsample is not None or ysample is not None:
            #warp_fn = os.path.join(self.cache_dir, '__tmp_sample.tif')
            warp_fn = utils.make_temp_fn('__tmp_sample.tif', temp_dir = self.cache_dir)
            if gdalfun.sample_warp(
                    self.fn,
                    warp_fn,
                    xsample,
                    ysample,
                    src_region=region,
                    sample_alg=sample_alg,
                    ndv=ndv,
                    verbose=self.verbose,
                    co=self.co
            )[1] == 0:
                os.replace(warp_fn, self.fn)
                self.initialize()

            if self.verbose:
                utils.echo_msg(
                    'resampled data to {}/{} using {}.'.format(
                        xsample, ysample, sample_alg
                    )
                )

                
    def clip(self, clip_str=None):
        ## todo: update for multi-band
        ## todo: re-add coastline option
        if clip_str is not None:
            clip_args = {}
            cp = clip_str.split(':')
            clip_args['src_ply'] = cp[0]
            clip_args['verbose'] = self.verbose
            clip_args = factory.args2dict(cp[1:], clip_args)

            if clip_args['src_ply'] == 'coastline':
                self.coast = WaffleFactory(
                    mod='coastline:polygonize=False',
                    data=self.data_,
                    src_region=self.p_region,
                    xinc=self.xsample if self.xsample is not None else self.xinc,
                    yinc=self.ysample if self.ysample is not None else self.yinc,
                    name='tmp_coast',
                    node=self.node,
                    want_weight=self.want_weight,
                    want_uncertainty=self.want_uncertainty,
                    dst_srs=self.dst_srs,
                    srs_transform=self.srs_transform,
                    clobber=True,
                    cache_dir=self.cache_dir,
                    verbose=self.verbose
                )._acquire_module()
                self.coast.initialize()
                self.coast.generate()
                gdalfun.gdal_mask(
                    fn,
                    self.coast.fn, '__tmp_clip__.tif',
                    msk_value=1,
                    verbose=self.verbose
                )
                os.replace('__tmp_clip__.tif', f'{fn}')

            if os.path.exists(clip_args['src_ply']):
                if ogr.Open(clip_args['src_ply']) is not None:
                    tmp_clip = utils.make_temp_fn(
                        '__tmp_clip__.tif', temp_dir=self.cache_dir
                    )
                    if gdalfun.gdal_clip(self.fn, tmp_clip, **clip_args)[1] == 0:
                        os.replace(tmp_clip, self.fn)
                        if self.verbose:
                            utils.echo_msg(
                                f'{tmp_clip} -> {self.fn}'
                            )
                        self.initialize()
                        if self.verbose:
                            utils.echo_msg(
                                f'clipped data with {clip_str}.'
                            )
                    else:
                        utils.echo_error_msg(
                            f'clip failed, {clip_str}'
                        )
                else:
                    utils.echo_error_msg(
                        f'could not read {clip_args["src_ply"]}'
                    )
                    
            else:
                utils.echo_warning_msg(
                    ('could not find clip ogr source/clip '
                     f'keyword {clip_args["src_ply"]}')
                )

                
    def cut(self, region=None, node='grid'):
        if region is not None:
            _tmp_cut, cut_status = gdalfun.gdal_cut_trans(
                self.fn,
                region,
                utils.make_temp_fn(
                    '__tmp_cut__.tif',
                    temp_dir=self.cache_dir
                ),
                node=node,
                co=self.co,
                verbose=self.verbose
            )
            if cut_status == 0:
                os.replace(_tmp_cut, self.fn)
                self.initialize()

                if self.verbose:
                    utils.echo_msg(
                        f'cut data to {region}...'
                    )
            else:
                utils.echo_error_msg(
                    f'failed to cut data to {region}...'
                )


    def expand_for_mask(self, stack_fn=None, cells=10):

        ## expand/contract the stack to determine mask
        if stack_fn is not None:
            with gdalfun.gdal_datasource(stack_fn) as stack_ds:
                stack_infos = gdalfun.gdal_infos(stack_ds)
                this_band = stack_ds.GetRasterBand(1)
                this_array = this_band.ReadAsArray()
                mask_array = this_array != stack_infos['ndv']
        
                mask_array = utils.expand_for(
                    mask_array, shiftx=cells, shifty=cells
                )

                mask_array = utils.expand_for(
                    mask_array, shiftx=cells*-1, shifty=cells*-1
                )

            with gdalfun.gdal_datasource(self.fn, update=True) as dem_ds:
                dem_infos = gdalfun.gdal_infos(dem_ds)
                this_band = dem_ds.GetRasterBand(1)
                this_array = this_band.ReadAsArray()
                this_array[~mask_array] = dem_infos['ndv']

                this_band.WriteArray(this_array)
                #this_band.FlushCache()                

                
    def set_interpolation_limits(
            self,
            stack_fn=None,
            size_limit=None,
            proximity_limit=None,
            percentile_limit=None,
            expand_limit=None
    ):
        """set interpolation limits"""

        if stack_fn is not None:
            ## optionally mask nodata zones based on proximity
            ## todo: adjust proxmimity grid to only limit areas
            ##       where all neighbors are below proximity limit...
            if proximity_limit is not None:
                tmp_prox = gdalfun.gdal_proximity(
                    stack_fn, utils.make_temp_fn('_prox.tif'), band=2
                )
                mn = gdalfun.gdal_get_array(tmp_prox)[0]
                if mn is not None:
                    with gdalfun.gdal_datasource(self.fn, update=True) as src_ds:
                        if src_ds is not None:
                            src_config = gdalfun.gdal_infos(src_ds)
                            src_band = src_ds.GetRasterBand(1)
                            src_array = src_band.ReadAsArray()
                            src_array[mn >= proximity_limit] = src_band.GetNoDataValue()
                            src_band.WriteArray(src_array)

                    utils.remove_glob(tmp_prox)

                    if self.verbose:
                        utils.echo_msg(
                            f'set proximity interpolation limit to {proximity_limit}.'
                        )
                else:
                    if self.verbose:
                        utils.echo_warning_msg(
                            'could not set proximity limit'
                        )
                        
            ## optionally mask nodata zones based on size_threshold
            if size_limit is not None:
                mn = nodata_count_mask(stack_fn, band=2)
                if mn is not None:
                    with gdalfun.gdal_datasource(self.fn, update=True) as src_ds:
                        if src_ds is not None:
                            src_config = gdalfun.gdal_infos(src_ds)
                            src_band = src_ds.GetRasterBand(1)
                            src_array = src_band.ReadAsArray()
                            src_array[mn >= size_limit] = src_band.GetNoDataValue()
                            src_band.WriteArray(src_array)

                    if self.verbose:
                        utils.echo_msg(
                            f'set size interpolation limit to {size_limit}.'
                        )
                else:
                    if self.verbose:
                        utils.echo_warning_msg('could not set size limit')
                        
            ## optionally mask nodata zones based on percentile_threshold
            if percentile_limit is not None:
                mn = nodata_count_mask(stack_fn, band=2)
                if mn is not None:
                    mn[mn == 0] = np.nan
                    mn_percentile = np.nanpercentile(mn, percentile_limit)
                    with gdalfun.gdal_datasource(self.fn, update=True) as src_ds:
                        if src_ds is not None:
                            src_config = gdalfun.gdal_infos(src_ds)
                            src_band = src_ds.GetRasterBand(1)
                            src_array = src_band.ReadAsArray()
                            src_array[mn >= mn_percentile] = src_band.GetNoDataValue()
                            src_band.WriteArray(src_array)

                    if self.verbose:
                        utils.echo_msg(
                            f'set percentile interpolation limit to {mn_percentile}.'
                        )
                else:
                    if self.verbose:
                        utils.echo_warning_msg('could not set percentile limit')

            ## optionally mask nodata zones based on size_threshold
            if expand_limit is not None:
                #mn = nodata_count_mask(stack_fn, band=2)
                #if mn is not None:
                mask_array = None
                with gdalfun.gdal_datasource(stack_fn) as stack_ds:
                    stack_infos = gdalfun.gdal_infos(stack_ds)
                    this_band = stack_ds.GetRasterBand(1)
                    this_array = this_band.ReadAsArray()
                    mask_array = this_array != stack_infos['ndv']

                    mask_array = utils.expand_for(mask_array, shiftx=expand_limit, shifty=expand_limit)
                    mask_array = np.invert(utils.expand_for(np.invert(mask_array), shiftx=expand_limit, shifty=expand_limit))
                    
                if mask_array is not None:
                    with gdalfun.gdal_datasource(self.fn, update=True) as src_ds:
                        if src_ds is not None:
                            src_config = gdalfun.gdal_infos(src_ds)
                            src_band = src_ds.GetRasterBand(1)
                            src_array = src_band.ReadAsArray()
                            src_array[~mask_array] = src_band.GetNoDataValue()
                            src_band.WriteArray(src_array)

                    if self.verbose:
                        utils.echo_msg(
                            f'set expandede interpolation limit to {expand_limit}.'
                        )
                else:
                    if self.verbose:
                        utils.echo_warning_msg('could not set expand limit')
                        
                        
    def set_limits(self, upper_limit=None, lower_limit=None, band=1):
        ## limit in other bands?? or chose band to limit??
        upper_limit = utils.float_or(upper_limit)
        lower_limit = utils.float_or(lower_limit)
        if upper_limit is not None or lower_limit is not None:
            dem_ds = gdal.Open(self.fn, 1)
            if dem_ds is not None:
                src_band = dem_ds.GetRasterBand(band)
                band_data = src_band.ReadAsArray()

                if upper_limit is not None:
                    band_data[band_data > upper_limit] = upper_limit
                    if self.verbose:
                        utils.echo_msg(
                            f'set upper limit to {upper_limit}.'
                        )

                if lower_limit is not None:
                    band_data[band_data < lower_limit] = lower_limit
                    if self.verbose:
                        utils.echo_msg(
                            f'set lower limit to {lower_limit}.'
                        )

                src_band.WriteArray(band_data)
                
                dem_ds = None
                self.initialize()

                
    def set_srs(self, dst_srs=None):
        if dst_srs is not None:
            gdalfun.gdal_set_srs(
                self.fn, src_srs=dst_srs, verbose=self.verbose
            )
            self.initialize()
            if self.verbose:
                utils.echo_msg(
                    f'set SRS to {dst_srs}...'
                )

                
    def reformat(self, out_fmt=None):
        if out_fmt is not None:
            if out_fmt != self.ds_config['fmt']:
                out_fn = '{}.{}'.format(
                    utils.fn_basename2(self.fn), gdalfun.gdal_fext(out_fmt)
                )
                out_ds = gdal.GetDriverByName(out_fmt).CreateCopy(
                    out_fn, 0, co=self.co
                )
                if out_ds is not None:
                    utils.remove_glob(self.fn)
                    self.fn = out_fn
                    self.initialize()

                    if self.verbose:
                        utils.echo_msg(
                            f'formatted data to {out_fmt}.'
                        )

                        
    def move(self, out_fn=None, out_dir=None):
        if out_fn is not None:
            _out_fn = os.path.join(os.path.dirname(self.fn), out_fn)
            os.replace(self.fn, _out_fn)                
            self.fn = _out_fn
            self.initialize()
            if self.verbose:
                utils.echo_msg(
                    'moved output DEM from {} to {}.'.format(
                        os.path.basename(self.fn), os.path.abspath(out_fn)
                    )
                )
            
        if out_dir is not None:
            _out_fn = os.path.join(out_dir, os.path.basename(self.fn))
            os.replace(self.fn, _out_fn)
            self.fn = _out_fn
            self.initialize()
            if self.verbose:
                utils.echo_msg(
                    'moved output DEM {} to {}.'.format(
                        os.path.basename(self.fn), os.path.abspath(out_dir)
                    )
                )

                
    def set_metadata(self, cudem=False, node='pixel'):
        """add metadata to the waffled raster

        Args: 
          cudem (bool): add CUDEM metadata
        """
        
        dem_ds = gdal.Open(self.fn, 1)
        if dem_ds is not None:
            md = self.ds_config['metadata']
            md['AREA_OR_POINT'] = 'Point'
            dem_ds.SetMetadata(md)
            dem_ds = None
            
        dem_ds = gdal.Open(self.fn, 1)
        if dem_ds is not None:
            md = self.ds_config['metadata']
            md['TIFFTAG_DATETIME'] = '{}'.format(utils.this_date())

            if node == 'pixel':
                md['AREA_OR_POINT'] = 'Area'
                md['NC_GLOBAL#node_offset'] = '1'
                md['tos#node_offset'] = '1'
            else:
                md['AREA_OR_POINT'] = 'Point'
                md['NC_GLOBAL#node_offset'] = '0'
                md['tos#node_offset'] = '0'

            if cudem:
                md['TIFFTAG_COPYRIGHT'] = ('DOC/NOAA/NESDIS/NCEI > National '
                                           'Centers for Environmental Information, '
                                           'NESDIS, NOAA, U.S. Department of Commerce')
                if self.ds_config['zr'][1] < 0:
                    tb = 'Bathymetry'
                elif self.ds_config['zr'][0] > 0:
                    tb = 'Topography'
                else:
                    tb = 'Topography-Bathymetry'

                srs=osr.SpatialReference(wkt=self.ds_config['proj'])
                vdatum=srs.GetAttrValue('vert_cs')
                md['TIFFTAG_IMAGEDESCRIPTION'] = '{}; {}'.format(
                    tb, '' if vdatum is None else vdatum
                )

            if dem_ds.SetMetadata(md) != 0:
                utils.echo_error_msg('failed to correctly set metadata')

            dem_ds = None
            if self.verbose:
                utils.echo_msg(
                    f'set DEM metadata: {md}.'
                )

    def stack2nc(self, stack_fn=None, mask_fn=None, unc_fn=None, node='pixel'):
        def generate_dims(fn, grp):
            dem_infos = gdalfun.gdal_infos(fn)
            nx = dem_infos['nx']
            ny = dem_infos['ny']
            geoT = dem_infos['geoT']
            proj = dem_infos['proj']
            cstype = srsfun.srs_get_cstype(proj)
            horz_epsg, vert_epsg = srsfun.epsg_from_input(proj)
            if cstype == 'GEOGCS':
                lat_name = 'lat'
                lat_long_name = 'latitude'
                lat_units = 'degrees_north'
                lon_name = 'lon'
                lon_long_name = 'longitude'
                lon_units = 'degrees_east'
            else:
                lat_name = 'y'
                lat_long_name = 'northing'
                lat_units = 'meters'
                lon_name = 'x'
                lon_long_name = 'easting'
                lon_units = 'meters'
            
            if node == 'pixel': # pixel-node
                lon_start = geoT[0] + (geoT[1] / 2)
                lat_start = geoT[3] + (geoT[5] / 2)
                grp.GDAL_AREA_OR_POINT = 'AREA'
                grp.node_offset = 1
            else: # grid-node
                lon_start = geoT[0]
                lat_start = geoT[3]
                grp.GDAL_AREA_OR_POINT = 'POINT'
                grp.node_offset = 0

            lon_end = geoT[0] + (geoT[1] * nx)
            lat_end = geoT[3] + (geoT[5] * ny)
            lon_inc = geoT[1]
            lat_inc = geoT[5]

            grp.Conventions = 'CF-1.5'
            #nc_ds.node_offset = 1

            # ************  Grid Mapping  ********
            crs_var = grp.createVariable('crs', 'S1', (), compression='zlib')
            crs_var.long_name = 'CRS definition'
            crs_var.GeoTransfrom = ' '.join([str(x) for x in geoT])
            crs_var.crs_wkt = proj
            crs_var.spatial_ref = proj
            crs_var.horz_crs_epsg = horz_epsg
            crs_var.vert_crs_epsg = 'EPSG:{}'.format(vert_epsg)

            # ************  LATITUDE  ************
            lat_array = np.arange(lat_start, lat_end, lat_inc)
            lat_dim = grp.createDimension(lat_name, ny) # lat dim
            lat_var = grp.createVariable(
                lat_name, 'd', (lat_name,), compression='zlib'
            ) # lat var
            lat_var.long_name = lat_long_name
            lat_var.standard_name = lat_long_name
            lat_var.units = lat_units
            lat_var.actual_range = [lat_array.min(), lat_array.max()]
            lat_var[:] = lat_array

            # ************  LONGITUDE  ***********
            lon_array = np.arange(lon_start, lon_end, lon_inc)
            lon_dim = grp.createDimension(lon_name, nx) # lon dim
            lon_var = grp.createVariable(
                lon_name, 'd', (lon_name,), compression='zlib'
            ) # lon_var
            lon_var.long_name = lon_long_name
            lon_var.standard_name = lon_long_name
            lon_var.units = lon_units
            lon_var.actual_range = [lon_array.min(), lon_array.max()]
            lon_var[:] = lon_array

            return(lat_name, lon_name, 'crs')
            
        if self.verbose:
            utils.echo_msg('Generateing NetCDF output...')

        # ************  DEM GRP **************
        nc_ds = nc.Dataset(
            os.path.join(
                os.path.dirname(self.fn),
                '{}.nc'.format(os.path.basename(utils.fn_basename2(self.fn)))
            ),
            'w',
            format='NETCDF4'
        )
        #dem_grp = nc_ds.createGroup('dem')    
        lat, lon, crs = generate_dims(self.fn, nc_ds)
        dem_infos = gdalfun.gdal_infos(self.fn, scan=True)
        horz_epsg, vert_epsg = srsfun.epsg_from_input(dem_infos['proj'])
        dem_var = nc_ds.createVariable(
            'z', 'f4', (lat, lon,), compression='zlib', fill_value=dem_infos['ndv']
        ) # dem_h var
        dem_var.units = 'meters'
        dem_var.grid_mapping = 'crs'
        dem_var.long_name = 'z'
        dem_var.standard_name = 'height'
        dem_var.positive = 'up'
        dem_var.vert_crs_epsg = 'EPSG:{}'.format(vert_epsg)
        dem_var.actual_range = dem_infos['zr']
        
        with gdalfun.gdal_datasource(self.fn) as dem_ds:
            dem_band = dem_ds.GetRasterBand(1)
            dem_var[:] = dem_band.ReadAsArray()

        # ************  UNC GRP **************
        if unc_fn is not None:
            if os.path.exists(unc_fn):
                unc_grp = nc_ds.createGroup('uncertainty')
                lat, lon, crs = generate_dims(unc_fn, unc_grp)
                with gdalfun.gdal_datasource(unc_fn) as unc_ds:
                    if unc_ds is not None:
                        for b in range(1, unc_ds.RasterCount+1):
                            unc_infos = gdalfun.gdal_infos(unc_ds, scan=True, band=b)
                            unc_band = unc_ds.GetRasterBand(b)
                            unc_name = unc_band.GetDescription()
                            unc_var = unc_grp.createVariable(
                                unc_name,
                                'f4',
                                (lat, lon,),
                                compression='zlib',
                                fill_value=unc_infos['ndv']
                            )
                            unc_var[:] = unc_band.ReadAsArray()
                            if unc_name != 'proximity':
                                unc_var.units = 'meters'
                            else:
                                unc_var.units = 'cells'

                            unc_var.grid_mapping = "crs"
                            unc_var.actual_range = unc_infos['zr']
            else:
                utils.echo_warning_msg(
                    f'{unc_fn} does not exist'
                )
            
        # ************  MSK GRP ****************
        if mask_fn is not None:
            if os.path.exists(mask_fn):
                mask_grp = nc_ds.createGroup('mask')
                lat, lon, crs = generate_dims(mask_fn, mask_grp)
                with gdalfun.gdal_datasource(mask_fn) as mask_ds:
                    if mask_ds is not None:
                        for b in range(1, mask_ds.RasterCount+1):
                            mask_infos = gdalfun.gdal_infos(mask_ds, scan=True, band=b)
                            mask_band = mask_ds.GetRasterBand(b)
                            mask_var = mask_grp.createVariable(
                                mask_band.GetDescription(),
                                'i4',
                                (lat, lon,),
                                compression='zlib',
                                fill_value=mask_infos['ndv']
                            )
                            mask_var.grid_mapping = "crs"
                            mask_var[:] = mask_band.ReadAsArray()
                            this_band_md = mask_band.GetMetadata()
                            for k in this_band_md.keys():
                                try:
                                    mask_var.__setattr__(
                                        os.path.basename(k), os.path.basename(this_band_md[k])
                                    )
                                except:
                                    mask_var.__setattr__(
                                        '_{}'.format(
                                            os.path.basename(k)
                                        ),
                                        os.path.basename(this_band_md[k])
                                    )
                                    
                            mask_var.actual_range = mask_infos['zr']
            else:
                utils.echo_warning_msg(
                    f'{msk_fn} does not exist'
                )

        # ************  STACK  ***************
        if stack_fn is not None:
            if os.path.exists(stack_fn):
                stack_grp = nc_ds.createGroup('stack')
                lat, lon, crs = generate_dims(stack_fn, stack_grp)
                with gdalfun.gdal_datasource(stack_fn) as stack_ds:
                    for b, n in enumerate(
                            ['stack_h', 'count', 'weight', 'uncertainty',
                             'src_uncertainty', 'x', 'y']
                    ):
                        stack_infos = gdalfun.gdal_infos(stack_ds, scan=True, band=b+1)
                        this_band = stack_ds.GetRasterBand(b+1)
                        this_var = stack_grp.createVariable(
                            n,
                            'f4',
                            (lat, lon,),
                            compression='zlib',
                            fill_value=stack_infos['ndv']
                        )
                        this_var[:] = this_band.ReadAsArray()
                        this_var.short_name = n
                        this_var.actual_range = stack_infos['zr']
                        this_var.grid_mapping = "crs"
            else:
                utils.echo_warning_msg(
                    f'{stack_fn} does not exist'
                )
                                
        nc_ds.close()

        
    def stack2hd5(self, stack_fn=None, mask_fn=None, unc_fn=None, node='pixel'):
        """put all the data into an hdf5 file"""

        if self.verbose:
            utils.echo_msg('Generating H5 output...')
        
        f = h5.File(
            os.path.join(
                os.path.dirname(self.fn),
                '{}.h5'.format(
                    os.path.basename(utils.fn_basename2(self.fn))
                )
            ),
            'w'
        )
        dem_infos = gdalfun.gdal_infos(self.fn)
        nx = dem_infos['nx']
        ny = dem_infos['ny']
        geoT = dem_infos['geoT']

        if node == 'pixel': # pixel-node
            lon_start = geoT[0] + (geoT[1] / 2)
            lat_start = geoT[3] + (geoT[5] / 2)
        else: # grid-node
            lon_start = geoT[0]
            lat_start = geoT[3]

        lon_end = geoT[0] + (geoT[1] * nx)
        lat_end = geoT[3] + (geoT[5] * ny)
        lon_inc = geoT[1]
        lat_inc = geoT[5]
        
        # ************  DEM  GRP *************
        dem_grp = f.create_group('dem')
        
        # ************  STACK  GRP ***********
        if stack_fn is not None:
            stack_grp = f.create_group('stack')
            stack_infos = gdalfun.gdal_infos(stack_fn)

        # ************  MSK  GRP *************
        if mask_fn is not None:
            mask_grp = f.create_group('mask')

        # ************  METADATA  ************
        # f.create_dataset('geo_transform', data=geoT) # geo_transform
        # srs info
        # other metdata

        # ************  Grid Mapping  ********
        crs_dset = f.create_dataset('crs', dtype=h5.string_dtype())
        crs_dset.attrs['GeoTransfrom'] = ' '.join([str(x) for x in geoT])
        crs_dset.attrs['crs_wkt'] = self.ds_config['proj']
        
        # ************  LATITUDE  ************
        lat_array = np.arange(lat_start, lat_end, lat_inc)
        lat_dset = f.create_dataset ('lat', data=lat_array)
        lat_dset.make_scale('latitude')
        lat_dset.attrs["long_name"] = "latitude"
        lat_dset.attrs["units"] = "degrees_north"
        lat_dset.attrs["standard_name"] = "latitude"
        lat_dset.attrs["actual_range"] = [lat_end, lat_start]
        #lat_dset.attrs[''] = ''

        # ************  LONGITUDE  ***********
        lon_array = np.arange(lon_start, lon_end, lon_inc)
        lon_dset = f.create_dataset ('lon', data=lon_array)
        lon_dset.make_scale('longitude')
        lon_dset.attrs["long_name"] = "longitude"
        lon_dset.attrs["units"] = "degrees_east" 
        lon_dset.attrs["standard_name"]= "longitude"
        lon_dset.attrs["actual_range"] = [lon_start, lon_end]

        # ************  DEM  *****************
        with gdalfun.gdal_datasource(self.fn) as dem_ds:
            dem_band = dem_ds.GetRasterBand(1)
            #dem_dset = f.create_dataset ('z', data=dem_band.ReadAsArray())
            dem_dset = dem_grp.create_dataset(
                'dem_h', data=dem_band.ReadAsArray()
            )
            dem_dset.attrs['units'] = 'meters'
            dem_dset.dims[0].attach_scale(lat_dset)
            dem_dset.dims[1].attach_scale(lon_dset)
            dem_dset.attrs['grid_mapping'] = "crs"
            
        # ************  Uncertainty  *********
        if unc_fn is not None:
            with gdalfun.gdal_datasource(unc_fn) as unc_ds:
                unc_band = unc_ds.GetRasterBand(1)
                unc_dset = dem_grp.create_dataset(
                    'uncertainty', data=unc_band.ReadAsArray()
                )
                unc_dset.attrs['units'] = 'meters'
                unc_dset.dims[0].attach_scale(lat_dset)
                unc_dset.dims[1].attach_scale(lon_dset)
                unc_dset.attrs['grid_mapping'] = "crs"
                
        # ************  MASK  ****************
        if mask_fn is not None:
            with gdalfun.gdal_datasource(mask_fn) as mask_ds:
                if mask_ds is not None:
                    for b in range(1, mask_ds.RasterCount+1):
                        mask_band = mask_ds.GetRasterBand(b)
                        mask_dset = mask_grp.create_dataset(
                            mask_band.GetDescription(), data=mask_band.ReadAsArray()
                        )
                        this_band_md = mask_band.GetMetadata()
                        for k in this_band_md.keys():
                            mask_dset.attrs[k] = this_band_md[k]

                        mask_dset.dims[0].attach_scale(lat_dset)
                        mask_dset.dims[1].attach_scale(lon_dset)
                        mask_dset.attrs['grid_mapping'] = "crs"
            
        # ************  STACK  ***************
        if stack_fn is not None:
            with gdalfun.gdal_datasource(stack_fn) as stack_ds:
                for b, n in enumerate(
                        ['stack_h', 'count', 'weight',
                         'uncertainty', 'src_uncertainty']
                ):
                    this_band = stack_ds.GetRasterBand(b+1)
                    this_dset = stack_grp.create_dataset(n, data=this_band.ReadAsArray())
                    this_dset.dims[0].attach_scale(lat_dset)
                    this_dset.dims[1].attach_scale(lon_dset)
                    this_dset.attrs['short_name'] = n
                    this_dset.attrs['grid_mapping'] = "crs"
        f.close()

                
class WaffleFactory(factory.CUDEMFactory):
    """Waffles Factory Settings
    """
    
    _modules = {
        'stacks': {'name': 'stacks', 'stack': True, 'call': WafflesStacks},
        'IDW': {'name': 'IDW', 'stack': True, 'call': WafflesIDW},
        'linear': {'name': 'linear', 'stack': True, 'call': WafflesLinear},
        'cubic': {'name': 'cubic', 'stack': True, 'call': WafflesCubic},
        'nearest': {'name': 'nearest', 'stack': True, 'call': WafflesNearest},
        'gmt-surface': {'name': 'surface', 'stack': True, 'call':GMTSurface},
        'gmt-triangulate': {'name': 'triangulate','stack': True, 'call': GMTTriangulate},
        'gmt-nearneighbor': {'name': 'nearneihbor', 'stack': True, 'call': GMTNearNeighbor},
        'mbgrid': {'name': 'mbgrid', 'stack': True, 'call': WafflesMBGrid},
        'gdal-linear': {'name': 'linear', 'stack': True, 'call': GDALLinear},
        'gdal-nearest': {'name': 'nearest', 'stack': True, 'call': GDALNearest},
        'gdal-average': {'name': 'average', 'stack': True, 'call': GDALMovingAverage},
        'gdal-invdst': {'name': 'invdst', 'stack': True, 'call': GDALInvDst},
        'vdatum': {'name': 'vdatum', 'stack': False, 'call': WafflesVDatum},
        'coastline': {'name': 'coastline', 'stack': False, 'call': WafflesCoastline},
        'lakes': {'name': 'lakes', 'stack': False, 'call': WafflesLakes},
        'cudem': {'name': 'cudem', 'stack': True, 'call': WafflesCUDEM},
        'uncertainty': {'name': 'uncertainty', 'stack': True, 'call': WafflesUncertainty},
        'scratch': {'name': 'scratch', 'stack': True, 'call': WafflesScratch},
        'flatten': {'name': 'flatten', 'stack': True, 'call': WafflesFlatten},
        ## testing
        #'num': {'name': 'num', 'stack': True, 'call': WafflesNum}, # defunct
        #'patch': {'name': 'patch', 'stack': True, 'call': WafflesPatch}, # test
        #'cube': {'name': 'cube', 'stack': True, 'call': WafflesCUBE}, # test
        #'bgrid': {'name': 'bgrid', 'stack': True, 'call': WafflesBGrid}, # test            
    }

    
    def __init__(self, **kwargs):
        super().__init__(**kwargs)

        
    def _set_modules(self):
        pass

    
def waffle_queue(q):
    """waffle queue for threads

    waffles will run multiple input regions as
    separate threads...

    waffles_args is [waffle_module]
    """
    
    while True:
        waffle_module = q.get()
        if waffle_module is None:
            break
        else:
            try:
                waffle_module[0]()
            except Exception as e:
                utils.echo_error_msg(
                    f'failed to generate {waffle_module}, {e}'
                )
                print(traceback.format_exc())
                pass

            
## ==============================================
## Command-line Interface (CLI)
## $ waffles
##
## waffles cli
## ==============================================
waffles_cli_usage = lambda: """{cmd} ({wf_version}): Generate DEMs and derivatives.

usage: {cmd} [OPTIONS] DATALIST

Options:
  -R, --region\t\t\tSpecifies the desired REGION;
\t\t\t\tWhere a REGION is xmin/xmax/ymin/ymax[/zmin/zmax[/wmin/wmax]]
\t\t\t\tUse '-' to indicate no bounding range; e.g. -R -/-/-/-/-10/10/1/-
\t\t\t\tOR an OGR-compatible vector file with regional polygons. 
\t\t\t\tWhere the REGION is /path/to/vector[:zmin/zmax[/wmin/wmax]].
\t\t\t\tIf a vector file is supplied, will use each region found therein.
\t\t\t\tOptionally, append `:pct_buffer=<value>` to buffer the region(s) by a percentage.
  -E, --increment\t\tGridding INCREMENT and RESAMPLE-INCREMENT in native units.
\t\t\t\tWhere INCREMENT is x-inc[/y-inc][:sample-x-inc/sample-y-inc]
  -M, --module\t\t\tDesired Waffles MODULE and options. (see available Modules below)
\t\t\t\tWhere MODULE is module[:mod_opt=mod_val[:mod_opt1=mod_val1[:...]]]
  -S, --sample_alg\t\tReSAMPLE algorithm to use (from gdalwarp)
\t\t\t\tSet as 'auto' to use 'average' when down-sampling and 'bilinear' when up-sampling
\t\t\t\tThis switch controls resampling of input raster datasets as well as resampling
\t\t\t\tthe final DEM if RESAMPLE-INCREMENT is set in -E
  -X, --extend\t\t\tNumber of cells with which to EXTEND the output DEM REGION and a 
\t\t\t\tpercentage to extend the processing REGION.
\t\t\t\tWhere EXTEND is dem-extend(cell-count)[:processing-extend(percentage)]
\t\t\t\te.g. -X6:10 to extend the DEM REGION by 6 cells and the processing region by 10
\t\t\t\tpercent of the input REGION.
  -T, --filter\t\t\tFILTER the output DEM using one or multiple filters. 
\t\t\t\tWhere FILTER is fltr_name[:opts] (see `grits --modules` for more information)
\t\t\t\tThe -T switch may be set multiple times to perform multiple filters.
\t\t\t\tAppend `:stacks=True` to the filter to perform the filter on the data stack instead 
\t\t\t\tof the final DEM.
\t\t\t\tAvailable FILTERS: {grits_modules}
  -L, --limits\t\t\tLIMIT the output elevation or interpolation values, append 
\t\t\t\t'u<value>' to set the upper elevation limit, 
\t\t\t\t'l<value>' to set the lower elevation limit,
\t\t\t\t'n<value>' to set the count per cell limit (pre-interpolation).
\t\t\t\t'r<value>' to set an uncertainty upper limit (pre-interpolation).
\t\t\t\t'p<value>' to set an interpolation limit by proximity, or 
\t\t\t\t's<value>' to set an interpolation limit by size, or
\t\t\t\t'c<value>' to set an interpolation limit by nodata-size percentile, or
\t\t\t\t'e<value>' to set an interpolation limit by expanded/contracted size.
\t\t\t\te.g. -Lu0 to set all values above 0 to zero, or 
\t\t\t\t-Ls100 to limit interpolation to nodata zones smaller than 100 pixels, or
\t\t\t\t-Ln2 to limit stacked cells to those with at least 2 contributing data records.
  -C, --clip\t\t\tCLIP the output to the clip polygon -C<clip_ply.shp:invert=False>
  -K, --chunk\t\t\tGenerate the DEM in CHUNKs.
  -F, --format\t\t\tOutput grid FORMAT. [GTiff]
  -O, --output-basename\t\tBASENAME for all OUTPUTs.
\t\t\t\tnote: Things will get appended to this OUTPUT_BASENAME, such as output specifiers and format extensions.
  -P, --t_srs\t\t\tProjection of REGION and output DEM.
  -N, --nodata\t\t\tThe NODATA value of output DEM.
  -A, --stack-mode\t\tSet the STACK MODE to 'mean', 'min', 'max', 'mixed' or 'supercede' (higher weighted data supercedes lower weighted data).
  -G, --wg-config\t\tA waffles config JSON file. If supplied, will overwrite all other options.
\t\t\t\tGenerate a waffles_config JSON file using the --config flag.
  -H, --threads\t\t\tSet the number of THREADS (1). Each input region will be run in up to THREADS threads. 
  -D, --cache-dir\t\tCACHE Directory for storing temp data.
\t\t\t\tDefault Cache Directory is ~/.cudem_cache; cache will be cleared after a waffles session.
\t\t\t\tto retain the data, use the --keep-cache flag.
  -CO, --creation-options\tGDAL CREATION OPTIONS to use in raster creation.

  -f, --transform\t\tTransform all data to PROJECTION value set with --t_srs/-P where applicable.
  -p, --prefix\t\t\tAppend OUTPUT_BASENAME (-O) with PREFIX (append <RES>_nYYxYY_wXXxXX_<YEAR>v<VERSION> info to OUTPUT_BASENAME).
\t\t\t\tnote: Set Resolution, Year and Version by setting this as '-p res=X:year=XXXX:version=X', 
\t\t\t\tleave blank for default of <INCREMENT>, <CURRENT_YEAR> and <1>, respectively.
  -r, --grid-node\t\tUse grid-node registration, default is pixel-node.
  -w, --want-weight\t\tUse weights provided in the datalist to weight overlapping data.
  -u, --want-uncertainty\tGenerate/Use uncertainty either calculated or provided in the datalist.
  -m, --want-mask\t\tMask the processed datalist.
  -a, --archive\t\t\tARCHIVE the datalist to the given region.
  -k, --keep-cache\t\tKEEP the cache data intact after run
  -x, --keep-auxiliary\t\tKEEP the auxiliary rasters intact after run (mask, uncertainty, weights, count).
  -s, --spatial-metadata\tGenerate SPATIAL-METADATA.
  -t, --flatten-nodata-values\tFlatten any remaining nodata values.
  -c, --continue\t\tDon't clobber existing files.
  -q, --quiet\t\t\tLower verbosity to a quiet.

  --help\t\t\tPrint the usage text
  --config\t\t\tSave the waffles config JSON and major datalist
  --modules\t\t\tDisplay the module descriptions and usage
  --version\t\t\tPrint the version information

Datalists and data formats:
  A datalist is a file that contains a number of datalist entries, 
  while an entry is a space-delineated line:
  `path [format weight uncertainty [name source date type resolution hdatum vdatum url]]`

Supported datalist formats: 
  {dl_formats}

Modules (see waffles --modules <module-name> for more info):
  {modules}
""".format(
    cmd=os.path.basename(sys.argv[0]),
    dl_formats=factory._cudem_module_name_short_desc(dlim.DatasetFactory._modules),
    modules=factory._cudem_module_short_desc(WaffleFactory._modules),
    wf_version=cudem.__version__,
    grits_modules=factory._cudem_module_short_desc(grits.GritsFactory._modules)
)


def waffles_cli(argv = sys.argv):
    """run waffles from command-line

    See `waffles_cli_usage` for full cli options.
    """

    i = 1
    dls = []
    i_regions = []
    these_regions = []
    module = 'stacks'
    wg_user = None
    want_prefix = False
    prefix_args = {}
    want_config = False
    keep_cache = False
    status = 0
    wg = {}
    wg['verbose'] = True
    wg['sample'] = 'bilinear'
    wg['xsample'] = None
    wg['ysample'] = None
    wg['dst_srs'] = None
    wg['srs_transform'] = False
    wg['fltr'] = []
    wg['name'] = 'waffles'
    wg['cache_dir'] = waffles_cache
    wg['ndv'] = -9999
    wg['flatten_nodata_values'] = False
    wg['co'] = []

    #waffle_q = queue.Queue()
    processes=[]
    waffle_q = mp.Queue()
    n_threads = 1
        
    while i < len(argv):
        arg = argv[i]
        if arg == '--region' or arg == '-R':
            i_regions.append(str(argv[i + 1]))
            i += 1
        elif arg[:2] == '-R': i_regions.append(str(arg[2:]))
        elif arg == '--module' or arg == '-M':
            module = str(argv[i + 1])
            i += 1
        elif arg[:2] == '-M': module = str(arg[2:])
        elif arg == '--increment' or arg == '-E':
            incs = argv[i + 1].split(':')
            xy_inc = incs[0].split('/')
            wg['xinc'] = utils.str2inc(xy_inc[0])
            if len(xy_inc) > 1:
                wg['yinc'] = utils.str2inc(xy_inc[1])
            else:
                wg['yinc'] = utils.str2inc(xy_inc[0])
            if len(incs) > 1:
                xy_samples = incs[1].split('/')
                wg['xsample'] = utils.str2inc(xy_samples[0])
                if len(xy_samples) > 1:
                    wg['ysample'] = utils.str2inc(xy_samples[1])
                else:
                    wg['ysample'] = utils.str2inc(xy_samples[0])
            i = i + 1
        elif arg[:2] == '-E':
            incs = arg[2:].split(':')
            xy_inc = incs[0].split('/')
            wg['xinc'] = utils.str2inc(xy_inc[0])
            if len(xy_inc) > 1:
                wg['yinc'] = utils.str2inc(xy_inc[1])
            else:
                wg['yinc'] = utils.str2inc(xy_inc[0])
            if len(incs) > 1:
                xy_samples = incs[1].split('/')
                wg['xsample'] = utils.str2inc(xy_samples[0])
                if len(xy_samples) > 1:
                    wg['ysample'] = utils.str2inc(xy_samples[1])
                else:
                    wg['ysample'] = utils.str2inc(xy_samples[0])

        elif arg == '--sample_alg' or arg == '-S':
            wg['sample'] = argv[i + 1]
            i += 1
        elif arg[:2] == '-S': wg['sample'] = arg[2:]
                    
        elif arg == '--output_basename' or arg == '-O':
            wg['name'] = argv[i + 1]
            i += 1
        elif arg[:2] == '-O': wg['name'] = arg[2:]
        elif arg == '--format' or arg == '-F':
            wg['fmt'] = argv[i + 1]
            i += 1
        elif arg[:2] == '-F': wg['fmt'] = arg[2:]
        elif arg == '--filter' or arg == '-T':
            wg['fltr'].append(argv[i + 1])
            i += 1
        elif arg[:2] == '-T': wg['fltr'].append(arg[2:])
        elif arg == '--extend' or arg == '-X':
            exts = argv[i + 1].split(':')
            wg['extend'] = utils.int_or(exts[0], 0)
            if len(exts) > 1: wg['extend_proc'] = utils.int_or(exts[1], 10)
            i += 1
        elif arg[:2] == '-X':
            exts = arg[2:].split(':')
            wg['extend'] = utils.int_or(exts[0], 0)
            if len(exts) > 1: wg['extend_proc'] = utils.int_or(exts[1], 10)
        elif arg == '--wg-config' or arg == '-G':
            wg_user = argv[i + 1]
            i += 1
        elif arg[:2] == '-G': wg_user = arg[2:]
        elif arg == '--clip' or arg == '-C':
            wg['clip'] = argv[i + 1]
            i = i + 1
        elif arg[:2] == '-C': wg['clip'] = arg[2:]
        elif arg == '--chunk' or arg == '-K':
            wg['chunk'] = utils.int_or(argv[i + 1], None)
            i = i + 1
        elif arg[:2] == '-K': wg['chunk'] = utils.int_or(arg[2:], None)
        elif arg == '--t_srs' or arg == '-P' or arg == '-t_srs':
            wg['dst_srs'] = utils.str_or(argv[i + 1], 'epsg:4326')
            i = i + 1
        elif arg[:2] == '-P': wg['dst_srs'] = utils.str_or(arg[2:], 'epsg:4326')
        ## update cache_dir to default to current utils.cache_dir or
        ## if an arg, dont add .cudem_cache!
        elif arg == '--cache-dir' or arg == '-D' or arg == '-cache-dir':
            wg['cache_dir'] = os.path.join(
                utils.str_or(argv[i + 1], os.path.expanduser('~')),
                'cudem_cache'
            )
            i = i + 1
        elif arg[:2] == '-D': wg['cache_dir'] = os.path.join(
                utils.str_or(arg[2:], os.path.expanduser('~')),
                'cudem_cache'
        )
        elif arg == '--nodata' or arg == '-N' or arg == '-ndv':
            wg['ndv'] = utils.float_or(argv[i + 1], -9999)
            i = i + 1
        elif arg[:2] == '-N': wg['ndv'] = utils.float_or(arg[2:], -9999)

        elif arg == '--limits' or arg == '-L':
            this_limit = argv[i + 1]
            if this_limit.startswith('u'):
                wg['upper_limit'] = utils.float_or(this_limit[1:])
            elif this_limit.startswith('l'):
                wg['lower_limit'] = utils.float_or(this_limit[1:])
            elif this_limit.startswith('p'):
                wg['proximity_limit'] = utils.int_or(this_limit[1:])
            elif this_limit.startswith('s'):
                wg['size_limit'] = utils.int_or(this_limit[1:])
            elif this_limit.startswith('c'):
                wg['percentile_limit'] = utils.float_or(this_limit[1:])
            elif this_limit.startswith('e'):
                wg['expand_limit'] = utils.float_or(this_limit[1:])
            elif this_limit.startswith('n'):
                wg['count_limit'] = utils.float_or(this_limit[1:])
            elif this_limit.startswith('r'):
                wg['uncertainty_limit'] = utils.float_or(this_limit[1:])
                
            i = i + 1
        elif arg[:2] == '-L':
            this_limit = arg[2:]
            if this_limit.startswith('u'):
                wg['upper_limit'] = utils.float_or(this_limit[1:])
            elif this_limit.startswith('l'):
                wg['lower_limit'] = utils.float_or(this_limit[1:])
            elif this_limit.startswith('p'):
                wg['proximity_limit'] = utils.int_or(this_limit[1:])
            elif this_limit.startswith('s'):
                wg['size_limit'] = utils.int_or(this_limit[1:])
            elif this_limit.startswith('c'):
                wg['percentile_limit'] = utils.float_or(this_limit[1:])
            elif this_limit.startswith('e'):
                wg['expand_limit'] = utils.float_or(this_limit[1:])
            elif this_limit.startswith('n'):
                wg['count_limit'] = utils.float_or(this_limit[1:])
            elif this_limit.startswith('r'):
                wg['uncertainty_limit'] = utils.float_or(this_limit[1:])
                
        elif arg == '-threads' or arg == '--threads' or arg == '-H':
            n_threads = utils.int_or(argv[i + 1], 1)
            i = i + 1

        elif arg[:2] == '-H':
            n_threads = utils.int_or(arg[2:], 1)

        elif arg == '-stack-mode' or arg == '--stack-mode' or arg == '-A':
            wg['stack_mode'] = utils.str_or(argv[i + 1], 'mean')
            i = i + 1

        elif arg[:2] == '-A':
            wg['stack_mode'] = utils.str_or(arg[2:], 'mean')

        elif arg == '--creation-options' or arg == '-CO' or arg == '-co':
            wg['co'].append(argv[i + 1])
            i = i + 1
        elif arg[:3] == '-CO' or arg[:3] == '-co':
            wg['co'].append(arg[3:])
            
        elif arg == '--transform' or arg == '-f' or arg == '-transform':
            wg['srs_transform'] = True
            if wg['dst_srs'] is None:
                wg['dst_srs'] = 'epsg:4326'
                
        elif arg == '-w' or arg == '--want-weight':
            wg['want_weight'] = True
            
        elif arg == '-u' or arg == '--want-uncertainty':
            wg['want_uncertainty'] = True
            
        elif arg == '-p' or arg == '--prefix':
            want_prefix = True
            try:
                prefix_opts = argv[i + 1].split(':')
                prefix_args = factory.args2dict(prefix_opts, prefix_args)
                if len(prefix_args) > 0:
                    i += 1
            except:
                pass

        elif arg == '--want-mask' or arg == '--mask' or arg == '-m':
            #utils.echo_warning_msg('want-mask is depreciated, use --keep-auxiliary instead')
            wg['want_mask'] = True
            
        elif arg == '-k' or arg == '--keep-cache': keep_cache = True
        elif arg == '-x' or arg == '--keep-auxiliary': wg['keep_auxiliary'] = True
        #elif arg == '-t' or arg == '--threads': want_threads = True
        elif arg == '-a' or arg == '--archive': wg['archive'] = True
        elif arg == '-s' or arg == '--spatial-metadata':
            wg['want_mask'] = True
            wg['want_sm'] = True
            
        elif arg == '-c' or arg == '--continue': wg['clobber'] = False
        elif arg == '-r' or arg == '--grid-node': wg['node'] = 'grid'
        elif arg == '-t' or arg == '--flatten-ndata-values': wg['flatten_nodata_values'] = True

        elif arg == '--quiet' or arg == '-q': wg['verbose'] = False
        elif arg == '--config': want_config = True
        elif arg == '--modules':
            factory.echo_modules(
                WaffleFactory._modules,
                None if i+1 >= len(argv) else sys.argv[i+1]
            )
            sys.exit(0)
        elif arg == '--help' or arg == '-h':
            sys.stderr.write(waffles_cli_usage())
            sys.exit(0)
        elif arg == '--version' or arg == '-v':
            sys.stdout.write('{}\n'.format(cudem.__version__))
            sys.exit(0)
        elif arg[0] == '-':
            sys.stderr.write(waffles_cli_usage())
            utils.echo_error_msg(
                f'{arg} is not a valid waffles cli switch'
            )
            sys.exit(0)
        else: dls.append(arg)
        i += 1

    for _ in range(n_threads):
        #t = threading.Thread(target=waffle_queue, args=([waffle_q]))
        t = mp.Process(target=waffle_queue, args=([waffle_q]))
        processes.append(t)
        t.daemon = True
        t.start()

    ## load the user wg json and run waffles with that.
    ## allow input of multiple config files with -G .. -G ..
    if wg_user is not None:
        if os.path.exists(wg_user):
            with open(wg_user, 'r') as wgj:
                wg = json.load(wgj)
                # if wg['kwargs']['src_region'] is not None and \
                #    isinstance(wg['kwargs']['src_region'], list):
                #     wg['kwargs']['src_region'] = regions.Region().from_list(
                #         wg['kwargs']['src_region']
                #     )

            this_waffle = WaffleFactory(
                mod=None,
                mod_name=wg['mod_name'],
                mod_args=wg['mod_args'],
                **wg['kwargs']
            )
            this_waffle_module = this_waffle._acquire_module()
            waffle_q.put([this_waffle_module])
        else:
            utils.echo_error_msg(
                f'specified waffles config file does not exist, {wg_user}'
            )
        waffle_q.put(None)
        [t.join() for t in processes]
        #waffle_q.join()
        sys.exit(0)

    ## Otherwise run from cli options...
    ## set the dem module
    if module.split(':')[0] not in WaffleFactory()._modules.keys():
        utils.echo_error_msg(
            '''{} is not a valid waffles module, available modules are: {}'''.format(
                module.split(':')[0], factory._cudem_module_short_desc(WaffleFactory._modules)
            )
        )
        sys.exit(-1)
        
    if WaffleFactory()._modules[module.split(':')[0]]['stack']:
        if len(dls) == 0:
            sys.stderr.write(waffles_cli_usage())
            utils.echo_error_msg(
                '''must specify a datalist/entry, try `gmrt` or `srtm` for global data.'''
            )
            sys.exit(-1)
    else:
        wg['want_stack'] = True if len(dls) > 0 else False

    ## check the increment
    if 'xinc' in wg.keys():
        if wg['xinc'] is None:
            sys.stderr.write(waffles_cli_usage())
            utils.echo_error_msg('''must specify a gridding increment.''')
            sys.exit(-1)
        else:
            if wg['yinc'] is None:
                wg['yinc'] = wg['xinc']
    else:
        sys.stderr.write(waffles_cli_usage())
        utils.echo_error_msg('''must specify a gridding increment.''')
        sys.exit(-1)      

    ## set the datalists and names
    wg['data'] = dls
    if not i_regions: i_regions = [None]
    these_regions = regions.parse_cli_region(i_regions, wg['verbose'])
    name = wg['name']

    ## parse the regions and add them to the queue, or output as config file
    for i, this_region in enumerate(these_regions):
        ## input region is None, so gather the region from the input data...
        if this_region is None:
            utils.echo_warning_msg(
                'No input region specified, gathering region from input data...'
            )
            this_datalist = dlim.init_data(
                dls,
                region=this_region,
                dst_srs=wg['dst_srs'],
                want_verbose=wg['verbose']
            )
            if this_datalist is not None and this_datalist.valid_p(
                    fmts=dlim.DatasetFactory._modules[this_datalist.data_format]['fmts']
            ):
                this_datalist.initialize()
                this_inf = this_datalist.inf()
                this_region = regions.Region().from_list(this_inf.minmax)
                if wg['dst_srs'] is not None:
                    if this_inf.src_srs is not None:
                        this_region.src_srs = this_inf.src_srs
                        this_region.warp(dst_srs)

            utils.echo_msg('region is {}'.format(this_region))
            if this_region is None: # couldn't gather a region from the data
                break

        wg['src_region'] = this_region

        ## set the output name, appending the region, etc. if wanted/needed
        if want_prefix or len(these_regions) > 1:
            wg['name'] = utils.append_fn(
                name,
                wg['src_region'],
                wg['xsample'] if wg['xsample'] is not None else wg['xinc'],
                **prefix_args
            )
            
        if want_config: # export the waffles module config file
            # this_datalist = dlim.init_data(
            #     dls,
            #     region=this_region,
            #     dst_srs=wg['dst_srs'],
            #     want_verbose=wg['verbose'],
            #     want_weight=True,
            #     xy_inc=[wg['xinc'],wg['yinc']],
                
            # )
            # if this_datalist is not None and this_datalist.valid_p(
            #         fmts=dlim.DatasetFactory._modules[this_datalist.data_format]['fmts']
            # ):
            #     this_datalist.initialize()
            #     wg['data'] = []
            #     for this_entry in this_datalist.parse():
            #         params = this_entry.params

            #         if params['kwargs']['pnt_fltrs'] is not None and \
            #            isinstance(params['kwargs']['pnt_fltrs'], list):
            #             for fltr in params['kwargs']['pnt_fltrs']:
            #                 fltr_dict = factory.fmod2dict(fltr)
            #                 fltr_dict = utils.dict_path2abspath(fltr_dict)
            #                 params['kwargs']['pnt_fltrs'] = factory.dict2fmod(fltr_dict)
                    
            #         params['kwargs'].pop('params')
            #         params['kwargs'].pop('parent')
            #         params['kwargs']['src_region'] = \
            #             params['kwargs']['src_region'].export_as_list()
            #         params = utils.dict_path2abspath(params, except_keys=['mod'])
            #         wg['data'].append(params)
            
            wg['src_region'] = this_region.export_as_list()
            wg['name'] = os.path.abspath(wg['name'])
            this_waffle = WaffleFactory(mod=module, **wg)
            this_waffle.write_parameter_file('{}.json'.format(wg['name']))
        else: # get the waffle module and add it to the queue
            this_waffle = WaffleFactory(mod=module, **wg)
            if this_waffle is not None:
                this_waffle_module = this_waffle._acquire_module()
                if this_waffle_module is not None:
                    waffle_q.put([this_waffle_module])
                    ##this_waffle_module()
                else:
                    if wg['verbose']:
                        utils.echo_error_msg(
                            f'could not acquire waffles module {module}'
                        )

    for _ in range(n_threads):
        waffle_q.put(None)
        
    for t in processes:
        t.join()

    ## remove the cahce dir if not asked to keep
    if not keep_cache:
       utils.remove_glob(wg['cache_dir'])

    return(0)

### End<|MERGE_RESOLUTION|>--- conflicted
+++ resolved
@@ -1778,11 +1778,7 @@
         dem_surf_cmd = ('')
         if self.blockmean:
             dem_surf_cmd = (
-<<<<<<< HEAD
-                'gmt blockmean {} -I{:.16f}/{:.16f}+e{}{} -V |'.format(
-=======
                 'gmt blockmean {} -I{:.16f}/{:.16f}+e{}{}{} -V |'.format(
->>>>>>> 535fdc6d
                     self.ps_region.format('gmt') if not self.pixel_node else self.p_region.format('gmt'),
                     self.xinc, self.yinc,
                     ' -W' if self.want_weight else '',
@@ -1794,11 +1790,7 @@
         ## mrl: removed -rp and switched p_region to ps_region
         ## (pre 6.5.0 will shift the grid otherwise)
         dem_surf_cmd += (
-<<<<<<< HEAD
-            'gmt surface -V {} -I{:.16f}/{:.16f}+e -G{}.tif=gd+n{}:GTiff -T{} -Z{} {}{}{}{}{}{}{}'.format(
-=======
             'gmt surface -V {} -I{:.16f}/{:.16f}+e -G"{}.tif=gd+n{}:GTiff" -T{} -Z{} {}{}{}{}{}{}{}'.format(
->>>>>>> 535fdc6d
                 self.ps_region.format('gmt') if not self.pixel_node else self.p_region.format('gmt'),
                 self.xinc, self.yinc,
                 self.name, self.ndv, self.tension, self.relaxation,
